--- conflicted
+++ resolved
@@ -111,11 +111,7 @@
 
 [tool.ruff.lint.per-file-ignores]
 "tests/test_task_management/**/*.py" = ["F821"]  # Allow undefined names in incomplete test files
-<<<<<<< HEAD
-"tests/conftest.py" = ["I001", "E402"]  # Allow custom import order for model registration
-=======
 "tests/conftest.py" = ["F401", "I001", "E402"]  # Allow unused imports and custom import order for model registration
->>>>>>> 4928ddd6
 
 [tool.ruff.format]
 # Ensure consistent formatting across environments
