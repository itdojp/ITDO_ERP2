"""Add user management tables.

Revision ID: 002
Revises: 001
Create Date: 2024-01-06 12:00:00.000000

"""

import sqlalchemy as sa

from alembic import op

# revision identifiers, used by Alembic.
revision = "002"
down_revision = "001"
branch_labels = None
depends_on = None


def upgrade() -> None:
    """Create user management tables."""

    # Add columns to users table
<<<<<<< HEAD
    op.add_column('users', sa.Column('phone', sa.String(20), nullable=True))
    op.add_column(
        'users',
        sa.Column('profile_image_url', sa.String(500), nullable=True)
    )
    op.add_column(
        'users',
        sa.Column('last_login_at', sa.DateTime(timezone=True), nullable=True)
    )
    op.add_column(
        'users',
        sa.Column(
            'password_changed_at',
            sa.DateTime(timezone=True),
            server_default=sa.func.now()
        )
    )
    op.add_column('users', sa.Column('failed_login_attempts', sa.Integer(),
                                    server_default='0'))
    op.add_column(
        'users',
        sa.Column('locked_until', sa.DateTime(timezone=True), nullable=True)
    )
    op.add_column('users', sa.Column('password_must_change', sa.Boolean(),
                                    server_default='false'))
    op.add_column(
        'users',
        sa.Column('deleted_at', sa.DateTime(timezone=True), nullable=True)
    )
    op.add_column('users', sa.Column('deleted_by', sa.Integer(), nullable=True))
    op.add_column('users', sa.Column('created_by', sa.Integer(), nullable=True))

    # Add foreign keys
    op.create_foreign_key(
        'fk_users_deleted_by', 'users', 'users', ['deleted_by'], ['id']
    )
    op.create_foreign_key(
        'fk_users_created_by', 'users', 'users', ['created_by'], ['id']
    )

    # Create password_history table
    op.create_table('password_history',
        sa.Column('id', sa.Integer(), nullable=False),
        sa.Column('user_id', sa.Integer(), nullable=False),
        sa.Column('password_hash', sa.String(255), nullable=False),
        sa.Column(
            'created_at',
            sa.DateTime(timezone=True),
            server_default=sa.func.now()
        ),
        sa.ForeignKeyConstraint(['user_id'], ['users.id'], ),
        sa.PrimaryKeyConstraint('id')
=======
    op.add_column("users", sa.Column("phone", sa.String(20), nullable=True))
    op.add_column(
        "users", sa.Column("profile_image_url", sa.String(500), nullable=True)
    )
    op.add_column(
        "users", sa.Column("last_login_at", sa.DateTime(timezone=True), nullable=True)
    )
    op.add_column(
        "users",
        sa.Column(
            "password_changed_at",
            sa.DateTime(timezone=True),
            server_default=sa.func.now(),
        ),
    )
    op.add_column(
        "users", sa.Column("failed_login_attempts", sa.Integer(), server_default="0")
    )
    op.add_column(
        "users", sa.Column("locked_until", sa.DateTime(timezone=True), nullable=True)
    )
    op.add_column(
        "users", sa.Column("password_must_change", sa.Boolean(), server_default="false")
    )
    op.add_column(
        "users", sa.Column("deleted_at", sa.DateTime(timezone=True), nullable=True)
    )
    op.add_column("users", sa.Column("deleted_by", sa.Integer(), nullable=True))
    op.add_column("users", sa.Column("created_by", sa.Integer(), nullable=True))

    # Add foreign keys
    op.create_foreign_key(
        "fk_users_deleted_by", "users", "users", ["deleted_by"], ["id"]
    )
    op.create_foreign_key(
        "fk_users_created_by", "users", "users", ["created_by"], ["id"]
    )

    # Create password_history table
    op.create_table(
        "password_history",
        sa.Column("id", sa.Integer(), nullable=False),
        sa.Column("user_id", sa.Integer(), nullable=False),
        sa.Column("password_hash", sa.String(255), nullable=False),
        sa.Column(
            "created_at", sa.DateTime(timezone=True), server_default=sa.func.now()
        ),
        sa.ForeignKeyConstraint(
            ["user_id"],
            ["users.id"],
        ),
        sa.PrimaryKeyConstraint("id"),
>>>>>>> 88d30199
    )
    op.create_index("ix_password_history_user_id", "password_history", ["user_id"])

    # Create user_sessions table
<<<<<<< HEAD
    op.create_table('user_sessions',
        sa.Column('id', sa.Integer(), nullable=False),
        sa.Column('user_id', sa.Integer(), nullable=False),
        sa.Column('session_token', sa.String(255), nullable=False),
        sa.Column('refresh_token', sa.String(255), nullable=True),
        sa.Column('ip_address', sa.String(45), nullable=True),
        sa.Column('user_agent', sa.Text(), nullable=True),
        sa.Column('is_active', sa.Boolean(), server_default='true'),
        sa.Column(
            'expires_at', sa.DateTime(timezone=True), nullable=False
        ),
        sa.Column(
            'created_at',
            sa.DateTime(timezone=True),
            server_default=sa.func.now()
        ),
        sa.Column(
            'last_activity',
            sa.DateTime(timezone=True),
            server_default=sa.func.now()
        ),
        sa.Column('requires_verification', sa.Boolean(), server_default='false'),
        sa.Column('security_alert', sa.String(50), nullable=True),
        sa.ForeignKeyConstraint(['user_id'], ['users.id'], ),
        sa.PrimaryKeyConstraint('id')
    )
    op.create_index(
        'ix_user_sessions_session_token',
        'user_sessions',
        ['session_token'],
        unique=True
    )
    op.create_index(
        'ix_user_sessions_refresh_token',
        'user_sessions',
        ['refresh_token'],
        unique=True
    )
    op.create_index('ix_user_sessions_user_id', 'user_sessions', ['user_id'])

    # Create user_activity_logs table
    op.create_table('user_activity_logs',
        sa.Column('id', sa.Integer(), nullable=False),
        sa.Column('user_id', sa.Integer(), nullable=False),
        sa.Column('action', sa.String(100), nullable=False),
        sa.Column('details', sa.JSON(), server_default='{}'),
        sa.Column('ip_address', sa.String(45), nullable=True),
        sa.Column('user_agent', sa.Text(), nullable=True),
        sa.Column(
            'created_at',
            sa.DateTime(timezone=True),
            server_default=sa.func.now()
        ),
        sa.ForeignKeyConstraint(['user_id'], ['users.id'], ),
        sa.PrimaryKeyConstraint('id')
    )
    op.create_index(
        'ix_user_activity_logs_user_id', 'user_activity_logs', ['user_id']
    )
    op.create_index('ix_user_activity_logs_action', 'user_activity_logs', ['action'])
    op.create_index(
        'ix_user_activity_logs_created_at',
        'user_activity_logs',
        ['created_at']
    )

    # Create audit_logs table
    op.create_table('audit_logs',
        sa.Column('id', sa.Integer(), nullable=False),
        sa.Column('user_id', sa.Integer(), nullable=False),
        sa.Column('action', sa.String(50), nullable=False),
        sa.Column('resource_type', sa.String(50), nullable=False),
        sa.Column('resource_id', sa.Integer(), nullable=False),
        sa.Column('organization_id', sa.Integer(), nullable=True),
        sa.Column('changes', sa.JSON(), server_default='{}'),
        sa.Column('ip_address', sa.String(45), nullable=True),
        sa.Column('user_agent', sa.Text(), nullable=True),
        sa.Column('checksum', sa.String(64), nullable=True),
        sa.Column(
            'created_at',
            sa.DateTime(timezone=True),
            server_default=sa.func.now()
        ),
        sa.ForeignKeyConstraint(['user_id'], ['users.id'], ),
        sa.ForeignKeyConstraint(['organization_id'], ['organizations.id'], ),
        sa.PrimaryKeyConstraint('id')
    )
    op.create_index('ix_audit_logs_user_id', 'audit_logs', ['user_id'])
    op.create_index('ix_audit_logs_action', 'audit_logs', ['action'])
    op.create_index('ix_audit_logs_resource_type', 'audit_logs', ['resource_type'])
    op.create_index('ix_audit_logs_resource_id', 'audit_logs', ['resource_id'])
    op.create_index('ix_audit_logs_organization_id', 'audit_logs', ['organization_id'])
    op.create_index('ix_audit_logs_created_at', 'audit_logs', ['created_at'])
=======
    op.create_table(
        "user_sessions",
        sa.Column("id", sa.Integer(), nullable=False),
        sa.Column("user_id", sa.Integer(), nullable=False),
        sa.Column("session_token", sa.String(255), nullable=False),
        sa.Column("refresh_token", sa.String(255), nullable=True),
        sa.Column("ip_address", sa.String(45), nullable=True),
        sa.Column("user_agent", sa.Text(), nullable=True),
        sa.Column("is_active", sa.Boolean(), server_default="true"),
        sa.Column("expires_at", sa.DateTime(timezone=True), nullable=False),
        sa.Column(
            "created_at", sa.DateTime(timezone=True), server_default=sa.func.now()
        ),
        sa.Column(
            "last_activity", sa.DateTime(timezone=True), server_default=sa.func.now()
        ),
        sa.Column("requires_verification", sa.Boolean(), server_default="false"),
        sa.Column("security_alert", sa.String(50), nullable=True),
        sa.ForeignKeyConstraint(
            ["user_id"],
            ["users.id"],
        ),
        sa.PrimaryKeyConstraint("id"),
    )
    op.create_index(
        "ix_user_sessions_session_token",
        "user_sessions",
        ["session_token"],
        unique=True,
    )
    op.create_index(
        "ix_user_sessions_refresh_token",
        "user_sessions",
        ["refresh_token"],
        unique=True,
    )
    op.create_index("ix_user_sessions_user_id", "user_sessions", ["user_id"])

    # Create user_activity_logs table
    op.create_table(
        "user_activity_logs",
        sa.Column("id", sa.Integer(), nullable=False),
        sa.Column("user_id", sa.Integer(), nullable=False),
        sa.Column("action", sa.String(100), nullable=False),
        sa.Column("details", sa.JSON(), server_default="{}"),
        sa.Column("ip_address", sa.String(45), nullable=True),
        sa.Column("user_agent", sa.Text(), nullable=True),
        sa.Column(
            "created_at", sa.DateTime(timezone=True), server_default=sa.func.now()
        ),
        sa.ForeignKeyConstraint(
            ["user_id"],
            ["users.id"],
        ),
        sa.PrimaryKeyConstraint("id"),
    )
    op.create_index("ix_user_activity_logs_user_id", "user_activity_logs", ["user_id"])
    op.create_index("ix_user_activity_logs_action", "user_activity_logs", ["action"])
    op.create_index(
        "ix_user_activity_logs_created_at", "user_activity_logs", ["created_at"]
    )

    # Create audit_logs table
    op.create_table(
        "audit_logs",
        sa.Column("id", sa.Integer(), nullable=False),
        sa.Column("user_id", sa.Integer(), nullable=False),
        sa.Column("action", sa.String(50), nullable=False),
        sa.Column("resource_type", sa.String(50), nullable=False),
        sa.Column("resource_id", sa.Integer(), nullable=False),
        sa.Column("organization_id", sa.Integer(), nullable=True),
        sa.Column("changes", sa.JSON(), server_default="{}"),
        sa.Column("ip_address", sa.String(45), nullable=True),
        sa.Column("user_agent", sa.Text(), nullable=True),
        sa.Column("checksum", sa.String(64), nullable=True),
        sa.Column(
            "created_at", sa.DateTime(timezone=True), server_default=sa.func.now()
        ),
        sa.ForeignKeyConstraint(
            ["user_id"],
            ["users.id"],
        ),
        sa.ForeignKeyConstraint(
            ["organization_id"],
            ["organizations.id"],
        ),
        sa.PrimaryKeyConstraint("id"),
    )
    op.create_index("ix_audit_logs_user_id", "audit_logs", ["user_id"])
    op.create_index("ix_audit_logs_action", "audit_logs", ["action"])
    op.create_index("ix_audit_logs_resource_type", "audit_logs", ["resource_type"])
    op.create_index("ix_audit_logs_resource_id", "audit_logs", ["resource_id"])
    op.create_index("ix_audit_logs_organization_id", "audit_logs", ["organization_id"])
    op.create_index("ix_audit_logs_created_at", "audit_logs", ["created_at"])
>>>>>>> 88d30199


def downgrade() -> None:
    """Drop user management tables."""

    # Drop tables
    op.drop_table("audit_logs")
    op.drop_table("user_activity_logs")
    op.drop_table("user_sessions")
    op.drop_table("password_history")

    # Drop foreign keys
    op.drop_constraint("fk_users_created_by", "users", type_="foreignkey")
    op.drop_constraint("fk_users_deleted_by", "users", type_="foreignkey")

    # Drop columns from users table
    op.drop_column("users", "created_by")
    op.drop_column("users", "deleted_by")
    op.drop_column("users", "deleted_at")
    op.drop_column("users", "password_must_change")
    op.drop_column("users", "locked_until")
    op.drop_column("users", "failed_login_attempts")
    op.drop_column("users", "password_changed_at")
    op.drop_column("users", "last_login_at")
    op.drop_column("users", "profile_image_url")
    op.drop_column("users", "phone")<|MERGE_RESOLUTION|>--- conflicted
+++ resolved
@@ -21,60 +21,6 @@
     """Create user management tables."""
 
     # Add columns to users table
-<<<<<<< HEAD
-    op.add_column('users', sa.Column('phone', sa.String(20), nullable=True))
-    op.add_column(
-        'users',
-        sa.Column('profile_image_url', sa.String(500), nullable=True)
-    )
-    op.add_column(
-        'users',
-        sa.Column('last_login_at', sa.DateTime(timezone=True), nullable=True)
-    )
-    op.add_column(
-        'users',
-        sa.Column(
-            'password_changed_at',
-            sa.DateTime(timezone=True),
-            server_default=sa.func.now()
-        )
-    )
-    op.add_column('users', sa.Column('failed_login_attempts', sa.Integer(),
-                                    server_default='0'))
-    op.add_column(
-        'users',
-        sa.Column('locked_until', sa.DateTime(timezone=True), nullable=True)
-    )
-    op.add_column('users', sa.Column('password_must_change', sa.Boolean(),
-                                    server_default='false'))
-    op.add_column(
-        'users',
-        sa.Column('deleted_at', sa.DateTime(timezone=True), nullable=True)
-    )
-    op.add_column('users', sa.Column('deleted_by', sa.Integer(), nullable=True))
-    op.add_column('users', sa.Column('created_by', sa.Integer(), nullable=True))
-
-    # Add foreign keys
-    op.create_foreign_key(
-        'fk_users_deleted_by', 'users', 'users', ['deleted_by'], ['id']
-    )
-    op.create_foreign_key(
-        'fk_users_created_by', 'users', 'users', ['created_by'], ['id']
-    )
-
-    # Create password_history table
-    op.create_table('password_history',
-        sa.Column('id', sa.Integer(), nullable=False),
-        sa.Column('user_id', sa.Integer(), nullable=False),
-        sa.Column('password_hash', sa.String(255), nullable=False),
-        sa.Column(
-            'created_at',
-            sa.DateTime(timezone=True),
-            server_default=sa.func.now()
-        ),
-        sa.ForeignKeyConstraint(['user_id'], ['users.id'], ),
-        sa.PrimaryKeyConstraint('id')
-=======
     op.add_column("users", sa.Column("phone", sa.String(20), nullable=True))
     op.add_column(
         "users", sa.Column("profile_image_url", sa.String(500), nullable=True)
@@ -127,106 +73,10 @@
             ["users.id"],
         ),
         sa.PrimaryKeyConstraint("id"),
->>>>>>> 88d30199
     )
     op.create_index("ix_password_history_user_id", "password_history", ["user_id"])
 
     # Create user_sessions table
-<<<<<<< HEAD
-    op.create_table('user_sessions',
-        sa.Column('id', sa.Integer(), nullable=False),
-        sa.Column('user_id', sa.Integer(), nullable=False),
-        sa.Column('session_token', sa.String(255), nullable=False),
-        sa.Column('refresh_token', sa.String(255), nullable=True),
-        sa.Column('ip_address', sa.String(45), nullable=True),
-        sa.Column('user_agent', sa.Text(), nullable=True),
-        sa.Column('is_active', sa.Boolean(), server_default='true'),
-        sa.Column(
-            'expires_at', sa.DateTime(timezone=True), nullable=False
-        ),
-        sa.Column(
-            'created_at',
-            sa.DateTime(timezone=True),
-            server_default=sa.func.now()
-        ),
-        sa.Column(
-            'last_activity',
-            sa.DateTime(timezone=True),
-            server_default=sa.func.now()
-        ),
-        sa.Column('requires_verification', sa.Boolean(), server_default='false'),
-        sa.Column('security_alert', sa.String(50), nullable=True),
-        sa.ForeignKeyConstraint(['user_id'], ['users.id'], ),
-        sa.PrimaryKeyConstraint('id')
-    )
-    op.create_index(
-        'ix_user_sessions_session_token',
-        'user_sessions',
-        ['session_token'],
-        unique=True
-    )
-    op.create_index(
-        'ix_user_sessions_refresh_token',
-        'user_sessions',
-        ['refresh_token'],
-        unique=True
-    )
-    op.create_index('ix_user_sessions_user_id', 'user_sessions', ['user_id'])
-
-    # Create user_activity_logs table
-    op.create_table('user_activity_logs',
-        sa.Column('id', sa.Integer(), nullable=False),
-        sa.Column('user_id', sa.Integer(), nullable=False),
-        sa.Column('action', sa.String(100), nullable=False),
-        sa.Column('details', sa.JSON(), server_default='{}'),
-        sa.Column('ip_address', sa.String(45), nullable=True),
-        sa.Column('user_agent', sa.Text(), nullable=True),
-        sa.Column(
-            'created_at',
-            sa.DateTime(timezone=True),
-            server_default=sa.func.now()
-        ),
-        sa.ForeignKeyConstraint(['user_id'], ['users.id'], ),
-        sa.PrimaryKeyConstraint('id')
-    )
-    op.create_index(
-        'ix_user_activity_logs_user_id', 'user_activity_logs', ['user_id']
-    )
-    op.create_index('ix_user_activity_logs_action', 'user_activity_logs', ['action'])
-    op.create_index(
-        'ix_user_activity_logs_created_at',
-        'user_activity_logs',
-        ['created_at']
-    )
-
-    # Create audit_logs table
-    op.create_table('audit_logs',
-        sa.Column('id', sa.Integer(), nullable=False),
-        sa.Column('user_id', sa.Integer(), nullable=False),
-        sa.Column('action', sa.String(50), nullable=False),
-        sa.Column('resource_type', sa.String(50), nullable=False),
-        sa.Column('resource_id', sa.Integer(), nullable=False),
-        sa.Column('organization_id', sa.Integer(), nullable=True),
-        sa.Column('changes', sa.JSON(), server_default='{}'),
-        sa.Column('ip_address', sa.String(45), nullable=True),
-        sa.Column('user_agent', sa.Text(), nullable=True),
-        sa.Column('checksum', sa.String(64), nullable=True),
-        sa.Column(
-            'created_at',
-            sa.DateTime(timezone=True),
-            server_default=sa.func.now()
-        ),
-        sa.ForeignKeyConstraint(['user_id'], ['users.id'], ),
-        sa.ForeignKeyConstraint(['organization_id'], ['organizations.id'], ),
-        sa.PrimaryKeyConstraint('id')
-    )
-    op.create_index('ix_audit_logs_user_id', 'audit_logs', ['user_id'])
-    op.create_index('ix_audit_logs_action', 'audit_logs', ['action'])
-    op.create_index('ix_audit_logs_resource_type', 'audit_logs', ['resource_type'])
-    op.create_index('ix_audit_logs_resource_id', 'audit_logs', ['resource_id'])
-    op.create_index('ix_audit_logs_organization_id', 'audit_logs', ['organization_id'])
-    op.create_index('ix_audit_logs_created_at', 'audit_logs', ['created_at'])
-=======
     op.create_table(
         "user_sessions",
         sa.Column("id", sa.Integer(), nullable=False),
@@ -321,7 +171,6 @@
     op.create_index("ix_audit_logs_resource_id", "audit_logs", ["resource_id"])
     op.create_index("ix_audit_logs_organization_id", "audit_logs", ["organization_id"])
     op.create_index("ix_audit_logs_created_at", "audit_logs", ["created_at"])
->>>>>>> 88d30199
 
 
 def downgrade() -> None:
