"""create users simple table

Revision ID: 001_simple
Create Date: 2025-01-22
"""
<<<<<<< HEAD

=======
>>>>>>> 89a992df
import sqlalchemy as sa

from alembic import op

<<<<<<< HEAD
revision = "001_simple"
=======
revision = '001_simple'
>>>>>>> 89a992df
down_revision = None


def upgrade():  # type: ignore[no-untyped-def]
<<<<<<< HEAD
    op.create_table(
        "users_simple",
        sa.Column("id", sa.String(), nullable=False),
        sa.Column("email", sa.String(), nullable=False),
        sa.Column("username", sa.String(), nullable=False),
        sa.Column("full_name", sa.String(), nullable=True),
        sa.Column("is_active", sa.Boolean(), nullable=True),
        sa.Column(
            "created_at", sa.DateTime(timezone=True), server_default=sa.func.now()
        ),
        sa.Column("updated_at", sa.DateTime(timezone=True), onupdate=sa.func.now()),
        sa.PrimaryKeyConstraint("id"),
        sa.UniqueConstraint("email"),
        sa.UniqueConstraint("username"),
=======
    op.create_table('users_simple',
        sa.Column('id', sa.String(), nullable=False),
        sa.Column('email', sa.String(), nullable=False),
        sa.Column('username', sa.String(), nullable=False),
        sa.Column('full_name', sa.String(), nullable=True),
        sa.Column('is_active', sa.Boolean(), nullable=True),
        sa.Column('created_at', sa.DateTime(timezone=True), server_default=sa.func.now()),
        sa.Column('updated_at', sa.DateTime(timezone=True), onupdate=sa.func.now()),
        sa.PrimaryKeyConstraint('id'),
        sa.UniqueConstraint('email'),
        sa.UniqueConstraint('username')
>>>>>>> 89a992df
    )


def downgrade():  # type: ignore[no-untyped-def]
    op.drop_table("users_simple")<|MERGE_RESOLUTION|>--- conflicted
+++ resolved
@@ -3,39 +3,15 @@
 Revision ID: 001_simple
 Create Date: 2025-01-22
 """
-<<<<<<< HEAD
-
-=======
->>>>>>> 89a992df
 import sqlalchemy as sa
 
 from alembic import op
 
-<<<<<<< HEAD
-revision = "001_simple"
-=======
 revision = '001_simple'
->>>>>>> 89a992df
 down_revision = None
 
 
 def upgrade():  # type: ignore[no-untyped-def]
-<<<<<<< HEAD
-    op.create_table(
-        "users_simple",
-        sa.Column("id", sa.String(), nullable=False),
-        sa.Column("email", sa.String(), nullable=False),
-        sa.Column("username", sa.String(), nullable=False),
-        sa.Column("full_name", sa.String(), nullable=True),
-        sa.Column("is_active", sa.Boolean(), nullable=True),
-        sa.Column(
-            "created_at", sa.DateTime(timezone=True), server_default=sa.func.now()
-        ),
-        sa.Column("updated_at", sa.DateTime(timezone=True), onupdate=sa.func.now()),
-        sa.PrimaryKeyConstraint("id"),
-        sa.UniqueConstraint("email"),
-        sa.UniqueConstraint("username"),
-=======
     op.create_table('users_simple',
         sa.Column('id', sa.String(), nullable=False),
         sa.Column('email', sa.String(), nullable=False),
@@ -47,9 +23,8 @@
         sa.PrimaryKeyConstraint('id'),
         sa.UniqueConstraint('email'),
         sa.UniqueConstraint('username')
->>>>>>> 89a992df
     )
 
 
 def downgrade():  # type: ignore[no-untyped-def]
-    op.drop_table("users_simple")+    op.drop_table('users_simple')