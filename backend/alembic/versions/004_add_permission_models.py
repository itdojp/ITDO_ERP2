"""Add permission models

Revision ID: 004_add_permission_models
Revises: 003_complete_type_safe_schema
Create Date: 2025-01-07

"""

from collections.abc import Sequence

import sqlalchemy as sa

from alembic import op

# revision identifiers, used by Alembic.
<<<<<<< HEAD
revision: str = "004"
down_revision: Union[str, None] = "003"
branch_labels: Union[str, Sequence[str], None] = None
depends_on: Union[str, Sequence[str], None] = None
=======
revision: str = "004_add_permission_models"
down_revision: str | None = "003_complete_type_safe_schema"
branch_labels: str | Sequence[str] | None = None
depends_on: str | Sequence[str] | None = None
>>>>>>> f5284c70


def upgrade() -> None:
    # Create permissions table
    op.create_table(
        "permissions",
        sa.Column("id", sa.Integer(), nullable=False),
        sa.Column(
            "code", sa.String(100), nullable=False, comment="Unique permission code"
        ),
        sa.Column(
            "name", sa.String(200), nullable=False, comment="Permission display name"
        ),
        sa.Column(
            "description", sa.Text(), nullable=True, comment="Permission description"
        ),
        sa.Column(
            "category", sa.String(50), nullable=False, comment="Permission category"
        ),
        sa.Column(
            "is_active",
            sa.Boolean(),
            nullable=False,
            server_default="true",
            comment="Whether permission is active",
        ),
        sa.Column(
            "is_system",
            sa.Boolean(),
            nullable=False,
            server_default="false",
            comment="Whether this is a system permission",
        ),
        sa.Column(
            "created_at",
            sa.DateTime(timezone=True),
            server_default=sa.text("now()"),
            nullable=False,
        ),
        sa.Column(
            "updated_at",
            sa.DateTime(timezone=True),
            server_default=sa.text("now()"),
            nullable=False,
        ),
        sa.PrimaryKeyConstraint("id"),
        sa.UniqueConstraint("code", name="uq_permissions_code"),
    )
    op.create_index("ix_permissions_code", "permissions", ["code"])
    op.create_index(
        "ix_permissions_category_active", "permissions", ["category", "is_active"]
    )

    # Create role_permissions association table
    op.create_table(
        "role_permissions",
        sa.Column("role_id", sa.Integer(), nullable=False, comment="Role ID"),
        sa.Column(
            "permission_id", sa.Integer(), nullable=False, comment="Permission ID"
        ),
        sa.Column(
            "granted_at",
            sa.DateTime(timezone=True),
            server_default=sa.text("now()"),
            nullable=False,
            comment="When permission was granted",
        ),
        sa.Column(
            "granted_by",
            sa.Integer(),
            nullable=True,
            comment="User who granted the permission",
        ),
        sa.ForeignKeyConstraint(
            ["granted_by"],
            ["users.id"],
        ),
        sa.ForeignKeyConstraint(
            ["permission_id"],
            ["permissions.id"],
        ),
        sa.ForeignKeyConstraint(
            ["role_id"],
            ["roles.id"],
        ),
        sa.PrimaryKeyConstraint("role_id", "permission_id"),
        sa.UniqueConstraint("role_id", "permission_id", name="uq_role_permissions"),
    )
    op.create_index(
        "ix_role_permissions_permission_id", "role_permissions", ["permission_id"]
    )
    op.create_index("ix_role_permissions_role_id", "role_permissions", ["role_id"])

    # Add missing columns to roles table
    op.add_column(
        "roles",
        sa.Column(
            "organization_id",
            sa.Integer(),
            nullable=True,
            comment="Organization ID if role is organization-specific",
        ),
    )
    op.add_column(
        "roles",
        sa.Column(
            "full_path",
            sa.String(500),
            nullable=False,
            server_default="/",
            comment="Full path in hierarchy (e.g., /1/2/3)",
        ),
    )
    op.add_column(
        "roles",
        sa.Column(
            "depth",
            sa.Integer(),
            nullable=False,
            server_default="0",
            comment="Depth in hierarchy (0 for root)",
        ),
    )

    op.create_index("ix_roles_organization_id", "roles", ["organization_id"])
    op.create_foreign_key(
        "fk_roles_organization_id",
        "roles",
        "organizations",
        ["organization_id"],
        ["id"],
    )

    # Add valid_to column to user_roles table
    op.add_column(
        "user_roles",
        sa.Column(
            "valid_to",
            sa.DateTime(timezone=True),
            nullable=True,
            comment="When the role validity ends (deprecated, use expires_at)",
        ),
    )


def downgrade() -> None:
    # Remove columns from user_roles
    op.drop_column("user_roles", "valid_to")

    # Remove columns and constraints from roles
    op.drop_constraint("fk_roles_organization_id", "roles", type_="foreignkey")
    op.drop_index("ix_roles_organization_id", table_name="roles")
    op.drop_column("roles", "depth")
    op.drop_column("roles", "full_path")
    op.drop_column("roles", "organization_id")

    # Drop tables
    op.drop_index("ix_role_permissions_role_id", table_name="role_permissions")
    op.drop_index("ix_role_permissions_permission_id", table_name="role_permissions")
    op.drop_table("role_permissions")

    op.drop_index("ix_permissions_category_active", table_name="permissions")
    op.drop_index("ix_permissions_code", table_name="permissions")
    op.drop_table("permissions")<|MERGE_RESOLUTION|>--- conflicted
+++ resolved
@@ -13,17 +13,10 @@
 from alembic import op
 
 # revision identifiers, used by Alembic.
-<<<<<<< HEAD
-revision: str = "004"
-down_revision: Union[str, None] = "003"
-branch_labels: Union[str, Sequence[str], None] = None
-depends_on: Union[str, Sequence[str], None] = None
-=======
 revision: str = "004_add_permission_models"
 down_revision: str | None = "003_complete_type_safe_schema"
 branch_labels: str | Sequence[str] | None = None
 depends_on: str | Sequence[str] | None = None
->>>>>>> f5284c70
 
 
 def upgrade() -> None:
