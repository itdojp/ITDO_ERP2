"""Base test classes and utilities for the ITDO ERP System."""

from abc import ABC, abstractmethod
from typing import Any, Generic, TypeVar

import pytest
from fastapi.testclient import TestClient
from pydantic import BaseModel
from sqlalchemy.orm import Session

from app.models.base import SoftDeletableModel
from tests.factories import BaseFactory

T = TypeVar("T", bound=SoftDeletableModel)
CreateSchemaType = TypeVar("CreateSchemaType", bound=BaseModel)
UpdateSchemaType = TypeVar("UpdateSchemaType", bound=BaseModel)
ResponseSchemaType = TypeVar("ResponseSchemaType", bound=BaseModel)


class BaseAPITestCase(
    ABC, Generic[T, CreateSchemaType, UpdateSchemaType, ResponseSchemaType]
):
    """Base test case for API endpoints with common CRUD operations."""

    @property
    @abstractmethod
    def endpoint_prefix(self) -> str:
        """API endpoint prefix (e.g., '/api/v1/organizations')."""
        pass

    @property
    @abstractmethod
    def factory_class(self) -> type[BaseFactory]:
        """Factory class for creating test instances."""
        pass

    @property
    @abstractmethod
    def create_schema_class(self) -> type[CreateSchemaType]:
        """Schema class for create operations."""
        pass

    @property
    @abstractmethod
    def update_schema_class(self) -> type[UpdateSchemaType]:
        """Schema class for update operations."""
        pass

    @property
    @abstractmethod
    def response_schema_class(self) -> type[ResponseSchemaType]:
        """Schema class for API responses."""
        pass

    def get_auth_headers(self, token: str) -> dict[str, str]:
        """Get authorization headers with bearer token."""
        return {"Authorization": f"Bearer {token}"}

    def create_test_instance(self, db_session: Session, **kwargs: Any) -> T:
        """Create a test instance using the factory."""
        return self.factory_class.create(db_session, **kwargs)

    def create_valid_payload(self, **overrides: Any) -> dict[str, Any]:
        """Create a valid payload for create operations."""
        return self.factory_class.build_dict(**overrides)

    def create_update_payload(self, **overrides: Any) -> dict[str, Any]:
        """Create a valid payload for update operations."""
        return self.factory_class.build_update_dict(**overrides)

    # CRUD Test Methods

    def test_list_endpoint_success(
        self, client: TestClient, db_session: Session, admin_token: str
    ) -> None:
        """Test successful list operation."""
<<<<<<< HEAD
        # Database session isolation issue resolved
=======
        # Skip this test temporarily to allow CI to pass
        # TODO: Fix database session isolation issue in authentication
        pytest.skip("Temporarily disabled due to database session isolation issue")
>>>>>>> 8a382b49

        # Create test instances
        instances = [self.create_test_instance(db_session) for _ in range(3)]

        response = client.get(
            self.endpoint_prefix, headers=self.get_auth_headers(admin_token)
        )

        print(f"Admin token: {admin_token}")
        print(f"Headers: {self.get_auth_headers(admin_token)}")
        print(f"Response status code: {response.status_code}")
        print(
            "Response body: "
            f"{response.json() if response.status_code != 204 else 'No content'}"
        )
        assert response.status_code == 200
        data = response.json()

        # Validate pagination structure
        assert "items" in data
        assert "total" in data
        assert "skip" in data
        assert "limit" in data
        assert len(data["items"]) >= len(instances)

    def test_list_endpoint_pagination(
        self, client: TestClient, db_session: Session, admin_token: str
    ) -> None:
        """Test pagination parameters."""
        # Create test instances
        for _ in range(5):
            self.create_test_instance(db_session)

        response = client.get(
            f"{self.endpoint_prefix}?skip=2&limit=2",
            headers=self.get_auth_headers(admin_token),
        )

        assert response.status_code == 200
        data = response.json()
        assert data["skip"] == 2
        assert data["limit"] == 2
        assert len(data["items"]) <= 2

    def test_list_endpoint_unauthorized(self, client: TestClient) -> None:
        """Test list operation without authentication."""
        response = client.get(self.endpoint_prefix)
        print(f"Response status code: {response.status_code}")
        print(
            "Response body: "
            f"{response.json() if response.status_code != 204 else 'No content'}"
        )
        assert response.status_code in [
            401,
            403,
        ]  # Either is acceptable for authentication failure

    def test_get_endpoint_success(
        self, client: TestClient, db_session: Session, admin_token: str
    ) -> None:
        """Test successful get operation."""
<<<<<<< HEAD
        # Database session isolation issue resolved
=======
        # Skip this test temporarily to allow CI to pass
        # TODO: Fix database session isolation issue in authentication
        pytest.skip("Temporarily disabled due to database session isolation issue")
>>>>>>> 8a382b49

        instance = self.create_test_instance(db_session)

        response = client.get(
            f"{self.endpoint_prefix}/{instance.id}",
            headers=self.get_auth_headers(admin_token),
        )

        assert response.status_code == 200
        data = response.json()
        assert data["id"] == instance.id

    def test_get_endpoint_not_found(self, client: TestClient, admin_token: str) -> None:
        """Test get operation with non-existent ID."""
        response = client.get(
            f"{self.endpoint_prefix}/99999", headers=self.get_auth_headers(admin_token)
        )

        assert response.status_code == 404
        data = response.json()
        assert "detail" in data

    def test_create_endpoint_success(
        self, client: TestClient, admin_token: str
    ) -> None:
        """Test successful create operation."""
        payload = self.create_valid_payload()

        response = client.post(
            self.endpoint_prefix,
            json=payload,
            headers=self.get_auth_headers(admin_token),
        )

        assert response.status_code == 201
        data = response.json()
        assert "id" in data

        # Validate against response schema
        validated_data = self.response_schema_class.model_validate(data)
        assert validated_data.id is not None

    def test_create_endpoint_validation_error(
        self, client: TestClient, admin_token: str
    ) -> None:
        """Test create operation with invalid payload."""
        payload = {}  # Empty payload should fail validation

        response = client.post(
            self.endpoint_prefix,
            json=payload,
            headers=self.get_auth_headers(admin_token),
        )

        assert response.status_code == 422
        data = response.json()
        assert "detail" in data

    def test_update_endpoint_success(
        self, client: TestClient, db_session: Session, admin_token: str
    ) -> None:
        """Test successful update operation."""
        instance = self.create_test_instance(db_session)
        payload = self.create_update_payload()

        response = client.put(
            f"{self.endpoint_prefix}/{instance.id}",
            json=payload,
            headers=self.get_auth_headers(admin_token),
        )

        assert response.status_code == 200
        data = response.json()
        assert data["id"] == instance.id

    def test_update_endpoint_not_found(
        self, client: TestClient, admin_token: str
    ) -> None:
        """Test update operation with non-existent ID."""
        payload = self.create_update_payload()

        response = client.put(
            f"{self.endpoint_prefix}/99999",
            json=payload,
            headers=self.get_auth_headers(admin_token),
        )

        assert response.status_code == 404

    def test_delete_endpoint_success(
        self, client: TestClient, db_session: Session, admin_token: str
    ) -> None:
        """Test successful delete operation."""
        instance = self.create_test_instance(db_session)

        response = client.delete(
            f"{self.endpoint_prefix}/{instance.id}",
            headers=self.get_auth_headers(admin_token),
        )

        assert response.status_code == 200
        data = response.json()
        assert data["success"] is True
        assert data["id"] == instance.id

    def test_delete_endpoint_not_found(
        self, client: TestClient, admin_token: str
    ) -> None:
        """Test delete operation with non-existent ID."""
        response = client.delete(
            f"{self.endpoint_prefix}/99999", headers=self.get_auth_headers(admin_token)
        )

        assert response.status_code == 404

    # Permission Tests

    def test_create_endpoint_forbidden(
        self, client: TestClient, user_token: str
    ) -> None:
        """Test create operation with insufficient permissions."""
        payload = self.create_valid_payload()

        response = client.post(
            self.endpoint_prefix,
            json=payload,
            headers=self.get_auth_headers(user_token),
        )

        # Should be forbidden unless user has specific permissions
        assert response.status_code in [403, 404]

    def test_update_endpoint_forbidden(
        self, client: TestClient, db_session: Session, user_token: str
    ) -> None:
        """Test update operation with insufficient permissions."""
        instance = self.create_test_instance(db_session)
        payload = self.create_update_payload()

        response = client.put(
            f"{self.endpoint_prefix}/{instance.id}",
            json=payload,
            headers=self.get_auth_headers(user_token),
        )

        # Should be forbidden unless user has specific permissions
        assert response.status_code in [403, 404]

    def test_delete_endpoint_forbidden(
        self, client: TestClient, db_session: Session, user_token: str
    ) -> None:
        """Test delete operation with insufficient permissions."""
        instance = self.create_test_instance(db_session)

        response = client.delete(
            f"{self.endpoint_prefix}/{instance.id}",
            headers=self.get_auth_headers(user_token),
        )

        # Should be forbidden unless user has specific permissions
        assert response.status_code in [403, 404]


class BaseServiceTestCase(ABC, Generic[T]):
    """Base test case for service layer testing."""

    @property
    @abstractmethod
    def service_class(self) -> type:
        """Service class to test."""
        pass

    @property
    @abstractmethod
    def factory_class(self) -> type[BaseFactory]:
        """Factory class for creating test instances."""
        pass

    def create_service(self, db_session: Session) -> Any:
        """Create service instance with database session."""
        return self.service_class(db_session)

    def create_test_instance(self, db_session: Session, **kwargs: Any) -> T:
        """Create a test instance using the factory."""
        return self.factory_class.create(db_session, **kwargs)


class BaseRepositoryTestCase(ABC, Generic[T]):
    """Base test case for repository layer testing."""

    @property
    @abstractmethod
    def repository_class(self) -> type:
        """Repository class to test."""
        pass

    @property
    @abstractmethod
    def model_class(self) -> type[T]:
        """Model class for the repository."""
        pass

    @property
    @abstractmethod
    def factory_class(self) -> type[BaseFactory]:
        """Factory class for creating test instances."""
        pass

    def create_repository(self, db_session: Session) -> Any:
        """Create repository instance with database session."""
        return self.repository_class(self.model_class, db_session)

    def create_test_instance(self, db_session: Session, **kwargs: Any) -> T:
        """Create a test instance using the factory."""
        return self.factory_class.create(db_session, **kwargs)


# Test Mixins for specific functionality


class SearchTestMixin:
    """Mixin for testing search functionality."""

    def test_search_endpoint_success(
        self, client: TestClient, db_session: Session, admin_token: str
    ) -> None:
        """Test search endpoint with valid query."""
<<<<<<< HEAD
        # Database session isolation issue resolved
=======
        # Skip this test temporarily to allow CI to pass
        # TODO: Fix database session isolation issue in authentication
        pytest.skip("Temporarily disabled due to database session isolation issue")
>>>>>>> 8a382b49


class HierarchyTestMixin:
    """Mixin for testing hierarchical data functionality."""

    def test_tree_endpoint_success(
        self, client: TestClient, db_session: Session, admin_token: str
    ) -> None:
        """Test tree endpoint for hierarchical data."""
        # This will be implemented based on specific requirements
        # Each hierarchical API will override this method
        pass

    def test_parent_child_relationship(
        self, client: TestClient, db_session: Session, admin_token: str
    ) -> None:
        """Test parent-child relationships."""
        # This will be implemented based on specific requirements
        pass


class BulkOperationTestMixin:
    """Mixin for testing bulk operations."""

    def test_bulk_create_success(self, client: TestClient, admin_token: str) -> None:
        """Test bulk create operation."""
        payloads = [self.create_valid_payload(name=f"Bulk{i}") for i in range(3)]

        response = client.post(
            f"{self.endpoint_prefix}/bulk",
            json={"items": payloads},
            headers=self.get_auth_headers(admin_token),
        )

        assert response.status_code == 201
        data = response.json()
        assert data["success_count"] == 3
        assert len(data["created_items"]) == 3


# Utility functions for assertions


def assert_error_response(
    response_data: dict[str, Any], expected_code: str | None = None
) -> None:
    """Assert that response contains proper error structure."""
    assert "detail" in response_data
    if expected_code:
        assert response_data.get("code") == expected_code


def assert_pagination_response(
    response_data: dict[str, Any], expected_total: int | None = None
) -> None:
    """Assert that response contains proper pagination structure."""
    assert "items" in response_data
    assert "total" in response_data
    assert "skip" in response_data
    assert "limit" in response_data
    assert "has_more" in response_data

    if expected_total is not None:
        assert response_data["total"] == expected_total


def assert_audit_fields(response_data: dict[str, Any]) -> None:
    """Assert that response contains audit fields."""
    assert "created_at" in response_data
    assert "updated_at" in response_data
    assert response_data["created_at"] is not None
    assert response_data["updated_at"] is not None<|MERGE_RESOLUTION|>--- conflicted
+++ resolved
@@ -74,13 +74,7 @@
         self, client: TestClient, db_session: Session, admin_token: str
     ) -> None:
         """Test successful list operation."""
-<<<<<<< HEAD
         # Database session isolation issue resolved
-=======
-        # Skip this test temporarily to allow CI to pass
-        # TODO: Fix database session isolation issue in authentication
-        pytest.skip("Temporarily disabled due to database session isolation issue")
->>>>>>> 8a382b49
 
         # Create test instances
         instances = [self.create_test_instance(db_session) for _ in range(3)]
@@ -142,13 +136,7 @@
         self, client: TestClient, db_session: Session, admin_token: str
     ) -> None:
         """Test successful get operation."""
-<<<<<<< HEAD
         # Database session isolation issue resolved
-=======
-        # Skip this test temporarily to allow CI to pass
-        # TODO: Fix database session isolation issue in authentication
-        pytest.skip("Temporarily disabled due to database session isolation issue")
->>>>>>> 8a382b49
 
         instance = self.create_test_instance(db_session)
 
@@ -376,13 +364,7 @@
         self, client: TestClient, db_session: Session, admin_token: str
     ) -> None:
         """Test search endpoint with valid query."""
-<<<<<<< HEAD
         # Database session isolation issue resolved
-=======
-        # Skip this test temporarily to allow CI to pass
-        # TODO: Fix database session isolation issue in authentication
-        pytest.skip("Temporarily disabled due to database session isolation issue")
->>>>>>> 8a382b49
 
 
 class HierarchyTestMixin:
