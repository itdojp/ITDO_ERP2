"""Pytest configuration and fixtures."""

# Use PostgreSQL for integration tests (same as development)
import os
import uuid
from collections.abc import Generator
from datetime import datetime
from typing import Any

import pytest
from fastapi.testclient import TestClient
from sqlalchemy import create_engine, text
from sqlalchemy.orm import Session, sessionmaker
from sqlalchemy.pool import StaticPool

from app.core.database import get_db
from app.core.security import create_access_token
from app.main import app

# Import all models to ensure they are registered with SQLAlchemy
from app.models import Department, Organization, Permission, Role, User
from app.models.base import Base
from tests.factories import (
    DepartmentFactory,
    OrganizationFactory,
    PermissionFactory,
    RoleFactory,
    UserFactory,
)

# Determine database URL based on environment
# CI environment uses PostgreSQL from containers when available
if os.getenv("CI") or "GITHUB_ACTIONS" in os.environ:
    # In CI, try PostgreSQL service first, fallback to SQLite
    if os.getenv("DATABASE_URL"):
        try:
            SQLALCHEMY_DATABASE_URL = os.getenv("DATABASE_URL")
            test_engine = create_engine(SQLALCHEMY_DATABASE_URL)
            with test_engine.connect() as conn:
                conn.execute(text("SELECT 1"))
            # Connection successful, use PostgreSQL service
            engine = test_engine
        except Exception:
            # PostgreSQL service not available, use SQLite
            SQLALCHEMY_DATABASE_URL = "sqlite:///:memory:"
            engine = create_engine(
                SQLALCHEMY_DATABASE_URL,
                connect_args={"check_same_thread": False},
                poolclass=StaticPool,
            )
    else:
        # No DATABASE_URL set, use SQLite
        SQLALCHEMY_DATABASE_URL = "sqlite:///:memory:"
        engine = create_engine(
            SQLALCHEMY_DATABASE_URL,
            connect_args={"check_same_thread": False},
            poolclass=StaticPool,
        )
elif os.getenv("DATABASE_URL"):
    # DATABASE_URL is set in local development, check if accessible
    try:
        SQLALCHEMY_DATABASE_URL = os.getenv("DATABASE_URL")
        test_engine = create_engine(SQLALCHEMY_DATABASE_URL)
        with test_engine.connect() as conn:
            conn.execute(text("SELECT 1"))
        # Connection successful, use it
        engine = test_engine
    except Exception:
        # DATABASE_URL set but not accessible, fallback to SQLite
        SQLALCHEMY_DATABASE_URL = "sqlite:///:memory:"
        engine = create_engine(
            SQLALCHEMY_DATABASE_URL,
            connect_args={"check_same_thread": False},
            poolclass=StaticPool,
        )
else:
    # For local development - try PostgreSQL first, fallback to SQLite
    try:
        SQLALCHEMY_DATABASE_URL = (
            "postgresql://itdo_user:itdo_password@localhost:5432/itdo_erp"
        )
        test_engine = create_engine(SQLALCHEMY_DATABASE_URL)
        with test_engine.connect() as conn:
            conn.execute(text("SELECT 1"))
        # Connection successful, use PostgreSQL
        engine = test_engine
    except Exception:
        # PostgreSQL not available, use SQLite for all tests
        SQLALCHEMY_DATABASE_URL = "sqlite:///:memory:"
        engine = create_engine(
            SQLALCHEMY_DATABASE_URL,
            connect_args={"check_same_thread": False},
            poolclass=StaticPool,
        )
TestingSessionLocal = sessionmaker(autocommit=False, autoflush=False, bind=engine)


@pytest.fixture(autouse=True)
def isolate_test_data() -> dict[str, str]:
    """各テストで独立したデータを使用"""
    # 一意性を保証するテストデータ生成
    timestamp = datetime.now().strftime("%Y%m%d_%H%M%S_%f")
    unique_id = str(uuid.uuid4())[:8]
    return {
        "unique_email": f"test_{timestamp}_{unique_id}@example.com",
        "unique_code": f"TEST_{timestamp}_{unique_id}",
        "unique_name": f"Test Organization {timestamp}",
        "unique_id": unique_id,
        "timestamp": timestamp,
    }


@pytest.fixture(autouse=True)
def clean_test_database(db_session: Session) -> Generator[None]:
    """テスト前に関連テーブルをクリア"""
    yield  # テスト実行

    # テスト後のクリーンアップは db_session fixture で処理される


@pytest.fixture
def db_session() -> Generator[Session]:
    """Create a clean database session for each test."""
    # Create tables
    Base.metadata.create_all(bind=engine)

    # Clean database before test
    if "postgresql" in str(engine.url):
        # Use TRUNCATE for better performance and reset sequences
        with engine.begin() as conn:
            from sqlalchemy import text

            # TRUNCATE in safe order (cleanup before test)
            table_order = [
                "tasks",
                "user_roles",
                "role_permissions",
                "password_history",
                "user_sessions",
                "user_activity_logs",
                "audit_logs",
                "project_members",
                "project_milestones",
                "projects",
                "users",
                "roles",
                "permissions",
                "departments",
                "organizations",
            ]
            for table in table_order:
                conn.execute(text(f'TRUNCATE TABLE "{table}" RESTART IDENTITY CASCADE'))
    else:
        # For SQLite, drop and recreate all tables for complete isolation
        Base.metadata.drop_all(bind=engine)
        Base.metadata.create_all(bind=engine)

    # Create session
    session = TestingSessionLocal()

    try:
        yield session
    finally:
        session.close()
<<<<<<< HEAD
        # Clean up test data using safe DELETE order in PostgreSQL
        if "postgresql" in str(engine.url):
            # For PostgreSQL, use DELETE in dependency order to avoid
            # foreign key violations
            with engine.begin() as conn:
                from sqlalchemy import text

                # Simple approach: Delete in safe order
                table_order = [
                    "user_roles",
                    "role_permissions",
                    "password_history",
                    "user_sessions",
                    "user_activity_logs",
                    "audit_logs",
                    "tasks",  # Tasks must be deleted before projects
                    "project_members",
                    "project_milestones",
                    "projects",
                    "users",
                    "roles",
                    "permissions",
                    "departments",
                    "organizations",
                ]
                for table in table_order:
                    conn.execute(text(f'DELETE FROM "{table}"'))
        else:
            # For SQLite, drop all tables
            Base.metadata.drop_all(bind=engine)
=======
>>>>>>> 64381dcc


@pytest.fixture
def client(db_session: Session) -> Generator[TestClient]:
    """Create a test client with overridden database dependency."""

    def override_get_db() -> Generator[Session]:
        try:
            yield db_session
        finally:
            pass

    app.dependency_overrides[get_db] = override_get_db

    with TestClient(app) as test_client:
        yield test_client

    # Clear overrides
    app.dependency_overrides.clear()


# User Fixtures


@pytest.fixture
def test_user(db_session: Session) -> User:
    """Create a basic test user."""
    return UserFactory.create_with_password(
        db_session,
        password="TestPassword123!",
        email="testuser@example.com",
        full_name="Test User",
    )


@pytest.fixture
def test_admin(db_session: Session) -> User:
    """Create a test admin user."""
    return UserFactory.create_with_password(
        db_session,
        password="AdminPassword123!",
        email="admin@example.com",
        full_name="Admin User",
        is_superuser=True,
    )


@pytest.fixture
def test_manager(db_session: Session) -> User:
    """Create a test manager user."""
    return UserFactory.create_with_password(
        db_session,
        password="ManagerPassword123!",
        email="manager@example.com",
        full_name="Manager User",
    )


@pytest.fixture
def test_users_set(db_session: Session) -> dict[str, User]:
    """Create a complete set of test users."""
    return UserFactory.create_test_users_set(db_session)


# Token Fixtures


@pytest.fixture
def user_token(test_user: User) -> str:
    """Create an access token for test user."""
    return create_access_token(
        data={"sub": str(test_user.id), "email": test_user.email, "is_superuser": False}
    )


@pytest.fixture
def admin_token(test_admin: User) -> str:
    """Create an access token for admin user."""
    return create_access_token(
        data={
            "sub": str(test_admin.id),
            "email": test_admin.email,
            "is_superuser": True,
        }
    )


@pytest.fixture
def manager_token(test_manager: User) -> str:
    """Create an access token for manager user."""
    return create_access_token(
        data={
            "sub": str(test_manager.id),
            "email": test_manager.email,
            "is_superuser": False,
        }
    )


# Organization Fixtures


@pytest.fixture
def test_organization(db_session: Session) -> Organization:
    """Create a test organization."""
    return OrganizationFactory.create(
        db_session, name="テスト株式会社", code="TEST-ORG", industry="IT"
    )


@pytest.fixture
def test_organization_tree(db_session: Session) -> dict[str, Any]:
    """Create an organization tree structure."""
    return OrganizationFactory.create_subsidiary_tree(
        db_session, depth=2, children_per_level=2
    )


# Department Fixtures


@pytest.fixture
def test_department(db_session: Session, test_organization: Organization) -> Department:
    """Create a test department."""
    return DepartmentFactory.create_with_organization(
        db_session, test_organization, name="テスト部門", code="TEST-DEPT"
    )


@pytest.fixture
def test_department_tree(
    db_session: Session, test_organization: Organization
) -> dict[str, Any]:
    """Create a department tree structure."""
    return DepartmentFactory.create_department_tree(
        db_session, test_organization, depth=3, children_per_level=2
    )


# Role Fixtures


@pytest.fixture
def test_role(db_session: Session, test_organization: Organization) -> Role:
    """Create a test role."""
    return RoleFactory.create_with_organization(
        db_session, test_organization, name="テストロール", role_type="custom"
    )


@pytest.fixture
def test_permissions(db_session: Session) -> dict[str, list[Permission]]:
    """Create standard permissions."""
    return PermissionFactory.create_standard_permissions(db_session)


@pytest.fixture
def test_role_system(db_session: Session) -> dict[str, Any]:
    """Create a complete role system with permissions."""
    return RoleFactory.create_complete_role_system(db_session)


# Complete System Fixtures


@pytest.fixture
def complete_test_system(db_session: Session) -> dict[str, Any]:
    """Create a complete test system with all entities."""
    # Create role system (includes organization and permissions)
    role_system = RoleFactory.create_complete_role_system(db_session)

    # Create department structure
    dept_tree = DepartmentFactory.create_department_tree(
        db_session, role_system["organization"], depth=3, children_per_level=2
    )

    # Create test users
    users = UserFactory.create_test_users_set(db_session)

    return {
        "organization": role_system["organization"],
        "departments": dept_tree,
        "roles": role_system["roles"],
        "permissions": role_system["permissions"],
        "users": users,
    }


# Environment Setup


@pytest.fixture(autouse=True)
def setup_test_environment(monkeypatch: Any) -> None:
    """Set up test environment variables."""
    # Set test environment variables
    monkeypatch.setenv("SECRET_KEY", "test-secret-key-for-testing-only-32-chars-long")
    monkeypatch.setenv("ALGORITHM", "HS256")
    monkeypatch.setenv("ACCESS_TOKEN_EXPIRE_MINUTES", "1440")
    monkeypatch.setenv("REFRESH_TOKEN_EXPIRE_DAYS", "7")
    monkeypatch.setenv("BCRYPT_ROUNDS", "4")  # Lower rounds for faster tests
    monkeypatch.setenv("DATABASE_URL", SQLALCHEMY_DATABASE_URL)


# Utility Functions for Tests


def create_auth_headers(token: str) -> dict[str, str]:
    """Create authorization headers with bearer token."""
    return {"Authorization": f"Bearer {token}"}


@pytest.fixture
def auth_headers():
    """Provide auth headers helper function."""
    return create_auth_headers<|MERGE_RESOLUTION|>--- conflicted
+++ resolved
@@ -162,7 +162,6 @@
         yield session
     finally:
         session.close()
-<<<<<<< HEAD
         # Clean up test data using safe DELETE order in PostgreSQL
         if "postgresql" in str(engine.url):
             # For PostgreSQL, use DELETE in dependency order to avoid
@@ -193,8 +192,6 @@
         else:
             # For SQLite, drop all tables
             Base.metadata.drop_all(bind=engine)
-=======
->>>>>>> 64381dcc
 
 
 @pytest.fixture
