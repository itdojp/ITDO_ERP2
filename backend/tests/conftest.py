"""Simplified pytest configuration for authentication tests."""

import os
<<<<<<< HEAD
import sys
from typing import Any, Dict, Generator
=======
import uuid
from collections.abc import Generator
from datetime import datetime
from typing import Any
>>>>>>> d166cbe6

import pytest
from fastapi.testclient import TestClient
from sqlalchemy import create_engine, inspect, text
from sqlalchemy.orm import Session, sessionmaker
from sqlalchemy.pool import StaticPool

# Set test environment variables
if not os.environ.get("DATABASE_URL"):
    os.environ["DATABASE_URL"] = "sqlite:///:memory:"
if not os.environ.get("SECRET_KEY"):
    os.environ["SECRET_KEY"] = "test-secret-key-for-testing-only-32-chars-long"
if not os.environ.get("ALGORITHM"):
    os.environ["ALGORITHM"] = "HS256"
if not os.environ.get("ACCESS_TOKEN_EXPIRE_MINUTES"):
    os.environ["ACCESS_TOKEN_EXPIRE_MINUTES"] = "1440"
if not os.environ.get("REFRESH_TOKEN_EXPIRE_DAYS"):
    os.environ["REFRESH_TOKEN_EXPIRE_DAYS"] = "7"
if not os.environ.get("BCRYPT_ROUNDS"):
    os.environ["BCRYPT_ROUNDS"] = "4"

# Import base first
from app.models.base import Base
# Import all models to ensure proper registration
import app.models  # This will import all models via __init__.py

# Now import app components
from app.core import database
from tests.factories import UserFactory, OrganizationFactory

# Create in-memory SQLite for tests
SQLALCHEMY_DATABASE_URL = "sqlite:///:memory:"
engine = create_engine(
    SQLALCHEMY_DATABASE_URL,
    connect_args={"check_same_thread": False},
    poolclass=StaticPool,
)

<<<<<<< HEAD
# For SQLite tests (unit tests) - check for both unit test patterns
if (
    "unit" in os.getenv("PYTEST_CURRENT_TEST", "")
    or "tests/unit" in os.getenv("PYTEST_CURRENT_TEST", "")
    or os.getenv("USE_SQLITE", "false").lower() == "true"
    or "tests/unit" in " ".join(sys.argv)  # Check command line args
):
    SQLALCHEMY_DATABASE_URL = "sqlite:///:memory:"
    engine = create_engine(
        SQLALCHEMY_DATABASE_URL,
        connect_args={"check_same_thread": False},
        poolclass=StaticPool,
    )
else:
    # For integration tests, use PostgreSQL
    engine = create_engine(SQLALCHEMY_DATABASE_URL)
=======
# Override the app's engine with our test engine
database.engine = engine
database.SessionLocal = sessionmaker(autocommit=False, autoflush=False, bind=engine)
>>>>>>> d166cbe6
TestingSessionLocal = sessionmaker(autocommit=False, autoflush=False, bind=engine)

# Create all tables
try:
    Base.metadata.create_all(bind=engine, checkfirst=True)
    print(f"Created tables: {list(Base.metadata.tables.keys())}")
except Exception as e:
    print(f"ERROR: Failed to create database tables: {e}")
    raise


@pytest.fixture(autouse=True)
def isolate_test_data() -> dict[str, str]:
    """Generate unique test data for each test."""
    timestamp = datetime.now().strftime("%Y%m%d_%H%M%S_%f")
    unique_id = str(uuid.uuid4())[:8]
    return {
        "unique_email": f"test_{timestamp}_{unique_id}@example.com",
        "unique_code": f"TEST_{timestamp}_{unique_id}",
        "unique_name": f"Test Organization {timestamp}",
        "unique_id": unique_id,
        "timestamp": timestamp,
    }


@pytest.fixture
def db_session() -> Generator[Session]:
    """Create a clean database session for each test."""
    # Ensure tables exist
    Base.metadata.create_all(bind=engine, checkfirst=True)

    # Use transaction isolation for better test performance
    connection = engine.connect()
    transaction = connection.begin()
    session = TestingSessionLocal(bind=connection)

    try:
        yield session
    except Exception:
        transaction.rollback()
        raise
    finally:
        session.close()
        transaction.rollback()
        connection.close()


@pytest.fixture
def test_user(db_session: Session):
    """Create a basic test user."""
    unique_id = str(uuid.uuid4())[:8]
    return UserFactory.create_with_password(
        db_session,
        password="TestPassword123!",
        email=f"testuser_{unique_id}@example.com",
        full_name=f"Test User {unique_id}",
    )


@pytest.fixture
def test_admin(db_session: Session):
    """Create a test admin user."""
    unique_id = str(uuid.uuid4())[:8]
    return UserFactory.create_with_password(
        db_session,
        password="AdminPassword123!",
        email=f"admin_{unique_id}@example.com",
        full_name=f"Admin User {unique_id}",
        is_superuser=True,
    )


@pytest.fixture
def test_organization(db_session: Session):
    """Create a test organization."""
    unique_id = str(uuid.uuid4())[:8]
    return OrganizationFactory.create(
        db_session,
        name=f"Test Organization {unique_id}",
        code=f"TEST-ORG-{unique_id}",
        industry="IT"
    )


@pytest.fixture
def user_token(test_user):
    """Create a token for the test user."""
    from app.core.security import create_access_token
    return create_access_token({"sub": str(test_user.id)})


@pytest.fixture
def admin_token(test_admin):
    """Create a token for the test admin."""
    from app.core.security import create_access_token
    return create_access_token({"sub": str(test_admin.id)})


@pytest.fixture
def client():
    """Create a test client."""
    from app.main import app
    return TestClient(app)


def create_auth_headers(token: str) -> dict[str, str]:
    """Create authorization headers for API requests."""
    return {"Authorization": f"Bearer {token}"}<|MERGE_RESOLUTION|>--- conflicted
+++ resolved
@@ -1,15 +1,11 @@
 """Simplified pytest configuration for authentication tests."""
 
 import os
-<<<<<<< HEAD
 import sys
-from typing import Any, Dict, Generator
-=======
 import uuid
 from collections.abc import Generator
 from datetime import datetime
-from typing import Any
->>>>>>> d166cbe6
+from typing import Any, Dict
 
 import pytest
 from fastapi.testclient import TestClient
@@ -40,15 +36,11 @@
 from app.core import database
 from tests.factories import UserFactory, OrganizationFactory
 
-# Create in-memory SQLite for tests
-SQLALCHEMY_DATABASE_URL = "sqlite:///:memory:"
-engine = create_engine(
-    SQLALCHEMY_DATABASE_URL,
-    connect_args={"check_same_thread": False},
-    poolclass=StaticPool,
+# Database configuration based on test type
+SQLALCHEMY_DATABASE_URL = os.getenv(
+    "DATABASE_URL", "postgresql://itdo_user:itdo_password@localhost:5432/itdo_erp"
 )
 
-<<<<<<< HEAD
 # For SQLite tests (unit tests) - check for both unit test patterns
 if (
     "unit" in os.getenv("PYTEST_CURRENT_TEST", "")
@@ -65,11 +57,10 @@
 else:
     # For integration tests, use PostgreSQL
     engine = create_engine(SQLALCHEMY_DATABASE_URL)
-=======
+
 # Override the app's engine with our test engine
 database.engine = engine
 database.SessionLocal = sessionmaker(autocommit=False, autoflush=False, bind=engine)
->>>>>>> d166cbe6
 TestingSessionLocal = sessionmaker(autocommit=False, autoflush=False, bind=engine)
 
 # Create all tables
@@ -92,6 +83,63 @@
         "unique_name": f"Test Organization {timestamp}",
         "unique_id": unique_id,
         "timestamp": timestamp,
+    }
+
+
+@pytest.fixture
+def test_permissions(db_session: Session) -> Dict[str, Any]:
+    """Create test permissions for role testing."""
+    from app.models.permission import Permission
+    
+    # Create permissions by category
+    user_perms = [
+        Permission(code="user:read", name="Read Users", category="users"),
+        Permission(code="user:write", name="Write Users", category="users"),
+        Permission(code="user:delete", name="Delete Users", category="users"),
+    ]
+    
+    role_perms = [
+        Permission(code="role:read", name="Read Roles", category="roles"),
+        Permission(code="role:write", name="Write Roles", category="roles"),
+        Permission(code="role:delete", name="Delete Roles", category="roles"),
+    ]
+    
+    all_perms = user_perms + role_perms
+    db_session.add_all(all_perms)
+    db_session.commit()
+    
+    return {
+        "users": user_perms,
+        "roles": role_perms,
+        "all": all_perms,
+    }
+
+
+@pytest.fixture
+def test_role_system(db_session: Session, test_organization, test_permissions) -> Dict[str, Any]:
+    """Create a test role system with hierarchy."""
+    from app.models.role import Role
+    from tests.factories import RoleFactory
+    
+    # Create roles
+    admin_role = RoleFactory.create_with_organization(
+        db_session, test_organization, name="システム管理者", code="ADMIN"
+    )
+    manager_role = RoleFactory.create_with_organization(
+        db_session, test_organization, name="マネージャー", code="MANAGER"
+    )
+    user_role = RoleFactory.create_with_organization(
+        db_session, test_organization, name="一般ユーザー", code="USER"
+    )
+    
+    return {
+        "organization": test_organization,
+        "permissions": test_permissions,
+        "roles": {
+            "admin": admin_role,
+            "manager": manager_role,
+            "user": user_role,
+        },
     }
 
 
