--- conflicted
+++ resolved
@@ -1,12 +1,8 @@
 """Pytest configuration and fixtures."""
 
-<<<<<<< HEAD
-from typing import Any, Generator
-=======
 # Use PostgreSQL for integration tests (same as development)
 import os
 from typing import Any, Dict, Generator
->>>>>>> a38c5236
 
 import pytest
 from fastapi.testclient import TestClient
@@ -14,15 +10,6 @@
 from sqlalchemy.orm import Session, sessionmaker
 from sqlalchemy.pool import StaticPool
 
-<<<<<<< HEAD
-from app.core.database import Base, get_db
-from app.core.security import create_access_token
-from app.main import app
-from app.models.department import Department
-from app.models.organization import Organization
-from app.models.role import Role, UserRole
-from app.models.user import User
-=======
 from app.core.database import get_db
 from app.core.security import create_access_token
 from app.main import app
@@ -37,7 +24,6 @@
     RoleFactory,
     UserFactory,
 )
->>>>>>> a38c5236
 
 SQLALCHEMY_DATABASE_URL = os.getenv(
     "DATABASE_URL", "postgresql://itdo_user:itdo_password@localhost:5432/itdo_erp"
@@ -129,10 +115,7 @@
     return UserFactory.create_with_password(
         db_session,
         password="TestPassword123!",
-<<<<<<< HEAD
-=======
         email="testuser@example.com",
->>>>>>> a38c5236
         full_name="Test User",
     )
 
@@ -185,8 +168,6 @@
             "sub": str(test_admin.id),
             "email": test_admin.email,
             "is_superuser": True,
-<<<<<<< HEAD
-=======
         }
     )
 
@@ -199,7 +180,6 @@
             "sub": str(test_manager.id),
             "email": test_manager.email,
             "is_superuser": False,
->>>>>>> a38c5236
         }
     )
 
