--- conflicted
+++ resolved
@@ -281,7 +281,19 @@
     monkeypatch.setenv("DATABASE_URL", SQLALCHEMY_DATABASE_URL)
 
 
-<<<<<<< HEAD
+# Utility Functions for Tests
+
+def create_auth_headers(token: str) -> Dict[str, str]:
+    """Create authorization headers with bearer token."""
+    return {"Authorization": f"Bearer {token}"}
+
+
+@pytest.fixture
+def auth_headers():
+    """Provide auth headers helper function."""
+    return create_auth_headers
+
+
 # Helper functions for tests
 def get_test_db() -> Generator[Session, None, None]:
     """Get test database session."""
@@ -324,17 +336,4 @@
             "email": user.email,
             "is_superuser": getattr(user, "is_superuser", False)
         }
-    )
-=======
-# Utility Functions for Tests
-
-def create_auth_headers(token: str) -> Dict[str, str]:
-    """Create authorization headers with bearer token."""
-    return {"Authorization": f"Bearer {token}"}
-
-
-@pytest.fixture
-def auth_headers():
-    """Provide auth headers helper function."""
-    return create_auth_headers
->>>>>>> 552c8d22
+    )