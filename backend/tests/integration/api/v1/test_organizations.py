"""Integration tests for Organization API endpoints."""

from fastapi.testclient import TestClient
from sqlalchemy.orm import Session

from app.models.organization import Organization
from app.schemas.organization import (
    OrganizationCreate,
    OrganizationResponse,
    OrganizationUpdate,
)
from tests.base import BaseAPITestCase, HierarchyTestMixin, SearchTestMixin
from tests.conftest import create_auth_headers
from tests.factories import OrganizationFactory


class TestOrganizationAPI(
    BaseAPITestCase[
        Organization, OrganizationCreate, OrganizationUpdate, OrganizationResponse
    ],
    SearchTestMixin,
    HierarchyTestMixin,
):
    """Test cases for Organization API endpoints."""

    @property
    def endpoint_prefix(self) -> str:
        """API endpoint prefix."""
        return "/api/v1/organizations"

    @property
    def factory_class(self):
        """Factory class for creating test instances."""
        return OrganizationFactory

    @property
    def create_schema_class(self):
        """Schema class for create operations."""
        return OrganizationCreate

    @property
    def update_schema_class(self):
        """Schema class for update operations."""
        return OrganizationUpdate

    @property
    def response_schema_class(self):
        """Schema class for API responses."""
        return OrganizationResponse

<<<<<<< HEAD
    # Use inherited test_create_endpoint_success from BaseAPITestCase
=======
    def create_valid_payload(self, **overrides):
        """Create a valid payload for create operations."""
        payload = super().create_valid_payload(**overrides)
        # Convert settings from JSON string to dict for API
        if "settings" in payload and isinstance(payload["settings"], str):
            import json

            payload["settings"] = json.loads(payload["settings"])
        return payload
>>>>>>> 8a382b49

    # Custom test methods specific to Organization API

    def test_tree_endpoint_success(
        self, client: TestClient, db_session: Session, admin_token: str
    ) -> None:
        """Test organization tree endpoint."""
        # Create organization hierarchy
        tree_data = OrganizationFactory.create_subsidiary_tree(
            db_session, depth=2, children_per_level=2
        )

        response = client.get(
            f"{self.endpoint_prefix}/tree", headers=create_auth_headers(admin_token)
        )

        assert response.status_code == 200
        data = response.json()
        assert isinstance(data, list)
        assert len(data) >= 1

        # Verify tree structure
        root_org = data[0]
        assert "id" in root_org
        assert "name" in root_org
        assert "children" in root_org
        assert len(root_org["children"]) == tree_data["children_per_level"]

    def test_get_subsidiaries_endpoint(
        self, client: TestClient, db_session: Session, admin_token: str
    ) -> None:
        """Test get subsidiaries endpoint."""
        # Create parent organization
        parent = OrganizationFactory.create(db_session, name="親会社")

        # Create subsidiaries
        subsidiaries = [
            OrganizationFactory.create_with_parent(
                db_session, parent.id, name=f"子会社{i}"
            )
            for i in range(3)
        ]

        response = client.get(
            f"{self.endpoint_prefix}/{parent.id}/subsidiaries",
            headers=create_auth_headers(admin_token),
        )

        assert response.status_code == 200
        data = response.json()
        assert len(data) == 3

        # Verify all subsidiaries are returned
        subsidiary_ids = [item["id"] for item in data]
        for subsidiary in subsidiaries:
            assert subsidiary.id in subsidiary_ids

    def test_get_subsidiaries_recursive(
        self, client: TestClient, db_session: Session, admin_token: str
    ) -> None:
        """Test get subsidiaries with recursive option."""
        # Create organization hierarchy
        tree_data = OrganizationFactory.create_subsidiary_tree(
            db_session, depth=3, children_per_level=2
        )
        root = tree_data["root"]

        # Test non-recursive (direct children only)
        response = client.get(
            f"{self.endpoint_prefix}/{root.id}/subsidiaries?recursive=false",
            headers=create_auth_headers(admin_token),
        )

        assert response.status_code == 200
        direct_children = response.json()

        # Test recursive (all descendants)
        response = client.get(
            f"{self.endpoint_prefix}/{root.id}/subsidiaries?recursive=true",
            headers=create_auth_headers(admin_token),
        )

        assert response.status_code == 200
        all_descendants = response.json()

        # Recursive should return more organizations
        assert len(all_descendants) > len(direct_children)

    def test_activate_organization_endpoint(
        self, client: TestClient, db_session: Session, admin_token: str
    ) -> None:
        """Test organization activation endpoint."""
        # Create inactive organization
        org = OrganizationFactory.create_inactive(db_session)

        response = client.post(
            f"{self.endpoint_prefix}/{org.id}/activate",
            headers=create_auth_headers(admin_token),
        )

        assert response.status_code == 200
        data = response.json()
        assert data["is_active"] is True

    def test_deactivate_organization_endpoint(
        self, client: TestClient, db_session: Session, admin_token: str
    ) -> None:
        """Test organization deactivation endpoint."""
        # Create active organization
        org = OrganizationFactory.create(db_session)

        response = client.post(
            f"{self.endpoint_prefix}/{org.id}/deactivate",
            headers=create_auth_headers(admin_token),
        )

        assert response.status_code == 200
        data = response.json()
        assert data["is_active"] is False

    def test_create_with_duplicate_code(
        self, client: TestClient, db_session: Session, admin_token: str
    ) -> None:
        """Test create organization with duplicate code."""
        # Create first organization
        OrganizationFactory.create(db_session, code="DUPLICATE")

        # Try to create second organization with same code
        payload = OrganizationFactory.build_dict(code="DUPLICATE")

        response = client.post(
            self.endpoint_prefix, json=payload, headers=create_auth_headers(admin_token)
        )

        assert response.status_code == 409
        data = response.json()
        assert "DUPLICATE_CODE" in data.get("code", "")

    def test_update_with_duplicate_code(
        self, client: TestClient, db_session: Session, admin_token: str
    ) -> None:
        """Test update organization with duplicate code."""
        # Create two organizations
        OrganizationFactory.create(db_session, code="ORG1")
        org2 = OrganizationFactory.create(db_session, code="ORG2")

        # Try to update org2 with org1's code
        payload = {"code": "ORG1"}

        response = client.put(
            f"{self.endpoint_prefix}/{org2.id}",
            json=payload,
            headers=create_auth_headers(admin_token),
        )

        assert response.status_code == 409
        data = response.json()
        assert "DUPLICATE_CODE" in data.get("code", "")

    def test_delete_with_active_subsidiaries(
        self, client: TestClient, db_session: Session, admin_token: str
    ) -> None:
        """Test delete organization with active subsidiaries."""
        # Create parent with subsidiaries
        parent = OrganizationFactory.create(db_session, name="親会社")
        OrganizationFactory.create_with_parent(db_session, parent.id, name="子会社")

        response = client.delete(
            f"{self.endpoint_prefix}/{parent.id}",
            headers=create_auth_headers(admin_token),
        )

        assert response.status_code == 409
        data = response.json()
        assert "HAS_SUBSIDIARIES" in data.get("code", "")

    def test_list_with_filters(
        self, client: TestClient, db_session: Session, admin_token: str
    ) -> None:
        """Test list organizations with various filters."""
        # Create organizations with different attributes
        OrganizationFactory.create_with_specific_industry(db_session, "IT")
        OrganizationFactory.create_with_specific_industry(db_session, "金融業")
        org_inactive = OrganizationFactory.create_inactive(db_session)

        # Test industry filter
        response = client.get(
            f"{self.endpoint_prefix}?industry=IT",
            headers=create_auth_headers(admin_token),
        )

        assert response.status_code == 200
        data = response.json()
        assert len(data["items"]) >= 1

        # Test active_only filter
        response = client.get(
            f"{self.endpoint_prefix}?active_only=false",
            headers=create_auth_headers(admin_token),
        )

        assert response.status_code == 200
        data = response.json()
        # Should include inactive organizations
        org_ids = [item["id"] for item in data["items"]]
        assert org_inactive.id in org_ids

    def test_permission_checks(
        self, client: TestClient, db_session: Session, user_token: str
    ) -> None:
        """Test that non-admin users cannot perform admin operations."""
        org = OrganizationFactory.create(db_session)

        # Test create permission
        payload = OrganizationFactory.build_dict()
        response = client.post(
            self.endpoint_prefix, json=payload, headers=create_auth_headers(user_token)
        )
        assert response.status_code == 403

        # Test update permission
        update_payload = {"name": "Updated Name"}
        response = client.put(
            f"{self.endpoint_prefix}/{org.id}",
            json=update_payload,
            headers=create_auth_headers(user_token),
        )
        assert response.status_code == 403

        # Test delete permission
        response = client.delete(
            f"{self.endpoint_prefix}/{org.id}", headers=create_auth_headers(user_token)
        )
        assert response.status_code == 403

        # Test activate permission
        response = client.post(
            f"{self.endpoint_prefix}/{org.id}/activate",
            headers=create_auth_headers(user_token),
        )
        assert response.status_code == 403


class TestOrganizationValidation:
    """Test validation rules for Organization API."""

    def test_create_with_invalid_data(
        self, client: TestClient, admin_token: str
    ) -> None:
        """Test create organization with various invalid data."""
        # Test missing required fields
        response = client.post(
            "/api/v1/organizations", json={}, headers=create_auth_headers(admin_token)
        )
        assert response.status_code == 422

        # Test invalid email format
        payload = OrganizationFactory.build_dict(email="invalid-email")
        response = client.post(
            "/api/v1/organizations",
            json=payload,
            headers=create_auth_headers(admin_token),
        )
        assert response.status_code == 422

        # Test invalid postal code (if validation exists)
        payload = OrganizationFactory.build_dict(postal_code="invalid")
        response = client.post(
            "/api/v1/organizations",
            json=payload,
            headers=create_auth_headers(admin_token),
        )
        # This might pass if no validation, adjust based on actual validation rules

    def test_field_length_limits(self, client: TestClient, admin_token: str) -> None:
        """Test field length limit validations."""
        # Test name too long
        payload = OrganizationFactory.build_dict(name="x" * 300)
        client.post(
            "/api/v1/organizations",
            json=payload,
            headers=create_auth_headers(admin_token),
        )
        # Should pass or fail based on actual validation rules

        # Test code too long
        payload = OrganizationFactory.build_dict(code="x" * 100)
        client.post(
            "/api/v1/organizations",
            json=payload,
            headers=create_auth_headers(admin_token),
        )
        # Should pass or fail based on actual validation rules


class TestOrganizationBusinessLogic:
    """Test business logic for organizations."""

    def test_hierarchy_depth_limits(
        self, client: TestClient, db_session: Session, admin_token: str
    ) -> None:
        """Test organization hierarchy depth handling."""
        # Create deep hierarchy
        organizations = []
        parent_id = None

        for i in range(5):  # Create 5 levels deep
            if parent_id:
                org = OrganizationFactory.create_with_parent(
                    db_session, parent_id, name=f"Level {i} Organization"
                )
            else:
                org = OrganizationFactory.create(
                    db_session, name=f"Level {i} Organization"
                )

            organizations.append(org)
            parent_id = org.id

        # Test that tree endpoint handles deep hierarchy
        response = client.get(
            "/api/v1/organizations/tree", headers=create_auth_headers(admin_token)
        )

        assert response.status_code == 200
        data = response.json()

        # Verify the tree structure is properly nested
        def count_depth(node, current_depth=0):
            max_depth = current_depth
            for child in node.get("children", []):
                child_depth = count_depth(child, current_depth + 1)
                max_depth = max(max_depth, child_depth)
            return max_depth

        if data:
            tree_depth = count_depth(data[0])
            assert tree_depth >= 4  # Should handle at least 4 levels deep<|MERGE_RESOLUTION|>--- conflicted
+++ resolved
@@ -48,9 +48,9 @@
         """Schema class for API responses."""
         return OrganizationResponse
 
-<<<<<<< HEAD
+
     # Use inherited test_create_endpoint_success from BaseAPITestCase
-=======
+
     def create_valid_payload(self, **overrides):
         """Create a valid payload for create operations."""
         payload = super().create_valid_payload(**overrides)
@@ -60,7 +60,7 @@
 
             payload["settings"] = json.loads(payload["settings"])
         return payload
->>>>>>> 8a382b49
+
 
     # Custom test methods specific to Organization API
 
