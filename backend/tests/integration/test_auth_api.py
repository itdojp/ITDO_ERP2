"""Integration tests for authentication API."""

import time
from datetime import timedelta
<<<<<<< HEAD

import pytest
from fastapi.testclient import TestClient
=======
>>>>>>> a38c5236

from fastapi.testclient import TestClient

from app.core.security import create_refresh_token
from app.models.user import User


class TestAuthAPI:
    """Test authentication API endpoints."""

    def test_login_success(self, client: TestClient, db_session, test_user) -> None:
        """Test successful login."""
        # When: Logging in with correct credentials
        response = client.post(
            "/api/v1/auth/login",
            json={"email": test_user.email, "password": "TestPassword123!"},
        )

        # Then: Should return tokens
        assert response.status_code == 200
        data = response.json()
        assert "access_token" in data
        assert "refresh_token" in data
        assert data["token_type"] == "bearer"
        assert data["expires_in"] == 86400  # 24 hours

    def test_login_invalid_password(self, client: TestClient, test_user) -> None:
        """Test login with invalid password."""
        # When: Logging in with wrong password
        response = client.post(
            "/api/v1/auth/login",
            json={"email": test_user.email, "password": "WrongPassword123!"},
        )

        # Then: Should return 401
        assert response.status_code == 401
        assert response.json()["code"] == "AUTH001"

    def test_login_nonexistent_user(self, client: TestClient) -> None:
        """Test login with non-existent user."""
        # When: Logging in with non-existent email
        response = client.post(
            "/api/v1/auth/login",
            json={"email": "nonexistent@example.com", "password": "Password123!"},
        )

        # Then: Should return 401
        assert response.status_code == 401
        assert response.json()["code"] == "AUTH001"

    def test_login_inactive_user(self, client: TestClient, db_session) -> None:
        """Test login with inactive user."""
        # Given: Inactive user
        User.create(
            db_session,
            email="inactive@example.com",
            password="InactivePass123!",
            full_name="Inactive User",
            is_active=False,
        )
        db_session.commit()

        # When: Trying to login
        response = client.post(
            "/api/v1/auth/login",
            json={"email": "inactive@example.com", "password": "InactivePass123!"},
        )

        # Then: Should return 401
        assert response.status_code == 401
        assert response.json()["code"] == "AUTH001"

    def test_refresh_token_success(self, client: TestClient, test_user) -> None:
        """Test successful token refresh."""
        # Given: Valid refresh token
        refresh_token = create_refresh_token({"sub": str(test_user.id)})

        # When: Refreshing token
        response = client.post(
            "/api/v1/auth/refresh", json={"refresh_token": refresh_token}
        )

        # Then: Should return new tokens
        assert response.status_code == 200
        data = response.json()
        assert "access_token" in data
        assert "refresh_token" in data

    def test_refresh_token_invalid(self, client: TestClient) -> None:
        """Test refresh with invalid token."""
        # When: Using invalid refresh token
        response = client.post(
            "/api/v1/auth/refresh", json={"refresh_token": "invalid.token.here"}
        )

        # Then: Should return 401
        assert response.status_code == 401
        assert response.json()["code"] == "AUTH003"

    def test_refresh_token_expired(self, client: TestClient, test_user) -> None:
        """Test refresh with expired token."""
        # Given: Expired refresh token
        expired_token = create_refresh_token(
            {"sub": str(test_user.id)}, expires_delta=timedelta(seconds=-1)
        )

        # When: Using expired token
        response = client.post(
            "/api/v1/auth/refresh", json={"refresh_token": expired_token}
        )

        # Then: Should return 401
        assert response.status_code == 401
        assert response.json()["code"] == "AUTH002"

    def test_login_invalid_email_format(self, client: TestClient) -> None:
        """Test login with invalid email format."""
        # When: Using invalid email format
        response = client.post(
            "/api/v1/auth/login",
            json={"email": "invalid-email", "password": "Password123!"},
        )

        # Then: Should return 422
        assert response.status_code == 422

    def test_login_missing_fields(self, client: TestClient) -> None:
        """Test login with missing fields."""
        # When: Missing password
        response = client.post("/api/v1/auth/login", json={"email": "test@example.com"})

        # Then: Should return 422
        assert response.status_code == 422

    def test_login_response_time(self, client: TestClient, test_user) -> None:
        """Test login API response time."""
        # When: Measuring login response time
        start_time = time.time()

        response = client.post(
            "/api/v1/auth/login",
            json={"email": test_user.email, "password": "TestPassword123!"},
        )

        response_time = (time.time() - start_time) * 1000

        # Then: Should respond within 200ms
        assert response.status_code == 200
        assert response_time < 200<|MERGE_RESOLUTION|>--- conflicted
+++ resolved
@@ -2,12 +2,6 @@
 
 import time
 from datetime import timedelta
-<<<<<<< HEAD
-
-import pytest
-from fastapi.testclient import TestClient
-=======
->>>>>>> a38c5236
 
 from fastapi.testclient import TestClient
 
