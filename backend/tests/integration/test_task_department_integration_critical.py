--- conflicted
+++ resolved
@@ -36,10 +36,6 @@
         # Skip this test temporarily to allow CI to pass
         # TODO: Fix API endpoint response for task-department integration
         pytest.skip("Temporarily disabled due to API endpoint response issue")
-<<<<<<< HEAD
-
-=======
->>>>>>> 09020c91
         # Create department using factory (proper fields)
         department = DepartmentFactory.create_with_organization(
             db_session, test_organization, name="Engineering", code="ENG"
