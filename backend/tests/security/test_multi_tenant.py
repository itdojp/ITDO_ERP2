--- conflicted
+++ resolved
@@ -48,17 +48,12 @@
 
         # When: 各ユーザーで部門取得（組織IDでフィルタリング）
         dept_service = DepartmentService(db_session)
-<<<<<<< HEAD
-        depts_org1, _ = dept_service.list_departments(filters={"organization_id": org1.id})
-        depts_org2, _ = dept_service.list_departments(filters={"organization_id": org2.id})
-=======
         depts_org1, _ = dept_service.list_departments(
             filters={"organization_id": org1.id}
         )
         depts_org2, _ = dept_service.list_departments(
             filters={"organization_id": org2.id}
         )
->>>>>>> 3fe423a1
 
         # Then: 自組織のデータのみ
         assert len(depts_org1) == 1
@@ -76,35 +71,21 @@
         org2 = create_test_organization(db_session, code="ORG2")
 
         admin1 = create_test_user(db_session, email="admin@org1.com")
-<<<<<<< HEAD
-        admin_role = create_test_role(db_session, code="ORG_ADMIN", permissions=["org:*", "dept:*"])
-        create_test_user_role(db_session, user=admin1, role=admin_role, organization=org1)
-=======
         admin_role = create_test_role(
             db_session, code="ORG_ADMIN", permissions=["org:*", "dept:*"]
         )
         create_test_user_role(
             db_session, user=admin1, role=admin_role, organization=org1
         )
->>>>>>> 3fe423a1
         db_session.commit()
 
         # When: 組織2のデータ更新試行（許可なし）
         org_service = OrganizationService(db_session)
-<<<<<<< HEAD
-
-        # Test: 他組織の更新は権限エラーになるべき
-        # 現在の実装では直接更新できてしまうが、将来的に権限チェックが必要
-        from app.schemas.organization import OrganizationUpdate
-        # org_service.update_organization(org2.id, OrganizationUpdate(name="不正な更新"))
-        
-=======
 
         # Test: 他組織の更新は権限エラーになるべき
         # 現在の実装では直接更新できてしまうが、将来的に権限チェックが必要
         # org_service.update_organization(org2.id, OrganizationUpdate(name="不正な更新"))
 
->>>>>>> 3fe423a1
         # テスト簡略化: 他組織のデータにアクセスできないことを確認
         org_list, _ = org_service.list_organizations(filters={"id": org2.id})
         # 権限チェックが実装される前は、データは取得できる
@@ -114,18 +95,6 @@
         """部門レベルでのアクセス制御が機能することを確認."""
         # Given: 組織内の2つの部門
         org = create_test_organization(db_session)
-<<<<<<< HEAD
-        dept1 = create_test_department(db_session, organization=org, code="SALES", name="営業部")
-        dept2 = create_test_department(db_session, organization=org, code="HR", name="人事部")
-
-        # 部門管理者を作成
-        dept_manager = create_test_user(db_session, email="manager@sales.com")
-        manager_role = create_test_role(db_session, code="DEPT_MANAGER", permissions=["dept:*"])
-
-        # 営業部のみの管理者として設定
-        create_test_user_role(
-            db_session, user=dept_manager, role=manager_role, organization=org, department=dept1
-=======
         dept1 = create_test_department(
             db_session, organization=org, code="SALES", name="営業部"
         )
@@ -146,17 +115,13 @@
             role=manager_role,
             organization=org,
             department=dept1,
->>>>>>> 3fe423a1
         )
         db_session.commit()
 
         # When/Then: 営業部は更新可能
         dept_service = DepartmentService(db_session)
         from app.schemas.department import DepartmentUpdate
-<<<<<<< HEAD
-=======
-
->>>>>>> 3fe423a1
+
         updated = dept_service.update_department(
             dept1.id,
             DepartmentUpdate(name="営業部更新"),
@@ -175,22 +140,12 @@
     def test_sql_injection_prevention(self, db_session: Session) -> None:
         """SQLインジェクションが防止されることを確認."""
         # Given: システム管理者
-<<<<<<< HEAD
-        admin = create_test_user(db_session, is_superuser=True)
-=======
         create_test_user(db_session, is_superuser=True)
->>>>>>> 3fe423a1
         db_session.commit()
 
         # When: 悪意のある検索文字列
         org_service = OrganizationService(db_session)
-<<<<<<< HEAD
-        result, _ = org_service.search_organizations(
-            "'; DROP TABLE organizations; --"
-        )
-=======
         result, _ = org_service.search_organizations("'; DROP TABLE organizations; --")
->>>>>>> 3fe423a1
 
         # Then: 正常に処理される（エラーなし）
         assert result is not None
@@ -232,16 +187,12 @@
             db_session, organization=org, code="PARENT", name="親部門", depth=1
         )
         child_dept = create_test_department(
-<<<<<<< HEAD
-            db_session, organization=org, parent=parent_dept, code="CHILD", name="子部門", depth=2
-=======
             db_session,
             organization=org,
             parent=parent_dept,
             code="CHILD",
             name="子部門",
             depth=2,
->>>>>>> 3fe423a1
         )
 
         # 親部門の管理者
@@ -282,39 +233,19 @@
         # 各組織で部門作成（監査ログ生成）
         dept_service = DepartmentService(db_session)
         from app.schemas.department import DepartmentCreate
-<<<<<<< HEAD
-        
-        dept1 = dept_service.create_department(
-            DepartmentCreate(
-                code="DEPT1", 
-                name="部門1",
-                organization_id=org1.id
-            )
-        )
-        dept2 = dept_service.create_department(
-            DepartmentCreate(
-                code="DEPT2", 
-                name="部門2",
-                organization_id=org2.id
-            )
-=======
 
         dept1 = dept_service.create_department(
             DepartmentCreate(code="DEPT1", name="部門1", organization_id=org1.id)
         )
         dept2 = dept_service.create_department(
             DepartmentCreate(code="DEPT2", name="部門2", organization_id=org2.id)
->>>>>>> 3fe423a1
         )
 
         # When: 監査ログ取得（サービス存在確認）
         # 監査サービスの実装状況を確認
         try:
             from app.services.audit import AuditLogger
-<<<<<<< HEAD
-=======
-
->>>>>>> 3fe423a1
+
             audit_logger = AuditLogger(db_session)
             # 監査ログ機能の基本テスト
             assert audit_logger is not None
