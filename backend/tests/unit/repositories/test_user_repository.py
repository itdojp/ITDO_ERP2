--- conflicted
+++ resolved
@@ -168,17 +168,17 @@
         assert locked_user is not None
         assert locked_user.failed_login_attempts == 5
         assert locked_user.locked_until is not None
-<<<<<<< HEAD
+
         # Just verify that locked_until was set
         # (SQLite timezone issues make precise comparison unreliable)
-=======
+
         # Handle timezone comparison properly
         now = datetime.now(timezone.utc)
         locked_until = locked_user.locked_until
         if locked_until.tzinfo is None:
             locked_until = locked_until.replace(tzinfo=timezone.utc)
         assert locked_until > now
->>>>>>> 8a382b49
+
 
     def test_reset_failed_login(self, db_session: Session) -> None:
         """Test resetting failed login attempts."""
