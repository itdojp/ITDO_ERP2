--- conflicted
+++ resolved
@@ -198,16 +198,5 @@
 
         # Then: User should be updated
         assert user.full_name == "Updated Name"
-<<<<<<< HEAD
         # >= because SQLite has lower timestamp precision
-        assert user.updated_at >= user.created_at
-=======
-        # Handle timezone comparison properly
-        updated_at = user.updated_at
-        if updated_at.tzinfo is None:
-            updated_at = updated_at.replace(tzinfo=timezone.utc)
-        if original_updated_at.tzinfo is None:
-            original_updated_at = original_updated_at.replace(tzinfo=timezone.utc)
-        # Use >= because SQLite has lower timestamp precision
-        assert updated_at >= original_updated_at
->>>>>>> caa2f6bd
+        assert user.updated_at >= user.created_at