"""Unit tests for User model."""

import pytest
from sqlalchemy.exc import IntegrityError
from sqlalchemy.orm import Session

from app.core.security import verify_password
from app.models.user import User


class TestUserModel:
    """Test User model functionality."""

    def test_create_user(self, db_session: Session) -> None:
        """Test user creation."""
        # Given: User data
        user_data = {
            "email": "test@example.com",
            "password": "SecurePassword123!",
            "full_name": "Test User",
        }

        # When: Creating user
<<<<<<< HEAD
        user = User.create(db_session, **user_data)
=======
        user = User.create(
            db_session,
            email=user_data["email"],
            password=user_data["password"],
            full_name=user_data["full_name"],
        )
>>>>>>> a38c5236

        # Then: User should be created with correct attributes
        assert user.id is not None
        assert user.email == "test@example.com"
        assert user.full_name == "Test User"
        assert user.is_active is True
        assert user.is_superuser is False
        assert user.created_at is not None
        assert user.updated_at is not None

        # Password should be hashed
        assert user.hashed_password != "SecurePassword123!"
        assert verify_password("SecurePassword123!", user.hashed_password)

    def test_create_user_minimal(self, db_session: Session) -> None:
        """Test user creation with minimal data."""
        # When: Creating user with minimal data
        user = User.create(
            db_session,
            email="minimal@example.com",
            password="Password123!",
            full_name="Minimal",
        )

        # Then: Default values should be set
        assert user.is_active is True
        assert user.is_superuser is False

    def test_create_superuser(self, db_session: Session) -> None:
        """Test superuser creation."""
        # When: Creating superuser
        user = User.create(
            db_session,
            email="admin@example.com",
            password="AdminPass123!",
            full_name="Admin User",
            is_superuser=True,
        )

        # Then: User should be superuser
        assert user.is_superuser is True

    def test_duplicate_email_raises_error(self, db_session: Session) -> None:
        """Test that duplicate emails are rejected."""
        # Given: Existing user
        User.create(
            db_session,
            email="existing@example.com",
            password="Password123!",
            full_name="Existing User",
        )
        db_session.commit()

        # When/Then: Creating user with same email should raise error
        with pytest.raises(IntegrityError):
            User.create(
                db_session,
                email="existing@example.com",
                password="Password456!",
                full_name="Duplicate User",
            )
            db_session.commit()

    def test_get_by_email(self, db_session: Session) -> None:
        """Test getting user by email."""
        # Given: Existing user
        created_user = User.create(
            db_session,
            email="findme@example.com",
            password="Password123!",
            full_name="Find Me",
        )
        db_session.commit()

        # When: Getting user by email
        found_user = User.get_by_email(db_session, "findme@example.com")

        # Then: Correct user should be found
        assert found_user is not None
        assert found_user.id == created_user.id
        assert found_user.email == "findme@example.com"

    def test_get_by_email_not_found(self, db_session: Session) -> None:
        """Test getting non-existent user by email."""
        # When: Getting non-existent user
        user = User.get_by_email(db_session, "nonexistent@example.com")

        # Then: Should return None
        assert user is None

    def test_authenticate_success(self, db_session: Session) -> None:
        """Test successful authentication."""
        # Given: Existing user
        User.create(
            db_session,
            email="auth@example.com",
            password="AuthPass123!",
            full_name="Auth User",
        )
        db_session.commit()

        # When: Authenticating with correct credentials
        user = User.authenticate(db_session, "auth@example.com", "AuthPass123!")

        # Then: User should be returned
        assert user is not None
        assert user.email == "auth@example.com"

    def test_authenticate_wrong_password(self, db_session: Session) -> None:
        """Test authentication with wrong password."""
        # Given: Existing user
        User.create(
            db_session,
            email="auth2@example.com",
            password="CorrectPass123!",
            full_name="Auth User",
        )
        db_session.commit()

        # When: Authenticating with wrong password
        user = User.authenticate(db_session, "auth2@example.com", "WrongPass123!")

        # Then: Should return None
        assert user is None

    def test_authenticate_inactive_user(self, db_session: Session) -> None:
        """Test authentication with inactive user."""
        # Given: Inactive user
        User.create(
            db_session,
            email="inactive@example.com",
            password="InactivePass123!",
            full_name="Inactive User",
            is_active=False,
        )
        db_session.commit()

        # When: Trying to authenticate
        user = User.authenticate(db_session, "inactive@example.com", "InactivePass123!")

        # Then: Should return None
        assert user is None

    def test_update_user(self, db_session: Session) -> None:
        """Test user update."""
        # Given: Existing user
        user = User.create(
            db_session,
            email="update@example.com",
            password="Password123!",
            full_name="Original Name",
        )
        db_session.commit()

        # When: Updating user
        user.update(db_session, full_name="Updated Name")

        # Then: User should be updated
        assert user.full_name == "Updated Name"
        assert user.updated_at > user.created_at<|MERGE_RESOLUTION|>--- conflicted
+++ resolved
@@ -21,16 +21,12 @@
         }
 
         # When: Creating user
-<<<<<<< HEAD
-        user = User.create(db_session, **user_data)
-=======
         user = User.create(
             db_session,
             email=user_data["email"],
             password=user_data["password"],
             full_name=user_data["full_name"],
         )
->>>>>>> a38c5236
 
         # Then: User should be created with correct attributes
         assert user.id is not None
