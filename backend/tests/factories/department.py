"""Factory for Department model."""

from typing import Any

from app.models.department import Department
from app.models.organization import Organization
from tests.factories import BaseFactory, fake

from .organization import OrganizationFactory


class DepartmentFactory(BaseFactory):
    """Factory for creating Department test instances."""

    model_class = Department  # Model class for this factory

    @classmethod
    def _get_default_attributes(cls) -> dict[str, Any]:
        """Get default attributes for creating Department instances."""
        return {
            "code": fake.bothify(text="DEPT-####"),
            "name": fake.random_element(
                elements=(
                    "総務部",
                    "人事部",
                    "経理部",
                    "営業部",
                    "開発部",
                    "マーケティング部",
                    "企画部",
                    "法務部",
                    "情報システム部",
                )
            ),
            "name_en": fake.random_element(
                elements=(
                    "General Affairs",
                    "Human Resources",
                    "Accounting",
                    "Sales",
                    "Development",
                    "Marketing",
                    "Planning",
                    "Legal",
                    "Information Systems",
                )
            ),
            "description": fake.text(max_nb_chars=200),
            "budget": fake.random_int(min=1000000, max=50000000),
            "path": "",
            "is_active": True,
            # CRITICAL: Materialized path fields for hierarchy
<<<<<<< HEAD
            "path": "/",  # Default root path
=======
>>>>>>> caa2f6bd
            "depth": 0,  # Default root depth
        }

    @classmethod
    def _get_update_attributes(cls) -> dict[str, Any]:
        """Get default attributes for updating Department instances."""
        return {
            "name": fake.random_element(
                elements=("総務部", "人事部", "経理部", "営業部", "開発部")
            ),
            "description": fake.text(max_nb_chars=200),
            "budget": fake.random_int(min=1000000, max=50000000),
            "is_active": fake.boolean(),
        }

    @classmethod
    def create_with_organization(
        cls, db_session, organization: Organization, **kwargs
    ) -> Department:
        """Create a department for a specific organization."""
        kwargs["organization_id"] = organization.id
        return cls.create(db_session, **kwargs)

    @classmethod
    def create_with_parent(
        cls, db_session, parent_department: Department, **kwargs
    ) -> Department:
        """Create a department with a parent department."""
        kwargs["parent_id"] = parent_department.id
        kwargs["organization_id"] = parent_department.organization_id
        # CRITICAL: Set up materialized path hierarchy
        kwargs["path"] = f"{parent_department.path}{parent_department.id}/"
        kwargs["depth"] = parent_department.depth + 1
        return cls.create(db_session, **kwargs)

    @classmethod
    def create_department_tree(
        cls,
        db_session,
        organization: Organization,
        depth: int = 3,
        children_per_level: int = 2,
    ):
        """Create a tree of departments within an organization."""
        # Create root departments
        root_departments = []
        for i in range(children_per_level):
            root = cls.create_with_organization(
                db_session,
                organization,
                name=f"事業部{i + 1}",
                name_en=f"Business Division {i + 1}",
                code=f"DIV-{i + 1:02d}",
                department_type="management",
            )
            root_departments.append(root)

        def create_children(parent_dept, current_depth, dept_prefix):
            if current_depth >= depth:
                return []

            children = []
            for i in range(children_per_level):
                child_name = f"{dept_prefix}部門{i + 1}"
                child_name_en = f"{dept_prefix} Department {i + 1}"
                child_code = f"{parent_dept.code}-{i + 1:02d}"

                child = cls.create_with_parent(
                    db_session,
                    parent_dept,
                    name=child_name,
                    name_en=child_name_en,
                    code=child_code,
                    depth=current_depth + 1,
                    department_type="operational"
                    if current_depth == depth - 1
                    else "support",
                )
                children.append(child)

                # Recursively create sub-departments
                grandchildren = create_children(
                    child, current_depth + 1, f"{dept_prefix}-{i + 1}"
                )
                children.extend(grandchildren)

            return children

        all_departments = root_departments[:]
        for i, root in enumerate(root_departments):
            children = create_children(root, 1, f"D{i + 1}")
            all_departments.extend(children)

        return {
            "organization": organization,
            "roots": root_departments,
            "all": all_departments,
            "tree_depth": depth,
            "children_per_level": children_per_level,
        }

    @classmethod
    def create_with_manager(cls, db_session, manager_id: int, **kwargs) -> Department:
        """Create a department with a specific manager."""
        kwargs["manager_id"] = manager_id
        return cls.create(db_session, **kwargs)

    @classmethod
    def create_inactive(cls, db_session, **kwargs) -> Department:
        """Create an inactive department."""
        kwargs["is_active"] = False
        return cls.create(db_session, **kwargs)

    @classmethod
    def create_by_type(cls, db_session, department_type: str, **kwargs) -> Department:
        """Create a department of a specific type."""
        kwargs["department_type"] = department_type
        return cls.create(db_session, **kwargs)

    @classmethod
    def create_full_organization_structure(cls, db_session):
        """Create a complete organization with departments."""
        # Create organization
        organization = OrganizationFactory.create(db_session, name="テスト株式会社")

        # Create department structure
        departments = cls.create_department_tree(
            db_session, organization, depth=3, children_per_level=2
        )

        return {
            "organization": organization,
            "departments": departments,
            "total_departments": len(departments["all"]),
        }

    @classmethod
    def create_minimal(cls, db_session, organization_id: int, **kwargs) -> Department:
        """Create a department with minimal required fields."""
        minimal_attrs = {
            "code": fake.bothify(text="DEPT-####"),
            "name": fake.word(),
            "organization_id": organization_id,
            "is_active": True,
        }
        minimal_attrs.update(kwargs)
        return cls.create(db_session, **minimal_attrs)

    @classmethod
    def create_ordered_list(
        cls, db_session, organization: Organization, count: int = 5
    ) -> list[Department]:
        """Create a list of departments with specific display order."""
        departments = []
        for i in range(count):
            dept = cls.create_with_organization(
                db_session,
                organization,
                name=f"部門{i + 1:02d}",
                code=f"DEPT-{i + 1:02d}",
                display_order=i + 1,
            )
            departments.append(dept)

        return departments


# Helper function for backward compatibility
def create_test_department(db_session, **kwargs):
    """Create a test department (backward compatibility wrapper)."""
    return DepartmentFactory.create(db_session, **kwargs)<|MERGE_RESOLUTION|>--- conflicted
+++ resolved
@@ -50,10 +50,7 @@
             "path": "",
             "is_active": True,
             # CRITICAL: Materialized path fields for hierarchy
-<<<<<<< HEAD
             "path": "/",  # Default root path
-=======
->>>>>>> caa2f6bd
             "depth": 0,  # Default root depth
         }
 
