"""Factory for Organization model."""

import json
import uuid
from typing import Any

from app.models.organization import Organization
from tests.factories import BaseFactory, fake


class OrganizationFactory(BaseFactory):
    """Factory for creating Organization test instances."""

    model_class = Organization  # Model class for this factory

    @classmethod
    def _get_default_attributes(cls) -> dict[str, Any]:
        """Get default attributes for creating Organization instances."""
        # Use UUID for guaranteed uniqueness
        unique_id = str(uuid.uuid4())[:8]
        return {
            "code": f"ORG-{unique_id}",
            "name": fake.company(),
            "name_en": fake.company(),
            "description": fake.catch_phrase(),
            "business_type": fake.random_element(
                elements=("株式会社", "有限会社", "合同会社", "個人事業主")
            ),
            "industry": fake.random_element(
                elements=("IT", "製造業", "小売業", "金融業", "教育", "医療")
            ),
            "postal_code": fake.postcode(),
            "prefecture": fake.prefecture(),
            "city": fake.city(),
            "address_line1": fake.street_address(),
            "address_line2": fake.building_name(),
            "phone": fake.phone_number(),
            "fax": fake.phone_number(),
            "email": f"org-{unique_id}@example.com",
            "website": fake.url(),
            "capital": fake.random_int(min=1000000, max=100000000),
            "employee_count": fake.random_int(min=1, max=1000),
            "is_active": True,
            "settings": {
                "fiscal_year_start": "04-01",
                "timezone": "Asia/Tokyo",
                "currency": "JPY",
            },
        }

    @classmethod
<<<<<<< HEAD
    def build_dict(cls, **kwargs: Any) -> Dict[str, Any]:
        """Build a dictionary of attributes for API requests."""
        # Get default attributes
        defaults = cls._get_default_attributes()

        # For API requests, settings should be a dict, not a JSON string
        if "settings" in defaults and isinstance(defaults["settings"], str):
            defaults["settings"] = json.loads(defaults["settings"])

        defaults.update(kwargs)
        return defaults

    @classmethod
    def build_db_dict(cls, **kwargs: Any) -> Dict[str, Any]:
        """Build a dictionary of attributes for direct database creation."""
        # Get default attributes (settings as JSON string for database)
        defaults = cls._get_default_attributes()
        defaults.update(kwargs)
        return defaults

    @classmethod
    def build(cls, **kwargs: Any) -> Organization:
        """Build a model instance without saving to database."""
        attributes = cls.build_db_dict(**kwargs)
        return cls.model_class(**attributes)

    @classmethod
    def _get_update_attributes(cls) -> Dict[str, Any]:
=======
    def build(cls, **kwargs: Any) -> Any:
        """Build a model instance without saving to database."""
        attributes = cls.build_dict(**kwargs)

        # Convert settings dict to JSON string for database model
        if "settings" in attributes and isinstance(attributes["settings"], dict):
            attributes["settings"] = json.dumps(attributes["settings"])

        return cls.model_class(**attributes)

    @classmethod
    def _get_update_attributes(cls) -> dict[str, Any]:
>>>>>>> d1d68771
        """Get default attributes for updating Organization instances."""
        return {
            "name": fake.company(),
            "description": fake.catch_phrase(),
            "phone": fake.phone_number(),
            "email": fake.company_email(),
            "website": fake.url(),
            "employee_count": fake.random_int(min=1, max=1000),
            "is_active": fake.boolean(),
        }

    @classmethod
    def create_with_parent(cls, db_session, parent_id: int, **kwargs) -> Organization:
        """Create an organization with a parent organization."""
        kwargs["parent_id"] = parent_id
        return cls.create(db_session, **kwargs)

    @classmethod
    def create_subsidiary_tree(
        cls, db_session, depth: int = 2, children_per_level: int = 2
    ):
        """Create a tree of organizations with subsidiaries."""
        # Create root organization
        root = cls.create(db_session, name="Root Organization")

        def create_children(parent, current_depth):
            if current_depth >= depth:
                return []

            children = []
            for i in range(children_per_level):
                child = cls.create_with_parent(
                    db_session,
                    parent.id,
                    name=f"{parent.name} - Child {i + 1}",
                    code=f"{parent.code}-C{i + 1}",
                )
                children.append(child)

                # Recursively create grandchildren
                grandchildren = create_children(child, current_depth + 1)
                children.extend(grandchildren)

            return children

        all_organizations = [root]
        all_organizations.extend(create_children(root, 0))

        return {
            "root": root,
            "all": all_organizations,
            "tree_depth": depth,
            "children_per_level": children_per_level,
        }

    @classmethod
    def create_inactive(cls, db_session, **kwargs) -> Organization:
        """Create an inactive organization."""
        kwargs["is_active"] = False
        return cls.create(db_session, **kwargs)

    @classmethod
    def create_with_specific_industry(
        cls, db_session, industry: str, **kwargs
    ) -> Organization:
        """Create an organization in a specific industry."""
        kwargs["industry"] = industry
        return cls.create(db_session, **kwargs)

    @classmethod
    def create_minimal(cls, db_session, **kwargs) -> Organization:
        """Create an organization with minimal required fields."""
        minimal_attrs = {
            "code": fake.unique.bothify(text="ORG-####-???"),
            "name": fake.company(),
            "is_active": True,
        }
        minimal_attrs.update(kwargs)
        return cls.create(db_session, **minimal_attrs)


# Helper function for backward compatibility
def create_test_organization(db_session, **kwargs):
    """Create a test organization (backward compatibility wrapper)."""
    return OrganizationFactory.create(db_session, **kwargs)<|MERGE_RESOLUTION|>--- conflicted
+++ resolved
@@ -49,36 +49,6 @@
         }
 
     @classmethod
-<<<<<<< HEAD
-    def build_dict(cls, **kwargs: Any) -> Dict[str, Any]:
-        """Build a dictionary of attributes for API requests."""
-        # Get default attributes
-        defaults = cls._get_default_attributes()
-
-        # For API requests, settings should be a dict, not a JSON string
-        if "settings" in defaults and isinstance(defaults["settings"], str):
-            defaults["settings"] = json.loads(defaults["settings"])
-
-        defaults.update(kwargs)
-        return defaults
-
-    @classmethod
-    def build_db_dict(cls, **kwargs: Any) -> Dict[str, Any]:
-        """Build a dictionary of attributes for direct database creation."""
-        # Get default attributes (settings as JSON string for database)
-        defaults = cls._get_default_attributes()
-        defaults.update(kwargs)
-        return defaults
-
-    @classmethod
-    def build(cls, **kwargs: Any) -> Organization:
-        """Build a model instance without saving to database."""
-        attributes = cls.build_db_dict(**kwargs)
-        return cls.model_class(**attributes)
-
-    @classmethod
-    def _get_update_attributes(cls) -> Dict[str, Any]:
-=======
     def build(cls, **kwargs: Any) -> Any:
         """Build a model instance without saving to database."""
         attributes = cls.build_dict(**kwargs)
@@ -91,7 +61,6 @@
 
     @classmethod
     def _get_update_attributes(cls) -> dict[str, Any]:
->>>>>>> d1d68771
         """Get default attributes for updating Organization instances."""
         return {
             "name": fake.company(),
