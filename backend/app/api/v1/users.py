"""User management endpoints."""

from typing import Union

from fastapi import APIRouter, Depends, status
from fastapi.responses import JSONResponse
from sqlalchemy.exc import IntegrityError
from sqlalchemy.orm import Session

from app.core.dependencies import get_current_active_user, get_current_superuser, get_db
from app.models.user import User
from app.schemas.error import ErrorResponse
from app.schemas.user import UserCreate, UserResponse

router = APIRouter(prefix="/users", tags=["Users"])


@router.post(
    "",
    response_model=UserResponse,
    status_code=status.HTTP_201_CREATED,
    responses={
        400: {"model": ErrorResponse, "description": "Bad request"},
        403: {"model": ErrorResponse, "description": "Insufficient permissions"},
        409: {"model": ErrorResponse, "description": "User already exists"},
    },
)
def create_user(
    user_data: UserCreate,
    db: Session = Depends(get_db),
    current_user: User = Depends(get_current_superuser),
<<<<<<< HEAD
) -> UserResponse:
=======
) -> Union[UserResponse, JSONResponse]:
>>>>>>> a38c5236
    """Create a new user (admin only)."""
    try:
        # Create user
        user = User.create(
            db,
            email=user_data.email,
            password=user_data.password,
            full_name=user_data.full_name,
            is_active=user_data.is_active,
        )
        db.commit()
        db.refresh(user)

        return UserResponse.model_validate(user)

    except IntegrityError:
        db.rollback()
        return JSONResponse(
            status_code=status.HTTP_409_CONFLICT,
            content=ErrorResponse(
                detail="User with this email already exists",
                code="USER001",
<<<<<<< HEAD
                timestamp=datetime.utcnow(),
=======
>>>>>>> a38c5236
            ).model_dump(),
        )


@router.get(
    "/me",
    response_model=UserResponse,
    responses={
        401: {"model": ErrorResponse, "description": "Not authenticated"},
    },
)
def get_current_user_info(
    current_user: User = Depends(get_current_active_user),
) -> UserResponse:
    """Get current user information."""
    return UserResponse.model_validate(current_user)<|MERGE_RESOLUTION|>--- conflicted
+++ resolved
@@ -29,11 +29,7 @@
     user_data: UserCreate,
     db: Session = Depends(get_db),
     current_user: User = Depends(get_current_superuser),
-<<<<<<< HEAD
-) -> UserResponse:
-=======
 ) -> Union[UserResponse, JSONResponse]:
->>>>>>> a38c5236
     """Create a new user (admin only)."""
     try:
         # Create user
@@ -56,10 +52,6 @@
             content=ErrorResponse(
                 detail="User with this email already exists",
                 code="USER001",
-<<<<<<< HEAD
-                timestamp=datetime.utcnow(),
-=======
->>>>>>> a38c5236
             ).model_dump(),
         )
 
