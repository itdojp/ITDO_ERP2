"""Role Management API endpoints."""

<<<<<<< HEAD
from typing import Dict, List, Optional, Union
=======
from typing import Any
>>>>>>> f5284c70

from fastapi import APIRouter, Depends, HTTPException, Path, Query, status
from fastapi.responses import JSONResponse
from sqlalchemy.orm import Session

from app.core.dependencies import get_current_active_user, get_db
from app.core.exceptions import AlreadyExists
from app.models.user import User
from app.schemas.common import DeleteResponse, ErrorResponse
from app.schemas.role import (
    RoleCreate,
    RoleList,
    RoleResponse,
    RoleUpdate,
    UserRoleCreate,
    UserRoleResponse,
)
from app.services.role import RoleService

router = APIRouter(prefix="/roles", tags=["roles"])


@router.get(
    "/",
    response_model=RoleList,
    responses={
        401: {"model": ErrorResponse, "description": "Unauthorized"},
        403: {"model": ErrorResponse, "description": "Insufficient permissions"},
    },
)
def list_roles(
<<<<<<< HEAD
    page: int = Query(1, ge=1, description="Page number"),
    limit: int = Query(10, ge=1, le=100, description="Items per page"),
    search: Optional[str] = Query(None, description="Search query"),
    include_system: bool = Query(True, description="Include system roles"),
    organization_id: Optional[int] = Query(None, description="Organization context"),
    db: Session = Depends(get_db),
    current_user: User = Depends(get_current_active_user),
) -> Union[RoleList, JSONResponse]:
    """
    List roles with pagination and filtering.
=======
    skip: int = Query(0, ge=0, description="Number of items to skip"),
    limit: int = Query(100, ge=1, le=1000, description="Number of items to return"),
    organization_id: OrganizationId | None = Query(
        None, description="Filter by organization"
    ),
    search: str | None = Query(None, description="Search query"),
    active_only: bool = Query(True, description="Only return active roles"),
    role_type: str | None = Query(None, description="Filter by role type"),
    db: Session = Depends(get_db),
    current_user: User = Depends(get_current_active_user),
) -> PaginatedResponse[RoleSummary]:
    """List roles with pagination and filtering."""
    service = RoleService(db)

    # Build filters
    filters: dict[str, Any] = {}
    if organization_id:
        filters["organization_id"] = organization_id
    if active_only:
        filters["is_active"] = True
    if role_type:
        filters["role_type"] = role_type  # Keep as string, will be handled in service

    # Get roles
    if search:
        roles, total = service.search_roles(search, skip, limit, filters)
    else:
        roles, total = service.list_roles(
            skip, active_only, limit, organization_id, filters
        )

    # Convert to summary
    items = [service.get_role_summary(role) for role in roles]

    return PaginatedResponse(items=items, total=total, skip=skip, limit=limit)


@router.get(
    "/organization/{organization_id}/tree",
    response_model=list[RoleTree],
    responses={
        401: {"model": ErrorResponse, "description": "Unauthorized"},
        404: {"model": ErrorResponse, "description": "Organization not found"},
    },
)
def get_role_tree(
    organization_id: OrganizationId = Path(..., description="Organization ID"),
    db: Session = Depends(get_db),
    current_user: User = Depends(get_current_active_user),
) -> list[RoleTree]:
    """Get role hierarchy tree for an organization."""
    service = RoleService(db)
>>>>>>> f5284c70

    Returns a paginated list of roles with optional search and filtering.
    """
    try:
        service = RoleService()
        return service.get_roles(
            requester=current_user,
            db=db,
            organization_id=organization_id,
            page=page,
            limit=limit,
            search=search,
            include_system=include_system,
        )
    except Exception as e:
        return JSONResponse(
            status_code=status.HTTP_403_FORBIDDEN,
            content=ErrorResponse(
                detail=str(e),
                error_code="PERMISSION_DENIED",
            ).model_dump(),
        )
<<<<<<< HEAD
=======

    return service.get_role_tree(organization_id)


@router.get(
    "/permissions",
    response_model=list[PermissionBasic],
    responses={
        401: {"model": ErrorResponse, "description": "Unauthorized"},
    },
)
def list_all_permissions(
    category: str | None = Query(None, description="Filter by permission category"),
    db: Session = Depends(get_db),
    current_user: User = Depends(get_current_active_user),
) -> list[PermissionBasic]:
    """List all available permissions."""
    service = RoleService(db)
    return service.list_all_permissions(category)
>>>>>>> f5284c70


@router.get(
    "/{role_id}",
    response_model=RoleResponse,
    responses={
        401: {"model": ErrorResponse, "description": "Unauthorized"},
        403: {"model": ErrorResponse, "description": "Insufficient permissions"},
        404: {"model": ErrorResponse, "description": "Role not found"},
    },
)
def get_role(
    role_id: int = Path(..., description="Role ID"),
    organization_id: Optional[int] = Query(None, description="Organization context"),
    db: Session = Depends(get_db),
    current_user: User = Depends(get_current_active_user),
) -> Union[RoleResponse, JSONResponse]:
    """
    Get role details by ID.

    Returns detailed information about a specific role.
    """
    try:
        service = RoleService()
        role = service.get_role_by_id(
            role_id=role_id,
            requester=current_user,
            db=db,
            organization_id=organization_id,
        )
        return RoleResponse.model_validate(role)
    except Exception as e:
        if "見つかりません" in str(e):
            return JSONResponse(
                status_code=status.HTTP_404_NOT_FOUND,
                content=ErrorResponse(
                    detail=str(e),
                    error_code="NOT_FOUND",
                ).model_dump(),
            )
        return JSONResponse(
            status_code=status.HTTP_403_FORBIDDEN,
            content=ErrorResponse(
                detail=str(e),
                error_code="PERMISSION_DENIED",
            ).model_dump(),
        )


@router.post(
    "/",
    response_model=RoleResponse,
    status_code=status.HTTP_201_CREATED,
    responses={
        401: {"model": ErrorResponse, "description": "Unauthorized"},
        403: {"model": ErrorResponse, "description": "Insufficient permissions"},
        409: {"model": ErrorResponse, "description": "Role code already exists"},
    },
)
def create_role(
    role_data: RoleCreate,
    organization_id: Optional[int] = Query(None, description="Organization context"),
    db: Session = Depends(get_db),
    current_user: User = Depends(get_current_active_user),
<<<<<<< HEAD
) -> Union[RoleResponse, JSONResponse]:
    """
    Create a new role.
=======
) -> RoleResponse | JSONResponse:
    """Create a new role."""
    # Check permissions
    service = RoleService(db)
    if not current_user.is_superuser:
        if not service.user_has_permission(
            current_user.id, "roles.create", role_data.organization_id
        ):
            return JSONResponse(
                status_code=status.HTTP_403_FORBIDDEN,
                content=ErrorResponse(
                    detail="Insufficient permissions to create roles",
                    code="PERMISSION_DENIED",
                ).model_dump(),
            )

    # Verify organization exists
    from app.services.organization import OrganizationService
>>>>>>> f5284c70

    Creates a new role with the specified permissions and metadata.
    """
    try:
        service = RoleService()
        role = service.create_role(
            data=role_data,
            user=current_user,
            db=db,
            organization_id=organization_id,
        )
        return RoleResponse.model_validate(role)
    except ValueError as e:
        if "既に存在します" in str(e):
            return JSONResponse(
                status_code=status.HTTP_409_CONFLICT,
                content=ErrorResponse(
                    detail=str(e),
                    error_code="DUPLICATE_CODE",
                ).model_dump(),
            )
<<<<<<< HEAD
        raise HTTPException(status_code=status.HTTP_400_BAD_REQUEST, detail=str(e))
    except Exception as e:
=======

    try:
        role = service.create_role(role_data, created_by=current_user.id)
        return service.get_role_response(role)
    except (ValueError, AlreadyExists) as e:
        return JSONResponse(
            status_code=status.HTTP_409_CONFLICT,
            content=ErrorResponse(detail=str(e), code="DUPLICATE_NAME").model_dump(),
        )
    except IntegrityError:
        db.rollback()
>>>>>>> f5284c70
        return JSONResponse(
            status_code=status.HTTP_403_FORBIDDEN,
            content=ErrorResponse(
                detail=str(e),
                error_code="PERMISSION_DENIED",
            ).model_dump(),
        )


@router.put(
    "/{role_id}",
    response_model=RoleResponse,
    responses={
        401: {"model": ErrorResponse, "description": "Unauthorized"},
        403: {"model": ErrorResponse, "description": "Insufficient permissions"},
        404: {"model": ErrorResponse, "description": "Role not found"},
    },
)
def update_role(
    role_data: RoleUpdate,
    role_id: int = Path(..., description="Role ID"),
    organization_id: Optional[int] = Query(None, description="Organization context"),
    db: Session = Depends(get_db),
    current_user: User = Depends(get_current_active_user),
<<<<<<< HEAD
) -> Union[RoleResponse, JSONResponse]:
    """
    Update role details.
=======
) -> RoleResponse | JSONResponse:
    """Update role details."""
    service = RoleService(db)
    role = service.get_role(role_id)
>>>>>>> f5284c70

    Updates role information including name, description, and permissions.
    """
    try:
        service = RoleService()
        role = service.update_role(
            role_id=role_id,
            data=role_data,
            updater=current_user,
            db=db,
            organization_id=organization_id,
        )
        return RoleResponse.model_validate(role)
    except Exception as e:
        if "見つかりません" in str(e):
            return JSONResponse(
                status_code=status.HTTP_404_NOT_FOUND,
                content=ErrorResponse(
                    detail=str(e),
                    error_code="NOT_FOUND",
                ).model_dump(),
            )
        return JSONResponse(
            status_code=status.HTTP_403_FORBIDDEN,
            content=ErrorResponse(
                detail=str(e),
                error_code="PERMISSION_DENIED",
            ).model_dump(),
        )


@router.delete(
    "/{role_id}",
    response_model=DeleteResponse,
    responses={
        401: {"model": ErrorResponse, "description": "Unauthorized"},
        403: {"model": ErrorResponse, "description": "Insufficient permissions"},
        404: {"model": ErrorResponse, "description": "Role not found"},
        409: {"model": ErrorResponse, "description": "Role has active assignments"},
    },
)
def delete_role(
    role_id: int = Path(..., description="Role ID"),
    organization_id: Optional[int] = Query(None, description="Organization context"),
    db: Session = Depends(get_db),
    current_user: User = Depends(get_current_active_user),
) -> Union[DeleteResponse, JSONResponse]:
    """
    Delete a role.

    Performs soft delete on the role. Cannot delete system roles or roles with
    active assignments.
    """
    try:
        service = RoleService()
        success = service.delete_role(
            role_id=role_id,
            deleter=current_user,
            db=db,
            organization_id=organization_id,
        )
        return DeleteResponse(
            success=success,
            message="Role deleted successfully",
        )
    except ValueError as e:
        if "削除できません" in str(e):
            return JSONResponse(
                status_code=status.HTTP_409_CONFLICT,
                content=ErrorResponse(
                    detail=str(e),
                    error_code="CANNOT_DELETE",
                ).model_dump(),
            )
        raise HTTPException(status_code=status.HTTP_400_BAD_REQUEST, detail=str(e))
    except Exception as e:
        if "見つかりません" in str(e):
            return JSONResponse(
                status_code=status.HTTP_404_NOT_FOUND,
                content=ErrorResponse(
                    detail=str(e),
                    error_code="NOT_FOUND",
                ).model_dump(),
            )
        return JSONResponse(
            status_code=status.HTTP_403_FORBIDDEN,
            content=ErrorResponse(
                detail=str(e),
                error_code="PERMISSION_DENIED",
            ).model_dump(),
        )


@router.get(
    "/{role_id}/permissions",
    response_model=List[str],
    responses={
        401: {"model": ErrorResponse, "description": "Unauthorized"},
        403: {"model": ErrorResponse, "description": "Insufficient permissions"},
        404: {"model": ErrorResponse, "description": "Role not found"},
    },
)
def get_role_permissions(
    role_id: int = Path(..., description="Role ID"),
<<<<<<< HEAD
    organization_id: Optional[int] = Query(None, description="Organization context"),
    db: Session = Depends(get_db),
    current_user: User = Depends(get_current_active_user),
) -> Union[List[str], JSONResponse]:
    """
    Get permissions for a specific role.
=======
    permission_codes: list[str] = Body(..., description="List of permission codes"),
    db: Session = Depends(get_db),
    current_user: User = Depends(get_current_active_user),
) -> RoleResponse | JSONResponse:
    """Update role permissions."""
    service = RoleService(db)
    role = service.get_role(role_id)
>>>>>>> f5284c70

    Returns the list of permissions granted to the role.
    """
    try:
        service = RoleService()
        return service.get_role_permissions(
            role_id=role_id,
            requester=current_user,
            db=db,
            organization_id=organization_id,
        )
    except Exception as e:
        if "見つかりません" in str(e):
            return JSONResponse(
                status_code=status.HTTP_404_NOT_FOUND,
                content=ErrorResponse(
                    detail=str(e),
                    error_code="NOT_FOUND",
                ).model_dump(),
            )
        return JSONResponse(
            status_code=status.HTTP_403_FORBIDDEN,
            content=ErrorResponse(
                detail=str(e),
                error_code="PERMISSION_DENIED",
            ).model_dump(),
        )


@router.put(
    "/{role_id}/permissions",
    response_model=RoleResponse,
    responses={
        401: {"model": ErrorResponse, "description": "Unauthorized"},
        403: {"model": ErrorResponse, "description": "Insufficient permissions"},
        404: {"model": ErrorResponse, "description": "Role not found"},
    },
)
def update_role_permissions(
    permissions: List[str],
    role_id: int = Path(..., description="Role ID"),
    organization_id: Optional[int] = Query(None, description="Organization context"),
    db: Session = Depends(get_db),
    current_user: User = Depends(get_current_active_user),
<<<<<<< HEAD
) -> Union[RoleResponse, JSONResponse]:
    """
    Update permissions for a role.
=======
) -> DeleteResponse | JSONResponse:
    """Delete (soft delete) a role."""
    service = RoleService(db)
    role = service.get_role(role_id)
>>>>>>> f5284c70

    Updates the list of permissions granted to the role.
    """
    try:
        service = RoleService()
        role = service.update_role_permissions(
            role_id=role_id,
            permissions=permissions,
            updater=current_user,
            db=db,
            organization_id=organization_id,
        )
        return RoleResponse.model_validate(role)
    except Exception as e:
        if "見つかりません" in str(e):
            return JSONResponse(
                status_code=status.HTTP_404_NOT_FOUND,
                content=ErrorResponse(
                    detail=str(e),
                    error_code="NOT_FOUND",
                ).model_dump(),
            )
        return JSONResponse(
            status_code=status.HTTP_403_FORBIDDEN,
            content=ErrorResponse(
                detail=str(e),
                error_code="PERMISSION_DENIED",
            ).model_dump(),
        )


@router.post(
    "/assignments",
    response_model=UserRoleResponse,
    status_code=status.HTTP_201_CREATED,
    responses={
        401: {"model": ErrorResponse, "description": "Unauthorized"},
        403: {"model": ErrorResponse, "description": "Insufficient permissions"},
        404: {"model": ErrorResponse, "description": "User or role not found"},
        409: {"model": ErrorResponse, "description": "Role assignment already exists"},
    },
)
def assign_role_to_user(
    assignment_data: UserRoleCreate,
    db: Session = Depends(get_db),
    current_user: User = Depends(get_current_active_user),
<<<<<<< HEAD
) -> Union[UserRoleResponse, JSONResponse]:
    """
    Assign a role to a user.
=======
) -> UserRoleResponse | JSONResponse:
    """Assign a role to a user."""
    service = RoleService(db)
>>>>>>> f5284c70

    Creates a new role assignment for a user within an organization/department context.
    """
    try:
        service = RoleService()
        user_role = service.assign_role_to_user(
            user_id=assignment_data.user_id,
            role_id=assignment_data.role_id,
            organization_id=assignment_data.organization_id,
            assigner=current_user,
            db=db,
            department_id=assignment_data.department_id,
            expires_at=assignment_data.expires_at,
        )
        return UserRoleResponse.model_validate(user_role)
    except ValueError as e:
        if "既に存在します" in str(e):
            return JSONResponse(
                status_code=status.HTTP_409_CONFLICT,
                content=ErrorResponse(
                    detail=str(e),
                    error_code="DUPLICATE_ASSIGNMENT",
                ).model_dump(),
            )
        raise HTTPException(status_code=status.HTTP_400_BAD_REQUEST, detail=str(e))
    except Exception as e:
        if "見つかりません" in str(e):
            return JSONResponse(
                status_code=status.HTTP_404_NOT_FOUND,
                content=ErrorResponse(
                    detail=str(e),
                    error_code="NOT_FOUND",
                ).model_dump(),
            )
        return JSONResponse(
            status_code=status.HTTP_403_FORBIDDEN,
            content=ErrorResponse(
                detail=str(e),
                error_code="PERMISSION_DENIED",
            ).model_dump(),
        )


@router.get(
    "/assignments/users/{user_id}",
    response_model=List[UserRoleResponse],
    responses={
        401: {"model": ErrorResponse, "description": "Unauthorized"},
        403: {"model": ErrorResponse, "description": "Insufficient permissions"},
        404: {"model": ErrorResponse, "description": "User not found"},
    },
)
def get_user_roles(
    user_id: int = Path(..., description="User ID"),
    organization_id: Optional[int] = Query(None, description="Organization filter"),
    include_expired: bool = Query(False, description="Include expired assignments"),
    db: Session = Depends(get_db),
    current_user: User = Depends(get_current_active_user),
) -> Union[List[UserRoleResponse], JSONResponse]:
    """
    Get roles assigned to a user.

    Returns all role assignments for a specific user, optionally filtered by
    organization.
    """
    try:
        service = RoleService()
        return service.get_user_roles(
            user_id=user_id,
            requester=current_user,
            db=db,
            organization_id=organization_id,
            include_expired=include_expired,
        )
    except Exception as e:
        if "見つかりません" in str(e):
            return JSONResponse(
                status_code=status.HTTP_404_NOT_FOUND,
                content=ErrorResponse(
                    detail=str(e),
                    error_code="NOT_FOUND",
                ).model_dump(),
            )
        return JSONResponse(
            status_code=status.HTTP_403_FORBIDDEN,
            content=ErrorResponse(
                detail=str(e),
                error_code="PERMISSION_DENIED",
            ).model_dump(),
        )


@router.delete(
    "/assignments/users/{user_id}/roles/{role_id}",
    response_model=DeleteResponse,
    responses={
        401: {"model": ErrorResponse, "description": "Unauthorized"},
        403: {"model": ErrorResponse, "description": "Insufficient permissions"},
        404: {"model": ErrorResponse, "description": "Assignment not found"},
    },
)
def remove_role_from_user(
    user_id: int = Path(..., description="User ID"),
    role_id: int = Path(..., description="Role ID"),
    organization_id: int = Query(..., description="Organization ID"),
    department_id: Optional[int] = Query(None, description="Department ID"),
    db: Session = Depends(get_db),
    current_user: User = Depends(get_current_active_user),
<<<<<<< HEAD
) -> Union[DeleteResponse, JSONResponse]:
    """
    Remove a role assignment from a user.
=======
) -> DeleteResponse | JSONResponse:
    """Remove a role from a user."""
    service = RoleService(db)
>>>>>>> f5284c70

    Removes a specific role assignment for a user within the given
    organization/department context.
    """
    try:
        service = RoleService()
        success = service.remove_role_from_user(
            user_id=user_id,
            role_id=role_id,
            organization_id=organization_id,
            remover=current_user,
            db=db,
            department_id=department_id,
        )

        if not success:
            return JSONResponse(
                status_code=status.HTTP_404_NOT_FOUND,
                content=ErrorResponse(
                    detail="Role assignment not found",
                    error_code="NOT_FOUND",
                ).model_dump(),
            )

        return DeleteResponse(
            success=success,
            message="Role assignment removed successfully",
        )
    except Exception as e:
        return JSONResponse(
            status_code=status.HTTP_403_FORBIDDEN,
            content=ErrorResponse(
                detail=str(e),
                error_code="PERMISSION_DENIED",
            ).model_dump(),
        )


@router.get(
    "/{role_id}/users",
    response_model=List[Dict[str, Union[int, str, bool]]],
    responses={
        401: {"model": ErrorResponse, "description": "Unauthorized"},
        403: {"model": ErrorResponse, "description": "Insufficient permissions"},
        404: {"model": ErrorResponse, "description": "Role not found"},
    },
)
def get_users_with_role(
    role_id: int = Path(..., description="Role ID"),
    organization_id: int = Query(..., description="Organization ID"),
    department_id: Optional[int] = Query(None, description="Department ID"),
    include_expired: bool = Query(False, description="Include expired assignments"),
    db: Session = Depends(get_db),
    current_user: User = Depends(get_current_active_user),
) -> Union[List[Dict[str, Union[int, str, bool]]], JSONResponse]:
    """
    Get users with a specific role.

    Returns all users that have been assigned the specified role within the
    given context.
    """
    try:
        service = RoleService()
        users = service.get_users_with_role(
            role_id=role_id,
            organization_id=organization_id,
            requester=current_user,
            db=db,
            department_id=department_id,
            include_expired=include_expired,
        )

        return [
            {
                "id": user.id,
                "email": user.email,
                "full_name": user.full_name,
                "is_active": user.is_active,
            }
            for user in users
        ]
    except Exception as e:
        if "見つかりません" in str(e):
            return JSONResponse(
                status_code=status.HTTP_404_NOT_FOUND,
                content=ErrorResponse(
                    detail=str(e),
                    error_code="NOT_FOUND",
                ).model_dump(),
            )
        return JSONResponse(
            status_code=status.HTTP_403_FORBIDDEN,
            content=ErrorResponse(
                detail=str(e),
                error_code="PERMISSION_DENIED",
            ).model_dump(),
        )


<<<<<<< HEAD
@router.post(
    "/check-permission",
    response_model=Dict[str, Union[int, str, bool, None]],
=======
@router.get(
    "/user/{user_id}",
    response_model=list[UserRoleResponse],
>>>>>>> f5284c70
    responses={
        401: {"model": ErrorResponse, "description": "Unauthorized"},
        403: {"model": ErrorResponse, "description": "Insufficient permissions"},
        404: {"model": ErrorResponse, "description": "User not found"},
    },
)
<<<<<<< HEAD
def check_user_permission(
    user_id: int = Query(..., description="User ID"),
    permission: str = Query(..., description="Permission to check"),
    organization_id: int = Query(..., description="Organization ID"),
    department_id: Optional[int] = Query(None, description="Department ID"),
    db: Session = Depends(get_db),
    current_user: User = Depends(get_current_active_user),
) -> Union[Dict[str, Union[int, str, bool, None]], JSONResponse]:
    """
    Check if a user has a specific permission.

    Validates whether a user has the specified permission within the given
    organization/department context.
    """
    try:
        service = RoleService()
        has_permission = service.check_user_permission(
            user_id=user_id,
            permission=permission,
            organization_id=organization_id,
            requester=current_user,
            db=db,
            department_id=department_id,
        )
=======
def get_user_roles(
    user_id: UserId = Path(..., description="User ID"),
    organization_id: OrganizationId | None = Query(
        None, description="Filter by organization"
    ),
    active_only: bool = Query(True, description="Only return active assignments"),
    db: Session = Depends(get_db),
    current_user: User = Depends(get_current_active_user),
) -> list[UserRoleResponse]:
    """Get all roles assigned to a user."""
    # Check if user exists
    user = db.query(User).filter(User.id == user_id).first()
    if not user:
        raise HTTPException(
            status_code=status.HTTP_404_NOT_FOUND, detail="User not found"
        )

    service = RoleService(db)
    user_role_responses = service.get_user_roles(user_id, organization_id, active_only)
>>>>>>> f5284c70

        return {
            "user_id": user_id,
            "permission": permission,
            "organization_id": organization_id,
            "department_id": department_id,
            "has_permission": has_permission,
        }
    except Exception as e:
        if "見つかりません" in str(e):
            return JSONResponse(
                status_code=status.HTTP_404_NOT_FOUND,
                content=ErrorResponse(
                    detail=str(e),
                    error_code="NOT_FOUND",
                ).model_dump(),
            )
        return JSONResponse(
            status_code=status.HTTP_403_FORBIDDEN,
            content=ErrorResponse(
                detail=str(e),
                error_code="PERMISSION_DENIED",
            ).model_dump(),
        )<|MERGE_RESOLUTION|>--- conflicted
+++ resolved
@@ -1,53 +1,41 @@
-"""Role Management API endpoints."""
-
-<<<<<<< HEAD
-from typing import Dict, List, Optional, Union
-=======
+"""Role API endpoints."""
+
 from typing import Any
->>>>>>> f5284c70
-
-from fastapi import APIRouter, Depends, HTTPException, Path, Query, status
+
+from fastapi import APIRouter, Body, Depends, HTTPException, Path, Query, status
 from fastapi.responses import JSONResponse
+from sqlalchemy.exc import IntegrityError
 from sqlalchemy.orm import Session
 
 from app.core.dependencies import get_current_active_user, get_db
 from app.core.exceptions import AlreadyExists
 from app.models.user import User
-from app.schemas.common import DeleteResponse, ErrorResponse
+from app.schemas.common import DeleteResponse, ErrorResponse, PaginatedResponse
 from app.schemas.role import (
+    PermissionBasic,
     RoleCreate,
-    RoleList,
     RoleResponse,
+    RoleSummary,
+    RoleTree,
     RoleUpdate,
-    UserRoleCreate,
+    RoleWithPermissions,
+    UserRoleAssignment,
     UserRoleResponse,
 )
 from app.services.role import RoleService
+from app.types import OrganizationId, UserId
 
 router = APIRouter(prefix="/roles", tags=["roles"])
 
 
 @router.get(
     "/",
-    response_model=RoleList,
-    responses={
-        401: {"model": ErrorResponse, "description": "Unauthorized"},
-        403: {"model": ErrorResponse, "description": "Insufficient permissions"},
+    response_model=PaginatedResponse[RoleSummary],
+    responses={
+        401: {"model": ErrorResponse, "description": "Unauthorized"},
     },
 )
 def list_roles(
-<<<<<<< HEAD
-    page: int = Query(1, ge=1, description="Page number"),
-    limit: int = Query(10, ge=1, le=100, description="Items per page"),
-    search: Optional[str] = Query(None, description="Search query"),
-    include_system: bool = Query(True, description="Include system roles"),
-    organization_id: Optional[int] = Query(None, description="Organization context"),
-    db: Session = Depends(get_db),
-    current_user: User = Depends(get_current_active_user),
-) -> Union[RoleList, JSONResponse]:
-    """
-    List roles with pagination and filtering.
-=======
     skip: int = Query(0, ge=0, description="Number of items to skip"),
     limit: int = Query(100, ge=1, le=1000, description="Number of items to return"),
     organization_id: OrganizationId | None = Query(
@@ -100,31 +88,15 @@
 ) -> list[RoleTree]:
     """Get role hierarchy tree for an organization."""
     service = RoleService(db)
->>>>>>> f5284c70
-
-    Returns a paginated list of roles with optional search and filtering.
-    """
-    try:
-        service = RoleService()
-        return service.get_roles(
-            requester=current_user,
-            db=db,
-            organization_id=organization_id,
-            page=page,
-            limit=limit,
-            search=search,
-            include_system=include_system,
-        )
-    except Exception as e:
-        return JSONResponse(
-            status_code=status.HTTP_403_FORBIDDEN,
-            content=ErrorResponse(
-                detail=str(e),
-                error_code="PERMISSION_DENIED",
-            ).model_dump(),
-        )
-<<<<<<< HEAD
-=======
+
+    # Verify organization exists
+    from app.services.organization import OrganizationService
+
+    org_service = OrganizationService(db)
+    if not org_service.get_organization(organization_id):
+        raise HTTPException(
+            status_code=status.HTTP_404_NOT_FOUND, detail="Organization not found"
+        )
 
     return service.get_role_tree(organization_id)
 
@@ -144,7 +116,6 @@
     """List all available permissions."""
     service = RoleService(db)
     return service.list_all_permissions(category)
->>>>>>> f5284c70
 
 
 @router.get(
@@ -152,46 +123,50 @@
     response_model=RoleResponse,
     responses={
         401: {"model": ErrorResponse, "description": "Unauthorized"},
-        403: {"model": ErrorResponse, "description": "Insufficient permissions"},
         404: {"model": ErrorResponse, "description": "Role not found"},
     },
 )
 def get_role(
     role_id: int = Path(..., description="Role ID"),
-    organization_id: Optional[int] = Query(None, description="Organization context"),
-    db: Session = Depends(get_db),
-    current_user: User = Depends(get_current_active_user),
-) -> Union[RoleResponse, JSONResponse]:
-    """
-    Get role details by ID.
-
-    Returns detailed information about a specific role.
-    """
-    try:
-        service = RoleService()
-        role = service.get_role_by_id(
-            role_id=role_id,
-            requester=current_user,
-            db=db,
-            organization_id=organization_id,
-        )
-        return RoleResponse.model_validate(role)
-    except Exception as e:
-        if "見つかりません" in str(e):
-            return JSONResponse(
-                status_code=status.HTTP_404_NOT_FOUND,
-                content=ErrorResponse(
-                    detail=str(e),
-                    error_code="NOT_FOUND",
-                ).model_dump(),
-            )
-        return JSONResponse(
-            status_code=status.HTTP_403_FORBIDDEN,
-            content=ErrorResponse(
-                detail=str(e),
-                error_code="PERMISSION_DENIED",
-            ).model_dump(),
-        )
+    db: Session = Depends(get_db),
+    current_user: User = Depends(get_current_active_user),
+) -> RoleResponse:
+    """Get role details."""
+    service = RoleService(db)
+    role = service.get_role(role_id)
+
+    if not role:
+        raise HTTPException(
+            status_code=status.HTTP_404_NOT_FOUND, detail="Role not found"
+        )
+
+    return service.get_role_response(role)
+
+
+@router.get(
+    "/{role_id}/permissions",
+    response_model=RoleWithPermissions,
+    responses={
+        401: {"model": ErrorResponse, "description": "Unauthorized"},
+        404: {"model": ErrorResponse, "description": "Role not found"},
+    },
+)
+def get_role_permissions(
+    role_id: int = Path(..., description="Role ID"),
+    include_inherited: bool = Query(True, description="Include inherited permissions"),
+    db: Session = Depends(get_db),
+    current_user: User = Depends(get_current_active_user),
+) -> RoleWithPermissions:
+    """Get role with permission details."""
+    service = RoleService(db)
+    role = service.get_role(role_id)
+
+    if not role:
+        raise HTTPException(
+            status_code=status.HTTP_404_NOT_FOUND, detail="Role not found"
+        )
+
+    return service.get_role_with_permissions(role, include_inherited)
 
 
 @router.post(
@@ -201,19 +176,14 @@
     responses={
         401: {"model": ErrorResponse, "description": "Unauthorized"},
         403: {"model": ErrorResponse, "description": "Insufficient permissions"},
-        409: {"model": ErrorResponse, "description": "Role code already exists"},
+        404: {"model": ErrorResponse, "description": "Organization not found"},
+        409: {"model": ErrorResponse, "description": "Role name already exists"},
     },
 )
 def create_role(
     role_data: RoleCreate,
-    organization_id: Optional[int] = Query(None, description="Organization context"),
-    db: Session = Depends(get_db),
-    current_user: User = Depends(get_current_active_user),
-<<<<<<< HEAD
-) -> Union[RoleResponse, JSONResponse]:
-    """
-    Create a new role.
-=======
+    db: Session = Depends(get_db),
+    current_user: User = Depends(get_current_active_user),
 ) -> RoleResponse | JSONResponse:
     """Create a new role."""
     # Check permissions
@@ -232,32 +202,26 @@
 
     # Verify organization exists
     from app.services.organization import OrganizationService
->>>>>>> f5284c70
-
-    Creates a new role with the specified permissions and metadata.
-    """
-    try:
-        service = RoleService()
-        role = service.create_role(
-            data=role_data,
-            user=current_user,
-            db=db,
-            organization_id=organization_id,
-        )
-        return RoleResponse.model_validate(role)
-    except ValueError as e:
-        if "既に存在します" in str(e):
-            return JSONResponse(
-                status_code=status.HTTP_409_CONFLICT,
-                content=ErrorResponse(
-                    detail=str(e),
-                    error_code="DUPLICATE_CODE",
-                ).model_dump(),
-            )
-<<<<<<< HEAD
-        raise HTTPException(status_code=status.HTTP_400_BAD_REQUEST, detail=str(e))
-    except Exception as e:
-=======
+
+    org_service = OrganizationService(db)
+    if not org_service.get_organization(role_data.organization_id):
+        return JSONResponse(
+            status_code=status.HTTP_404_NOT_FOUND,
+            content=ErrorResponse(
+                detail="Organization not found", code="ORGANIZATION_NOT_FOUND"
+            ).model_dump(),
+        )
+
+    # Verify parent role if specified
+    if role_data.parent_id:
+        parent = service.get_role(role_data.parent_id)
+        if not parent or parent.organization_id != role_data.organization_id:
+            return JSONResponse(
+                status_code=status.HTTP_400_BAD_REQUEST,
+                content=ErrorResponse(
+                    detail="Invalid parent role", code="INVALID_PARENT"
+                ).model_dump(),
+            )
 
     try:
         role = service.create_role(role_data, created_by=current_user.id)
@@ -269,12 +233,11 @@
         )
     except IntegrityError:
         db.rollback()
->>>>>>> f5284c70
-        return JSONResponse(
-            status_code=status.HTTP_403_FORBIDDEN,
-            content=ErrorResponse(
-                detail=str(e),
-                error_code="PERMISSION_DENIED",
+        return JSONResponse(
+            status_code=status.HTTP_409_CONFLICT,
+            content=ErrorResponse(
+                detail="Role name already exists in this organization",
+                code="DUPLICATE_NAME",
             ).model_dump(),
         )
 
@@ -286,51 +249,130 @@
         401: {"model": ErrorResponse, "description": "Unauthorized"},
         403: {"model": ErrorResponse, "description": "Insufficient permissions"},
         404: {"model": ErrorResponse, "description": "Role not found"},
+        409: {"model": ErrorResponse, "description": "Role name already exists"},
     },
 )
 def update_role(
+    role_id: int = Path(..., description="Role ID"),
+    *,
     role_data: RoleUpdate,
-    role_id: int = Path(..., description="Role ID"),
-    organization_id: Optional[int] = Query(None, description="Organization context"),
-    db: Session = Depends(get_db),
-    current_user: User = Depends(get_current_active_user),
-<<<<<<< HEAD
-) -> Union[RoleResponse, JSONResponse]:
-    """
-    Update role details.
-=======
+    db: Session = Depends(get_db),
+    current_user: User = Depends(get_current_active_user),
 ) -> RoleResponse | JSONResponse:
     """Update role details."""
     service = RoleService(db)
     role = service.get_role(role_id)
->>>>>>> f5284c70
-
-    Updates role information including name, description, and permissions.
-    """
+
+    if not role:
+        return JSONResponse(
+            status_code=status.HTTP_404_NOT_FOUND,
+            content=ErrorResponse(
+                detail="Role not found", code="NOT_FOUND"
+            ).model_dump(),
+        )
+
+    # Check permissions
+    if not current_user.is_superuser:
+        if not service.user_has_permission(
+            current_user.id, "roles.update", role.organization_id
+        ):
+            return JSONResponse(
+                status_code=status.HTTP_403_FORBIDDEN,
+                content=ErrorResponse(
+                    detail="Insufficient permissions to update this role",
+                    code="PERMISSION_DENIED",
+                ).model_dump(),
+            )
+
+    # Verify parent role if being changed
+    if role_data.parent_id is not None and role_data.parent_id != role.parent_id:
+        if role_data.parent_id == role_id:
+            return JSONResponse(
+                status_code=status.HTTP_400_BAD_REQUEST,
+                content=ErrorResponse(
+                    detail="Role cannot be its own parent", code="INVALID_PARENT"
+                ).model_dump(),
+            )
+
+        if role_data.parent_id:
+            parent = service.get_role(role_data.parent_id)
+            if not parent or parent.organization_id != role.organization_id:
+                return JSONResponse(
+                    status_code=status.HTTP_400_BAD_REQUEST,
+                    content=ErrorResponse(
+                        detail="Invalid parent role", code="INVALID_PARENT"
+                    ).model_dump(),
+                )
+
     try:
-        service = RoleService()
-        role = service.update_role(
-            role_id=role_id,
-            data=role_data,
-            updater=current_user,
-            db=db,
-            organization_id=organization_id,
-        )
-        return RoleResponse.model_validate(role)
-    except Exception as e:
-        if "見つかりません" in str(e):
+        updated_role = service.update_role(
+            role_id, role_data, updated_by=current_user.id
+        )
+        if updated_role is None:
             return JSONResponse(
                 status_code=status.HTTP_404_NOT_FOUND,
                 content=ErrorResponse(
-                    detail=str(e),
-                    error_code="NOT_FOUND",
-                ).model_dump(),
-            )
-        return JSONResponse(
-            status_code=status.HTTP_403_FORBIDDEN,
-            content=ErrorResponse(
-                detail=str(e),
-                error_code="PERMISSION_DENIED",
+                    detail="Role not found", code="ROLE_NOT_FOUND"
+                ).model_dump(),
+            )
+        return service.get_role_response(updated_role)
+    except ValueError as e:
+        return JSONResponse(
+            status_code=status.HTTP_409_CONFLICT,
+            content=ErrorResponse(detail=str(e), code="DUPLICATE_NAME").model_dump(),
+        )
+
+
+@router.put(
+    "/{role_id}/permissions",
+    response_model=RoleResponse,
+    responses={
+        401: {"model": ErrorResponse, "description": "Unauthorized"},
+        403: {"model": ErrorResponse, "description": "Insufficient permissions"},
+        404: {"model": ErrorResponse, "description": "Role not found"},
+    },
+)
+def update_role_permissions(
+    role_id: int = Path(..., description="Role ID"),
+    permission_codes: list[str] = Body(..., description="List of permission codes"),
+    db: Session = Depends(get_db),
+    current_user: User = Depends(get_current_active_user),
+) -> RoleResponse | JSONResponse:
+    """Update role permissions."""
+    service = RoleService(db)
+    role = service.get_role(role_id)
+
+    if not role:
+        return JSONResponse(
+            status_code=status.HTTP_404_NOT_FOUND,
+            content=ErrorResponse(
+                detail="Role not found", code="NOT_FOUND"
+            ).model_dump(),
+        )
+
+    # Check permissions
+    if not current_user.is_superuser:
+        if not service.user_has_permission(
+            current_user.id, "roles.update_permissions", role.organization_id
+        ):
+            return JSONResponse(
+                status_code=status.HTTP_403_FORBIDDEN,
+                content=ErrorResponse(
+                    detail="Insufficient permissions to update role permissions",
+                    code="PERMISSION_DENIED",
+                ).model_dump(),
+            )
+
+    try:
+        updated_role = service.update_role_permissions(
+            role_id, permission_codes, updated_by=current_user.id
+        )
+        return service.get_role_response(updated_role)
+    except ValueError as e:
+        return JSONResponse(
+            status_code=status.HTTP_400_BAD_REQUEST,
+            content=ErrorResponse(
+                detail=str(e), code="INVALID_PERMISSION"
             ).model_dump(),
         )
 
@@ -342,291 +384,121 @@
         401: {"model": ErrorResponse, "description": "Unauthorized"},
         403: {"model": ErrorResponse, "description": "Insufficient permissions"},
         404: {"model": ErrorResponse, "description": "Role not found"},
-        409: {"model": ErrorResponse, "description": "Role has active assignments"},
+        409: {"model": ErrorResponse, "description": "Role is in use"},
     },
 )
 def delete_role(
     role_id: int = Path(..., description="Role ID"),
-    organization_id: Optional[int] = Query(None, description="Organization context"),
-    db: Session = Depends(get_db),
-    current_user: User = Depends(get_current_active_user),
-) -> Union[DeleteResponse, JSONResponse]:
-    """
-    Delete a role.
-
-    Performs soft delete on the role. Cannot delete system roles or roles with
-    active assignments.
-    """
-    try:
-        service = RoleService()
-        success = service.delete_role(
-            role_id=role_id,
-            deleter=current_user,
-            db=db,
-            organization_id=organization_id,
-        )
-        return DeleteResponse(
-            success=success,
-            message="Role deleted successfully",
-        )
-    except ValueError as e:
-        if "削除できません" in str(e):
-            return JSONResponse(
-                status_code=status.HTTP_409_CONFLICT,
-                content=ErrorResponse(
-                    detail=str(e),
-                    error_code="CANNOT_DELETE",
-                ).model_dump(),
-            )
-        raise HTTPException(status_code=status.HTTP_400_BAD_REQUEST, detail=str(e))
-    except Exception as e:
-        if "見つかりません" in str(e):
-            return JSONResponse(
-                status_code=status.HTTP_404_NOT_FOUND,
-                content=ErrorResponse(
-                    detail=str(e),
-                    error_code="NOT_FOUND",
-                ).model_dump(),
-            )
-        return JSONResponse(
-            status_code=status.HTTP_403_FORBIDDEN,
-            content=ErrorResponse(
-                detail=str(e),
-                error_code="PERMISSION_DENIED",
-            ).model_dump(),
-        )
-
-
-@router.get(
-    "/{role_id}/permissions",
-    response_model=List[str],
-    responses={
-        401: {"model": ErrorResponse, "description": "Unauthorized"},
-        403: {"model": ErrorResponse, "description": "Insufficient permissions"},
-        404: {"model": ErrorResponse, "description": "Role not found"},
-    },
-)
-def get_role_permissions(
-    role_id: int = Path(..., description="Role ID"),
-<<<<<<< HEAD
-    organization_id: Optional[int] = Query(None, description="Organization context"),
-    db: Session = Depends(get_db),
-    current_user: User = Depends(get_current_active_user),
-) -> Union[List[str], JSONResponse]:
-    """
-    Get permissions for a specific role.
-=======
-    permission_codes: list[str] = Body(..., description="List of permission codes"),
-    db: Session = Depends(get_db),
-    current_user: User = Depends(get_current_active_user),
-) -> RoleResponse | JSONResponse:
-    """Update role permissions."""
-    service = RoleService(db)
-    role = service.get_role(role_id)
->>>>>>> f5284c70
-
-    Returns the list of permissions granted to the role.
-    """
-    try:
-        service = RoleService()
-        return service.get_role_permissions(
-            role_id=role_id,
-            requester=current_user,
-            db=db,
-            organization_id=organization_id,
-        )
-    except Exception as e:
-        if "見つかりません" in str(e):
-            return JSONResponse(
-                status_code=status.HTTP_404_NOT_FOUND,
-                content=ErrorResponse(
-                    detail=str(e),
-                    error_code="NOT_FOUND",
-                ).model_dump(),
-            )
-        return JSONResponse(
-            status_code=status.HTTP_403_FORBIDDEN,
-            content=ErrorResponse(
-                detail=str(e),
-                error_code="PERMISSION_DENIED",
-            ).model_dump(),
-        )
-
-
-@router.put(
-    "/{role_id}/permissions",
-    response_model=RoleResponse,
-    responses={
-        401: {"model": ErrorResponse, "description": "Unauthorized"},
-        403: {"model": ErrorResponse, "description": "Insufficient permissions"},
-        404: {"model": ErrorResponse, "description": "Role not found"},
-    },
-)
-def update_role_permissions(
-    permissions: List[str],
-    role_id: int = Path(..., description="Role ID"),
-    organization_id: Optional[int] = Query(None, description="Organization context"),
-    db: Session = Depends(get_db),
-    current_user: User = Depends(get_current_active_user),
-<<<<<<< HEAD
-) -> Union[RoleResponse, JSONResponse]:
-    """
-    Update permissions for a role.
-=======
+    db: Session = Depends(get_db),
+    current_user: User = Depends(get_current_active_user),
 ) -> DeleteResponse | JSONResponse:
     """Delete (soft delete) a role."""
     service = RoleService(db)
     role = service.get_role(role_id)
->>>>>>> f5284c70
-
-    Updates the list of permissions granted to the role.
-    """
-    try:
-        service = RoleService()
-        role = service.update_role_permissions(
-            role_id=role_id,
-            permissions=permissions,
-            updater=current_user,
-            db=db,
-            organization_id=organization_id,
-        )
-        return RoleResponse.model_validate(role)
-    except Exception as e:
-        if "見つかりません" in str(e):
-            return JSONResponse(
-                status_code=status.HTTP_404_NOT_FOUND,
-                content=ErrorResponse(
-                    detail=str(e),
-                    error_code="NOT_FOUND",
-                ).model_dump(),
-            )
-        return JSONResponse(
-            status_code=status.HTTP_403_FORBIDDEN,
-            content=ErrorResponse(
-                detail=str(e),
-                error_code="PERMISSION_DENIED",
-            ).model_dump(),
-        )
+
+    if not role:
+        return JSONResponse(
+            status_code=status.HTTP_404_NOT_FOUND,
+            content=ErrorResponse(
+                detail="Role not found", code="NOT_FOUND"
+            ).model_dump(),
+        )
+
+    # Check permissions
+    if not current_user.is_superuser:
+        if not service.user_has_permission(
+            current_user.id, "roles.delete", role.organization_id
+        ):
+            return JSONResponse(
+                status_code=status.HTTP_403_FORBIDDEN,
+                content=ErrorResponse(
+                    detail="Insufficient permissions to delete roles",
+                    code="PERMISSION_DENIED",
+                ).model_dump(),
+            )
+
+    # Check if role is in use
+    if service.is_role_in_use(role_id):
+        return JSONResponse(
+            status_code=status.HTTP_409_CONFLICT,
+            content=ErrorResponse(
+                detail="Cannot delete role that is assigned to users",
+                code="ROLE_IN_USE",
+            ).model_dump(),
+        )
+
+    # Perform soft delete
+    success = service.delete_role(role_id, deleted_by=current_user.id)
+
+    return DeleteResponse(
+        success=success, message="Role deleted successfully", id=role_id
+    )
 
 
 @router.post(
-    "/assignments",
+    "/assign",
     response_model=UserRoleResponse,
     status_code=status.HTTP_201_CREATED,
     responses={
         401: {"model": ErrorResponse, "description": "Unauthorized"},
         403: {"model": ErrorResponse, "description": "Insufficient permissions"},
         404: {"model": ErrorResponse, "description": "User or role not found"},
-        409: {"model": ErrorResponse, "description": "Role assignment already exists"},
+        409: {"model": ErrorResponse, "description": "Assignment already exists"},
     },
 )
 def assign_role_to_user(
-    assignment_data: UserRoleCreate,
-    db: Session = Depends(get_db),
-    current_user: User = Depends(get_current_active_user),
-<<<<<<< HEAD
-) -> Union[UserRoleResponse, JSONResponse]:
-    """
-    Assign a role to a user.
-=======
+    assignment: UserRoleAssignment,
+    db: Session = Depends(get_db),
+    current_user: User = Depends(get_current_active_user),
 ) -> UserRoleResponse | JSONResponse:
     """Assign a role to a user."""
     service = RoleService(db)
->>>>>>> f5284c70
-
-    Creates a new role assignment for a user within an organization/department context.
-    """
+
+    # Get role to check organization
+    role = service.get_role(assignment.role_id)
+    if not role:
+        return JSONResponse(
+            status_code=status.HTTP_404_NOT_FOUND,
+            content=ErrorResponse(
+                detail="Role not found", code="ROLE_NOT_FOUND"
+            ).model_dump(),
+        )
+
+    # Check permissions
+    if not current_user.is_superuser:
+        if not service.user_has_permission(
+            current_user.id, "roles.assign", role.organization_id
+        ):
+            return JSONResponse(
+                status_code=status.HTTP_403_FORBIDDEN,
+                content=ErrorResponse(
+                    detail="Insufficient permissions to assign roles",
+                    code="PERMISSION_DENIED",
+                ).model_dump(),
+            )
+
+    # Check if user exists
+    user = db.query(User).filter(User.id == assignment.user_id).first()
+    if not user:
+        return JSONResponse(
+            status_code=status.HTTP_404_NOT_FOUND,
+            content=ErrorResponse(
+                detail="User not found", code="USER_NOT_FOUND"
+            ).model_dump(),
+        )
+
     try:
-        service = RoleService()
-        user_role = service.assign_role_to_user(
-            user_id=assignment_data.user_id,
-            role_id=assignment_data.role_id,
-            organization_id=assignment_data.organization_id,
-            assigner=current_user,
-            db=db,
-            department_id=assignment_data.department_id,
-            expires_at=assignment_data.expires_at,
-        )
-        return UserRoleResponse.model_validate(user_role)
+        user_role = service.assign_role_to_user(assignment, assigned_by=current_user.id)
+        return service.get_user_role_response(user_role)
     except ValueError as e:
-        if "既に存在します" in str(e):
-            return JSONResponse(
-                status_code=status.HTTP_409_CONFLICT,
-                content=ErrorResponse(
-                    detail=str(e),
-                    error_code="DUPLICATE_ASSIGNMENT",
-                ).model_dump(),
-            )
-        raise HTTPException(status_code=status.HTTP_400_BAD_REQUEST, detail=str(e))
-    except Exception as e:
-        if "見つかりません" in str(e):
-            return JSONResponse(
-                status_code=status.HTTP_404_NOT_FOUND,
-                content=ErrorResponse(
-                    detail=str(e),
-                    error_code="NOT_FOUND",
-                ).model_dump(),
-            )
-        return JSONResponse(
-            status_code=status.HTTP_403_FORBIDDEN,
-            content=ErrorResponse(
-                detail=str(e),
-                error_code="PERMISSION_DENIED",
-            ).model_dump(),
-        )
-
-
-@router.get(
-    "/assignments/users/{user_id}",
-    response_model=List[UserRoleResponse],
-    responses={
-        401: {"model": ErrorResponse, "description": "Unauthorized"},
-        403: {"model": ErrorResponse, "description": "Insufficient permissions"},
-        404: {"model": ErrorResponse, "description": "User not found"},
-    },
-)
-def get_user_roles(
-    user_id: int = Path(..., description="User ID"),
-    organization_id: Optional[int] = Query(None, description="Organization filter"),
-    include_expired: bool = Query(False, description="Include expired assignments"),
-    db: Session = Depends(get_db),
-    current_user: User = Depends(get_current_active_user),
-) -> Union[List[UserRoleResponse], JSONResponse]:
-    """
-    Get roles assigned to a user.
-
-    Returns all role assignments for a specific user, optionally filtered by
-    organization.
-    """
-    try:
-        service = RoleService()
-        return service.get_user_roles(
-            user_id=user_id,
-            requester=current_user,
-            db=db,
-            organization_id=organization_id,
-            include_expired=include_expired,
-        )
-    except Exception as e:
-        if "見つかりません" in str(e):
-            return JSONResponse(
-                status_code=status.HTTP_404_NOT_FOUND,
-                content=ErrorResponse(
-                    detail=str(e),
-                    error_code="NOT_FOUND",
-                ).model_dump(),
-            )
-        return JSONResponse(
-            status_code=status.HTTP_403_FORBIDDEN,
-            content=ErrorResponse(
-                detail=str(e),
-                error_code="PERMISSION_DENIED",
-            ).model_dump(),
+        return JSONResponse(
+            status_code=status.HTTP_409_CONFLICT,
+            content=ErrorResponse(detail=str(e), code="ASSIGNMENT_EXISTS").model_dump(),
         )
 
 
 @router.delete(
-    "/assignments/users/{user_id}/roles/{role_id}",
+    "/assign/{user_id}/{role_id}",
     response_model=DeleteResponse,
     responses={
         401: {"model": ErrorResponse, "description": "Unauthorized"},
@@ -635,161 +507,71 @@
     },
 )
 def remove_role_from_user(
-    user_id: int = Path(..., description="User ID"),
+    user_id: UserId = Path(..., description="User ID"),
     role_id: int = Path(..., description="Role ID"),
-    organization_id: int = Query(..., description="Organization ID"),
-    department_id: Optional[int] = Query(None, description="Department ID"),
-    db: Session = Depends(get_db),
-    current_user: User = Depends(get_current_active_user),
-<<<<<<< HEAD
-) -> Union[DeleteResponse, JSONResponse]:
-    """
-    Remove a role assignment from a user.
-=======
+    db: Session = Depends(get_db),
+    current_user: User = Depends(get_current_active_user),
 ) -> DeleteResponse | JSONResponse:
     """Remove a role from a user."""
     service = RoleService(db)
->>>>>>> f5284c70
-
-    Removes a specific role assignment for a user within the given
-    organization/department context.
-    """
-    try:
-        service = RoleService()
-        success = service.remove_role_from_user(
-            user_id=user_id,
-            role_id=role_id,
-            organization_id=organization_id,
-            remover=current_user,
-            db=db,
-            department_id=department_id,
-        )
-
-        if not success:
-            return JSONResponse(
-                status_code=status.HTTP_404_NOT_FOUND,
-                content=ErrorResponse(
-                    detail="Role assignment not found",
-                    error_code="NOT_FOUND",
-                ).model_dump(),
-            )
-
-        return DeleteResponse(
-            success=success,
-            message="Role assignment removed successfully",
-        )
-    except Exception as e:
-        return JSONResponse(
-            status_code=status.HTTP_403_FORBIDDEN,
-            content=ErrorResponse(
-                detail=str(e),
-                error_code="PERMISSION_DENIED",
-            ).model_dump(),
-        )
-
-
-@router.get(
-    "/{role_id}/users",
-    response_model=List[Dict[str, Union[int, str, bool]]],
-    responses={
-        401: {"model": ErrorResponse, "description": "Unauthorized"},
-        403: {"model": ErrorResponse, "description": "Insufficient permissions"},
-        404: {"model": ErrorResponse, "description": "Role not found"},
-    },
-)
-def get_users_with_role(
-    role_id: int = Path(..., description="Role ID"),
-    organization_id: int = Query(..., description="Organization ID"),
-    department_id: Optional[int] = Query(None, description="Department ID"),
-    include_expired: bool = Query(False, description="Include expired assignments"),
-    db: Session = Depends(get_db),
-    current_user: User = Depends(get_current_active_user),
-) -> Union[List[Dict[str, Union[int, str, bool]]], JSONResponse]:
-    """
-    Get users with a specific role.
-
-    Returns all users that have been assigned the specified role within the
-    given context.
-    """
-    try:
-        service = RoleService()
-        users = service.get_users_with_role(
-            role_id=role_id,
-            organization_id=organization_id,
-            requester=current_user,
-            db=db,
-            department_id=department_id,
-            include_expired=include_expired,
-        )
-
-        return [
-            {
-                "id": user.id,
-                "email": user.email,
-                "full_name": user.full_name,
-                "is_active": user.is_active,
-            }
-            for user in users
-        ]
-    except Exception as e:
-        if "見つかりません" in str(e):
-            return JSONResponse(
-                status_code=status.HTTP_404_NOT_FOUND,
-                content=ErrorResponse(
-                    detail=str(e),
-                    error_code="NOT_FOUND",
-                ).model_dump(),
-            )
-        return JSONResponse(
-            status_code=status.HTTP_403_FORBIDDEN,
-            content=ErrorResponse(
-                detail=str(e),
-                error_code="PERMISSION_DENIED",
-            ).model_dump(),
-        )
-
-
-<<<<<<< HEAD
-@router.post(
-    "/check-permission",
-    response_model=Dict[str, Union[int, str, bool, None]],
-=======
+
+    # Get role to check organization
+    role = service.get_role(role_id)
+    if not role:
+        return JSONResponse(
+            status_code=status.HTTP_404_NOT_FOUND,
+            content=ErrorResponse(
+                detail="Role not found", code="ROLE_NOT_FOUND"
+            ).model_dump(),
+        )
+
+    # Check permissions
+    if not current_user.is_superuser:
+        if not service.user_has_permission(
+            current_user.id, "roles.unassign", role.organization_id
+        ):
+            return JSONResponse(
+                status_code=status.HTTP_403_FORBIDDEN,
+                content=ErrorResponse(
+                    detail="Insufficient permissions to remove role assignments",
+                    code="PERMISSION_DENIED",
+                ).model_dump(),
+            )
+
+    # Ensure organization_id is not None
+    if role.organization_id is None:
+        return JSONResponse(
+            status_code=status.HTTP_400_BAD_REQUEST,
+            content=ErrorResponse(
+                detail="Role must have an organization", code="INVALID_ROLE"
+            ).model_dump(),
+        )
+
+    success = service.remove_role_from_user(
+        user_id, role_id, role.organization_id, current_user.id
+    )
+
+    if not success:
+        return JSONResponse(
+            status_code=status.HTTP_404_NOT_FOUND,
+            content=ErrorResponse(
+                detail="Role assignment not found", code="ASSIGNMENT_NOT_FOUND"
+            ).model_dump(),
+        )
+
+    return DeleteResponse(
+        success=success, message="Role removed from user successfully", id=role_id
+    )
+
+
 @router.get(
     "/user/{user_id}",
     response_model=list[UserRoleResponse],
->>>>>>> f5284c70
-    responses={
-        401: {"model": ErrorResponse, "description": "Unauthorized"},
-        403: {"model": ErrorResponse, "description": "Insufficient permissions"},
+    responses={
+        401: {"model": ErrorResponse, "description": "Unauthorized"},
         404: {"model": ErrorResponse, "description": "User not found"},
     },
 )
-<<<<<<< HEAD
-def check_user_permission(
-    user_id: int = Query(..., description="User ID"),
-    permission: str = Query(..., description="Permission to check"),
-    organization_id: int = Query(..., description="Organization ID"),
-    department_id: Optional[int] = Query(None, description="Department ID"),
-    db: Session = Depends(get_db),
-    current_user: User = Depends(get_current_active_user),
-) -> Union[Dict[str, Union[int, str, bool, None]], JSONResponse]:
-    """
-    Check if a user has a specific permission.
-
-    Validates whether a user has the specified permission within the given
-    organization/department context.
-    """
-    try:
-        service = RoleService()
-        has_permission = service.check_user_permission(
-            user_id=user_id,
-            permission=permission,
-            organization_id=organization_id,
-            requester=current_user,
-            db=db,
-            department_id=department_id,
-        )
-=======
 def get_user_roles(
     user_id: UserId = Path(..., description="User ID"),
     organization_id: OrganizationId | None = Query(
@@ -809,28 +591,5 @@
 
     service = RoleService(db)
     user_role_responses = service.get_user_roles(user_id, organization_id, active_only)
->>>>>>> f5284c70
-
-        return {
-            "user_id": user_id,
-            "permission": permission,
-            "organization_id": organization_id,
-            "department_id": department_id,
-            "has_permission": has_permission,
-        }
-    except Exception as e:
-        if "見つかりません" in str(e):
-            return JSONResponse(
-                status_code=status.HTTP_404_NOT_FOUND,
-                content=ErrorResponse(
-                    detail=str(e),
-                    error_code="NOT_FOUND",
-                ).model_dump(),
-            )
-        return JSONResponse(
-            status_code=status.HTTP_403_FORBIDDEN,
-            content=ErrorResponse(
-                detail=str(e),
-                error_code="PERMISSION_DENIED",
-            ).model_dump(),
-        )+
+    return user_role_responses  # Already UserRoleResponse objects