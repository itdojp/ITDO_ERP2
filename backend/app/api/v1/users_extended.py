"""Extended user management API endpoints."""

import csv
import io
from datetime import datetime
from typing import Any, Dict, Optional, Union

from fastapi import APIRouter, Depends, HTTPException, Query, status
from fastapi.responses import JSONResponse, StreamingResponse
from sqlalchemy.orm import Session

from app.core.dependencies import get_current_active_user, get_current_superuser, get_db
from app.core.exceptions import BusinessLogicError, NotFoundError, PermissionDeniedError
from app.models.user import User
from app.schemas.error import ErrorResponse
from app.schemas.user_extended import (
    BulkImportRequest,
    BulkImportResponse,
    PasswordChange,
    PermissionListResponse,
    RoleAssignment,
    UserActivityListResponse,
    UserCreateExtended,
    UserListResponse,
    UserResponseExtended,
    UserSearchParams,
    UserUpdate,
)
from app.services.user import UserService

router = APIRouter(prefix="/users", tags=["Users"])


@router.post(
    "",
    response_model=UserResponseExtended,
    status_code=status.HTTP_201_CREATED,
    responses={
        400: {"model": ErrorResponse, "description": "Bad request"},
        403: {"model": ErrorResponse, "description": "Insufficient permissions"},
        409: {"model": ErrorResponse, "description": "User already exists"},
    },
)
def create_user_extended(
    user_data: UserCreateExtended,
    db: Session = Depends(get_db),
    current_user: User = Depends(get_current_active_user),
) -> Union[UserResponseExtended, JSONResponse]:
    """Create a new user with organization and role assignment."""
    service = UserService(db)

    try:
        user = service.create_user(data=user_data, creator=current_user, db=db)
        db.commit()

        return service._user_to_extended_response(user, db)

    except PermissionDeniedError as e:
        db.rollback()
        return JSONResponse(
            status_code=status.HTTP_403_FORBIDDEN,
            content=ErrorResponse(
                detail=str(e),
                code="INSUFFICIENT_PERMISSIONS",
                timestamp=datetime.utcnow(),
            ).model_dump(),
        )
    except Exception as e:
        db.rollback()
        if "already exists" in str(e):
            return JSONResponse(
                status_code=status.HTTP_409_CONFLICT,
                content=ErrorResponse(
                    detail="User with this email already exists",
                    code="USER_ALREADY_EXISTS",
                    timestamp=datetime.utcnow(),
                ).model_dump(),
            )
        raise


@router.get(
    "",
    response_model=UserListResponse,
    responses={
        403: {"model": ErrorResponse, "description": "Access denied"},
    },
)
def list_users(
    page: int = Query(1, ge=1),
    limit: int = Query(20, ge=1, le=100),
    search: Optional[str] = None,
    organization_id: Optional[int] = None,
    department_id: Optional[int] = None,
    role_id: Optional[int] = None,
    is_active: Optional[bool] = None,
    db: Session = Depends(get_db),
    current_user: User = Depends(get_current_active_user),
) -> UserListResponse:
    """List users with filtering and pagination."""
    service = UserService(db)

    # Build search params
    search_params = UserSearchParams(
        search=search,
        organization_id=organization_id,
        department_id=department_id,
        role_id=role_id,
        is_active=is_active,
    )

    result = service.search_users(params=search_params, searcher=current_user, db=db)

    # Override pagination from query params
    result.page = page
    result.limit = limit

    return result


@router.get(
    "/{user_id}",
    response_model=UserResponseExtended,
    responses={
        403: {"model": ErrorResponse, "description": "Access denied"},
        404: {"model": ErrorResponse, "description": "User not found"},
    },
)
def get_user_detail(
    user_id: int,
    db: Session = Depends(get_db),
    current_user: User = Depends(get_current_active_user),
) -> Union[UserResponseExtended, JSONResponse]:
    """Get user details with roles and organizations."""
    service = UserService(db)

    try:
<<<<<<< HEAD
        return service.get_user_detail(
            user_id=user_id,
            viewer=current_user,
            db=db
        )
    except NotFoundError:
=======
        return service.get_user_detail(user_id=user_id, viewer=current_user, db=db)
    except NotFound:
>>>>>>> 88d30199
        return JSONResponse(
            status_code=status.HTTP_404_NOT_FOUND,
            content=ErrorResponse(
                detail="User not found",
                code="USER_NOT_FOUND",
                timestamp=datetime.utcnow(),
            ).model_dump(),
        )
    except PermissionDeniedError:
        return JSONResponse(
            status_code=status.HTTP_403_FORBIDDEN,
            content=ErrorResponse(
                detail="Access denied",
                code="ACCESS_DENIED",
                timestamp=datetime.utcnow(),
            ).model_dump(),
        )


@router.put(
    "/{user_id}",
    response_model=UserResponseExtended,
    responses={
        403: {"model": ErrorResponse, "description": "Access denied"},
        404: {"model": ErrorResponse, "description": "User not found"},
    },
)
def update_user(
    user_id: int,
    user_data: UserUpdate,
    db: Session = Depends(get_db),
    current_user: User = Depends(get_current_active_user),
) -> Union[UserResponseExtended, JSONResponse]:
    """Update user information."""
    service = UserService(db)

    try:
        user = service.update_user(
            user_id=user_id, data=user_data, updater=current_user, db=db
        )
        db.commit()

        # Log activity
        user.log_activity(
            db,
            action="profile_update",
            details=user_data.model_dump(exclude_unset=True),
        )

        return service._user_to_extended_response(user, db)

    except NotFoundError:
        db.rollback()
        return JSONResponse(
            status_code=status.HTTP_404_NOT_FOUND,
            content=ErrorResponse(
                detail="User not found",
                code="USER_NOT_FOUND",
                timestamp=datetime.utcnow(),
            ).model_dump(),
        )
    except PermissionDeniedError:
        db.rollback()
        return JSONResponse(
            status_code=status.HTTP_403_FORBIDDEN,
            content=ErrorResponse(
                detail="Access denied",
                code="ACCESS_DENIED",
                timestamp=datetime.utcnow(),
            ).model_dump(),
        )


@router.put(
    "/{user_id}/password",
    response_model=Dict[str, Any],
    responses={
        400: {"model": ErrorResponse, "description": "Invalid password"},
        403: {"model": ErrorResponse, "description": "Access denied"},
        404: {"model": ErrorResponse, "description": "User not found"},
    },
)
def change_password(
    user_id: int,
    password_data: PasswordChange,
    db: Session = Depends(get_db),
    current_user: User = Depends(get_current_active_user),
) -> Union[Dict[str, Any], JSONResponse]:
    """Change user password."""
    service = UserService(db)

    try:
        service.change_password(
            user_id=user_id,
            current_password=password_data.current_password,
            new_password=password_data.new_password,
            changer=current_user,
            db=db,
        )
        db.commit()

        return {"message": "パスワードが変更されました"}

    except BusinessLogicError as e:
        db.rollback()
        return JSONResponse(
            status_code=status.HTTP_400_BAD_REQUEST,
            content=ErrorResponse(
                detail=str(e), code="INVALID_PASSWORD", timestamp=datetime.utcnow()
            ).model_dump(),
        )
    except PermissionDeniedError:
        db.rollback()
        return JSONResponse(
            status_code=status.HTTP_403_FORBIDDEN,
            content=ErrorResponse(
                detail="Access denied",
                code="ACCESS_DENIED",
                timestamp=datetime.utcnow(),
            ).model_dump(),
        )


@router.post(
    "/{user_id}/password/reset",
    response_model=Dict[str, Any],
    responses={
        403: {"model": ErrorResponse, "description": "Access denied"},
        404: {"model": ErrorResponse, "description": "User not found"},
    },
)
def reset_password(
    user_id: int,
    db: Session = Depends(get_db),
    current_user: User = Depends(get_current_active_user),
) -> Union[Dict[str, Any], JSONResponse]:
    """Reset user password (admin only)."""
    service = UserService(db)

    try:
        temp_password = service.reset_password(
            user_id=user_id, resetter=current_user, db=db
        )
        db.commit()

        return {"temporary_password": temp_password}

    except NotFoundError:
        db.rollback()
        return JSONResponse(
            status_code=status.HTTP_404_NOT_FOUND,
            content=ErrorResponse(
                detail="User not found",
                code="USER_NOT_FOUND",
                timestamp=datetime.utcnow(),
            ).model_dump(),
        )
    except PermissionDeniedError:
        db.rollback()
        return JSONResponse(
            status_code=status.HTTP_403_FORBIDDEN,
            content=ErrorResponse(
                detail="Access denied",
                code="ACCESS_DENIED",
                timestamp=datetime.utcnow(),
            ).model_dump(),
        )


@router.post(
    "/{user_id}/roles",
    response_model=Dict[str, Any],
    status_code=status.HTTP_201_CREATED,
    responses={
        403: {"model": ErrorResponse, "description": "Access denied"},
        404: {"model": ErrorResponse, "description": "User or role not found"},
    },
)
def assign_role(
    user_id: int,
    assignment: RoleAssignment,
    db: Session = Depends(get_db),
    current_user: User = Depends(get_current_active_user),
) -> Union[Dict[str, Any], JSONResponse]:
    """Assign role to user."""
    service = UserService(db)

    try:
        service.assign_role(
            user_id=user_id,
            role_id=assignment.role_id,
            organization_id=assignment.organization_id,
            assigner=current_user,
            db=db,
            department_id=assignment.department_id,
            expires_at=assignment.expires_at,
        )
        db.commit()

        # Build response
        from app.models.role import Role

        role = db.query(Role).filter(Role.id == assignment.role_id).first()

        if not role:
            return JSONResponse(
                status_code=status.HTTP_404_NOT_FOUND,
                content=ErrorResponse(
                    detail="Role not found", code="ROLE_NOT_FOUND"
                ).model_dump(),
            )

        response = {
            "role": {
                "id": role.id,
                "code": role.code,
                "name": role.name,
            },
            "organization_id": assignment.organization_id,
            "department_id": assignment.department_id,
            "expires_at": assignment.expires_at.isoformat()
            if assignment.expires_at
            else None,
        }

        return response

    except NotFoundError as e:
        db.rollback()
        return JSONResponse(
            status_code=status.HTTP_404_NOT_FOUND,
            content=ErrorResponse(
                detail=str(e), code="NOT_FOUND", timestamp=datetime.utcnow()
            ).model_dump(),
        )
    except PermissionDeniedError:
        db.rollback()
        return JSONResponse(
            status_code=status.HTTP_403_FORBIDDEN,
            content=ErrorResponse(
                detail="Access denied",
                code="ACCESS_DENIED",
                timestamp=datetime.utcnow(),
            ).model_dump(),
        )


@router.delete(
    "/{user_id}/roles/{role_id}",
    status_code=status.HTTP_204_NO_CONTENT,
    responses={
        403: {"model": ErrorResponse, "description": "Access denied"},
        404: {"model": ErrorResponse, "description": "Role assignment not found"},
    },
)
def remove_role(
    user_id: int,
    role_id: int,
    organization_id: int = Query(..., description="Organization ID"),
    db: Session = Depends(get_db),
    current_user: User = Depends(get_current_active_user),
) -> None:
    """Remove role from user."""
    service = UserService(db)

    try:
        service.remove_role(
            user_id=user_id,
            role_id=role_id,
            organization_id=organization_id,
            remover=current_user,
            db=db,
        )
        db.commit()

    except PermissionDeniedError:
        db.rollback()
        raise HTTPException(
            status_code=status.HTTP_403_FORBIDDEN, detail="Access denied"
        )


@router.get(
    "/{user_id}/permissions",
    response_model=PermissionListResponse,
    responses={
        403: {"model": ErrorResponse, "description": "Access denied"},
        404: {"model": ErrorResponse, "description": "User not found"},
    },
)
def get_user_permissions(
    user_id: int,
    organization_id: int = Query(..., description="Organization context"),
    db: Session = Depends(get_db),
    current_user: User = Depends(get_current_active_user),
) -> PermissionListResponse:
    """Get user's effective permissions in organization."""
    service = UserService(db)

    # Permission check - user can view own permissions
    if current_user.id != user_id and not current_user.is_superuser:
        # Check if viewer has permission in the organization
        viewer_orgs = [o.id for o in current_user.get_organizations()]
        if organization_id not in viewer_orgs:
            raise HTTPException(
                status_code=status.HTTP_403_FORBIDDEN, detail="Access denied"
            )

    try:
        permissions = service.get_user_permissions(
            user_id=user_id, organization_id=organization_id, db=db
        )

        return PermissionListResponse(
            permissions=permissions, organization_id=organization_id
        )

    except NotFoundError:
        raise HTTPException(
            status_code=status.HTTP_404_NOT_FOUND, detail="User not found"
        )


@router.delete(
    "/{user_id}",
    status_code=status.HTTP_204_NO_CONTENT,
    responses={
        400: {"model": ErrorResponse, "description": "Cannot delete self"},
        403: {"model": ErrorResponse, "description": "Access denied"},
        404: {"model": ErrorResponse, "description": "User not found"},
    },
)
def delete_user(
    user_id: int,
    db: Session = Depends(get_db),
    current_user: User = Depends(get_current_superuser),
) -> None:
    """Soft delete user (admin only)."""
    service = UserService(db)

    try:
        service.delete_user(user_id=user_id, deleter=current_user, db=db)
        db.commit()

    except BusinessLogicError as e:
        db.rollback()
        if "自分自身" in str(e):
            raise HTTPException(
                status_code=status.HTTP_400_BAD_REQUEST,
                detail="Cannot delete self",
                headers={"X-Error-Code": "CANNOT_DELETE_SELF"},
            )
<<<<<<< HEAD
        raise HTTPException(
            status_code=status.HTTP_400_BAD_REQUEST,
            detail=str(e)
        )
    except NotFoundError:
=======
        raise HTTPException(status_code=status.HTTP_400_BAD_REQUEST, detail=str(e))
    except NotFound:
>>>>>>> 88d30199
        db.rollback()
        raise HTTPException(
            status_code=status.HTTP_404_NOT_FOUND, detail="User not found"
        )


@router.post(
    "/import",
    response_model=BulkImportResponse,
    responses={
        403: {"model": ErrorResponse, "description": "Access denied"},
    },
)
def bulk_import_users(
    import_data: BulkImportRequest,
    db: Session = Depends(get_db),
    current_user: User = Depends(get_current_active_user),
) -> BulkImportResponse:
    """Bulk import users."""
    service = UserService(db)

    try:
        # Convert import data to dict format
        users_data = [
            {
                "email": user.email,
                "full_name": user.full_name,
                "phone": user.phone,
            }
            for user in import_data.users
        ]

        result = service.bulk_import_users(
            data=users_data,
            organization_id=import_data.organization_id,
            role_id=import_data.role_id,
            importer=current_user,
            db=db,
        )
        db.commit()

        return result

    except PermissionDeniedError:
        db.rollback()
        raise HTTPException(
            status_code=status.HTTP_403_FORBIDDEN, detail="Access denied"
        )


@router.get(
    "/export",
    response_model=None,
    responses={
        403: {"model": ErrorResponse, "description": "Access denied"},
    },
)
def export_users(
    organization_id: int = Query(..., description="Organization to export"),
    format: str = Query("csv", pattern="^(csv|xlsx|json)$"),
    db: Session = Depends(get_db),
    current_user: User = Depends(get_current_active_user),
) -> Union[StreamingResponse, JSONResponse]:
    """Export user list."""
    service = UserService(db)

    try:
        export_data = service.export_users(
            organization_id=organization_id, format=format, exporter=current_user, db=db
        )

        if format == "csv":
            # Create CSV content
            output = io.StringIO()
            writer = csv.writer(output)
            writer.writerow(export_data["headers"])
            writer.writerows(export_data["rows"])

            return StreamingResponse(
                io.BytesIO(output.getvalue().encode()),
                media_type="text/csv",
                headers={
                    "Content-Disposition": (
                        f"attachment; filename=users_{organization_id}_"
                        f"{datetime.now().strftime('%Y%m%d')}.csv"
                    )
                },
            )

        # For other formats, return the data structure
        return JSONResponse(content=export_data)

    except PermissionDeniedError:
        raise HTTPException(
            status_code=status.HTTP_403_FORBIDDEN, detail="Access denied"
        )


@router.get(
    "/{user_id}/activities",
    response_model=UserActivityListResponse,
    responses={
        403: {"model": ErrorResponse, "description": "Access denied"},
        404: {"model": ErrorResponse, "description": "User not found"},
    },
)
def get_user_activities(
    user_id: int,
    limit: int = Query(50, ge=1, le=100),
    db: Session = Depends(get_db),
    current_user: User = Depends(get_current_active_user),
) -> UserActivityListResponse:
    """Get user activity log."""
    # Permission check - user can view own activities
    if current_user.id != user_id and not current_user.is_superuser:
        raise HTTPException(
            status_code=status.HTTP_403_FORBIDDEN, detail="Access denied"
        )

    # Get user
    user = db.query(User).filter(User.id == user_id).first()
    if not user:
        raise HTTPException(
            status_code=status.HTTP_404_NOT_FOUND, detail="User not found"
        )

    # Get activities
    from app.models.user_activity_log import UserActivityLog
    from app.schemas.user_extended import UserActivity

    activities = (
        db.query(UserActivityLog)
        .filter(UserActivityLog.user_id == user_id)
        .order_by(UserActivityLog.created_at.desc())
        .limit(limit)
        .all()
    )

    return UserActivityListResponse(
        items=[
            UserActivity(
                action=a.action,
                details=a.details,
                ip_address=a.ip_address,
                created_at=a.created_at,
            )
            for a in activities
        ],
        total=len(activities),
    )<|MERGE_RESOLUTION|>--- conflicted
+++ resolved
@@ -135,17 +135,8 @@
     service = UserService(db)
 
     try:
-<<<<<<< HEAD
-        return service.get_user_detail(
-            user_id=user_id,
-            viewer=current_user,
-            db=db
-        )
+        return service.get_user_detail(user_id=user_id, viewer=current_user, db=db)
     except NotFoundError:
-=======
-        return service.get_user_detail(user_id=user_id, viewer=current_user, db=db)
-    except NotFound:
->>>>>>> 88d30199
         return JSONResponse(
             status_code=status.HTTP_404_NOT_FOUND,
             content=ErrorResponse(
@@ -498,16 +489,8 @@
                 detail="Cannot delete self",
                 headers={"X-Error-Code": "CANNOT_DELETE_SELF"},
             )
-<<<<<<< HEAD
-        raise HTTPException(
-            status_code=status.HTTP_400_BAD_REQUEST,
-            detail=str(e)
-        )
+        raise HTTPException(status_code=status.HTTP_400_BAD_REQUEST, detail=str(e))
     except NotFoundError:
-=======
-        raise HTTPException(status_code=status.HTTP_400_BAD_REQUEST, detail=str(e))
-    except NotFound:
->>>>>>> 88d30199
         db.rollback()
         raise HTTPException(
             status_code=status.HTTP_404_NOT_FOUND, detail="User not found"
