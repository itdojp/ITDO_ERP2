import uuid
from typing import Any, List

from fastapi import APIRouter, Depends, HTTPException
from sqlalchemy.orm import Session

from app.core.database_simple import get_db
from app.models.organization_simple import Organization
from app.schemas.organization_simple import (
    OrganizationCreate,
    OrganizationResponse,
    OrganizationUpdate,
)

router = APIRouter()


@router.post("/organizations", response_model=OrganizationResponse)
def create_organization(org: OrganizationCreate, db: Session = Depends(get_db)) -> Any:
    """Create a new organization - v19.0 practical approach"""
    # Check if code exists
    if db.query(Organization).filter(Organization.code == org.code).first():  # type: ignore[misc]
        raise HTTPException(status_code=400, detail="Organization code already exists")

    db_org = Organization(
        id=str(uuid.uuid4()), name=org.name, code=org.code, description=org.description
    )
    db.add(db_org)  # type: ignore[misc]
    db.commit()  # type: ignore[misc]
    db.refresh(db_org)  # type: ignore[misc]
    return db_org  # type: ignore[return-value]


@router.get("/organizations", response_model=List[OrganizationResponse])
def list_organizations(
    skip: int = 0, limit: int = 100, db: Session = Depends(get_db)
) -> Any:
    """List organizations - v19.0 practical approach"""
<<<<<<< HEAD
    orgs = (
        db.query(Organization)
        .filter(Organization.is_active)
        .offset(skip)
        .limit(limit)
        .all()
    )  # type: ignore[misc]
=======
    orgs = db.query(Organization).filter(Organization.is_active).offset(skip).limit(limit).all()  # type: ignore[misc]
>>>>>>> 7080f816
    return orgs  # type: ignore[return-value]


@router.get("/organizations/{org_id}", response_model=OrganizationResponse)
def get_organization(org_id: str, db: Session = Depends(get_db)) -> Any:
    """Get organization by ID - v19.0 practical approach"""
    org = db.query(Organization).filter(Organization.id == org_id).first()  # type: ignore[misc]
    if not org:
        raise HTTPException(status_code=404, detail="Organization not found")
    return org  # type: ignore[return-value]


@router.put("/organizations/{org_id}", response_model=OrganizationResponse)
def update_organization(
    org_id: str, org_update: OrganizationUpdate, db: Session = Depends(get_db)
) -> Any:
    """Update organization - v19.0 practical approach"""
    org = db.query(Organization).filter(Organization.id == org_id).first()  # type: ignore[misc]
    if not org:
        raise HTTPException(status_code=404, detail="Organization not found")

    # Update fields
    update_data = org_update.dict(exclude_unset=True)  # type: ignore[misc]
    for field, value in update_data.items():
        setattr(org, field, value)  # type: ignore[misc]

    db.add(org)  # type: ignore[misc]
    db.commit()  # type: ignore[misc]
    db.refresh(org)  # type: ignore[misc]
    return org  # type: ignore[return-value]


@router.delete("/organizations/{org_id}")
def deactivate_organization(org_id: str, db: Session = Depends(get_db)) -> Any:
    """Deactivate organization - v19.0 practical approach"""
    org = db.query(Organization).filter(Organization.id == org_id).first()  # type: ignore[misc]
    if not org:
        raise HTTPException(status_code=404, detail="Organization not found")

    org.is_active = False  # type: ignore[misc]
    db.add(org)  # type: ignore[misc]
    db.commit()  # type: ignore[misc]
    return {"message": "Organization deactivated successfully"}  # type: ignore[return-value]<|MERGE_RESOLUTION|>--- conflicted
+++ resolved
@@ -36,17 +36,7 @@
     skip: int = 0, limit: int = 100, db: Session = Depends(get_db)
 ) -> Any:
     """List organizations - v19.0 practical approach"""
-<<<<<<< HEAD
-    orgs = (
-        db.query(Organization)
-        .filter(Organization.is_active)
-        .offset(skip)
-        .limit(limit)
-        .all()
-    )  # type: ignore[misc]
-=======
     orgs = db.query(Organization).filter(Organization.is_active).offset(skip).limit(limit).all()  # type: ignore[misc]
->>>>>>> 7080f816
     return orgs  # type: ignore[return-value]
 
 
