--- conflicted
+++ resolved
@@ -1096,13 +1096,9 @@
 
         return new_status in valid_transitions.get(current_status, [])
 
-<<<<<<< HEAD
-    async def _execute_status_actions(self, order_id: uuid.UUID, status: OrderStatus) -> dict:
-=======
     async def _execute_status_actions(
         self, order_id: uuid.UUID, status: OrderStatus
     ) -> dict:
->>>>>>> 6a2e3378
         """Execute actions specific to status change"""
         # Mock implementation - would execute status-specific logic
         pass
@@ -1118,13 +1114,9 @@
         # Mock implementation - would save to order history table
         pass
 
-<<<<<<< HEAD
-    async def _send_order_notifications(self, order_id: uuid.UUID, event_type: str) -> dict:
-=======
     async def _send_order_notifications(
         self, order_id: uuid.UUID, event_type: str
     ) -> dict:
->>>>>>> 6a2e3378
         """Send order notifications"""
         # Mock implementation - would send notifications
         pass
