"""Enhanced health check API endpoints."""

from typing import Any

from fastapi import APIRouter, Depends, HTTPException, Query, status
from sqlalchemy.orm import Session

from app.core.database import get_db
from app.core.health import HealthStatus, SystemHealthReport, get_health_checker
from app.core.monitoring import health_checker

router = APIRouter(prefix="/health", tags=["health"])


@router.get("/", response_model=dict[str, Any])
async def comprehensive_health_check(
    detailed: bool = Query(False, description="Include detailed system metrics"),
    db: Session = Depends(get_db),
) -> dict[str, Any]:
    """
    Comprehensive health check with all system components.

    This endpoint provides a complete health assessment of the ITDO ERP system,
    including database, cache, external dependencies, and system resources.
    """

    health_checker = get_health_checker()

    try:
<<<<<<< HEAD
        # Run comprehensive health check
        health_report: SystemHealthReport = await health_checker.check_system_health(
            include_detailed=detailed
        )

        # Convert to API response format
        return {
            "status": health_report.overall_status.value,
            "timestamp": health_report.timestamp.isoformat(),
            "version": health_report.version,
            "environment": health_report.environment,
            "uptime_seconds": health_report.uptime_seconds,
            "components": [
                {
                    "component": comp.component,
                    "type": comp.component_type.value,
                    "status": comp.status.value,
                    "response_time_ms": comp.response_time_ms,
                    "timestamp": comp.timestamp.isoformat(),
                    "message": comp.message,
                    "details": comp.details,
                    "metrics": [
                        {
                            "name": metric.name,
                            "value": metric.value,
                            "unit": metric.unit,
                            "threshold_warning": metric.threshold_warning,
                            "threshold_critical": metric.threshold_critical,
                            "description": metric.description
                        }
                        for metric in comp.metrics
                    ],
                    "error": comp.error
                }
                for comp in health_report.components
            ],
            "summary": health_report.summary,
            "overall_healthy": health_report.overall_status == HealthStatus.HEALTHY
        }

    except Exception as e:
        # Fallback to basic health check if comprehensive fails
        from datetime import datetime, timezone
        return {
            "status": "unhealthy",
            "timestamp": datetime.now(timezone.utc).isoformat(),
            "version": health_checker.version,
            "environment": health_checker.environment,
            "error": f"Health check failed: {str(e)}",
            "overall_healthy": False,
            "fallback_mode": True
        }
=======
        setup_health_checks(None, lambda: db, None)
    except Exception:
        # Health checks might already be setup
        pass

    # Run all health checks
    health_results = await health_checker.run_checks()

    # Return results with enhanced metadata
    return {
        "status": "healthy" if health_results["healthy"] else "unhealthy",
        "timestamp": health_results["timestamp"],
        "version": "2.1.0",
        "service": "ITDO ERP API",
        "protocol": "v17.0",
        "checks": health_results["checks"],
        "overall_healthy": health_results["healthy"],
    }
>>>>>>> c011e92e


@router.get("/live", response_model=dict[str, str])
async def liveness_probe() -> dict[str, str]:
    """Kubernetes liveness probe - basic application responsiveness."""
    return {"status": "alive"}


@router.get("/ready", response_model=dict[str, Any])
async def readiness_probe(db: Session = Depends(get_db)) -> dict[str, Any]:
    """Kubernetes readiness probe - checks if app can serve traffic."""

    from datetime import datetime, timezone
    get_health_checker()

    try:
        # Quick essential health checks for readiness
        ready_checks = {
            "database": False,
            "redis": False,
            "application": True  # Application is running if we reached this point
        }

        # Test database connectivity
        from sqlalchemy import text
        db.execute(text("SELECT 1"))
        ready_checks["database"] = True

        # Test Redis connectivity
        try:
            from app.core.database import get_redis
            redis_client = get_redis()
            await redis_client.ping()
            ready_checks["redis"] = True
        except:
            # Redis failure is not critical for readiness
            pass

        # Service is ready if essential services are available
        is_ready = ready_checks["database"] and ready_checks["application"]

        if not is_ready:
            raise HTTPException(
                status_code=status.HTTP_503_SERVICE_UNAVAILABLE,
                detail="Service dependencies not ready"
            )

        return {
            "status": "ready",
            "checks": ready_checks,
            "timestamp": datetime.now(timezone.utc).isoformat(),
        }

    except HTTPException:
        raise
    except Exception as e:
        raise HTTPException(
            status_code=status.HTTP_503_SERVICE_UNAVAILABLE,
            detail=f"Service not ready: {str(e)}",
        )


@router.get("/database", response_model=dict[str, Any])
async def database_health(db: Session = Depends(get_db)) -> dict[str, Any]:
    """Detailed database health check."""

    try:
        import time

        from sqlalchemy import text

        start_time = time.time()

        # Test basic connectivity
        result = db.execute(text("SELECT 1 as test")).fetchone()
        basic_duration = time.time() - start_time

        # Test some table queries
        start_time = time.time()
        users_count = db.execute(text("SELECT COUNT(*) FROM users")).scalar()
        count_duration = time.time() - start_time

        return {
            "status": "healthy",
            "basic_query": {
                "result": result[0] if result else None,
                "duration_ms": round(basic_duration * 1000, 2),
            },
            "count_query": {
                "users_count": users_count,
                "duration_ms": round(count_duration * 1000, 2),
            },
            "total_duration_ms": round((basic_duration + count_duration) * 1000, 2),
        }

    except Exception as e:
        return {"status": "unhealthy", "error": str(e), "error_type": type(e).__name__}


@router.get("/metrics-endpoint", response_model=dict[str, str])
async def metrics_endpoint_health() -> dict[str, str]:
    """Check if metrics collection is working."""

    try:
        from app.core.monitoring import get_metrics

        # Try to generate metrics
        metrics_data = get_metrics()

        return {
            "status": "healthy",
            "metrics_available": "yes",
            "sample_metrics_length": str(len(metrics_data)),
        }

    except Exception as e:
        return {"status": "unhealthy", "error": str(e), "metrics_available": "no"}


@router.get("/system", response_model=dict[str, Any])
async def system_health() -> dict[str, Any]:
    """System-level health checks (disk, memory, etc)."""

    try:
        import shutil

        import psutil

        # Disk space check
        total, used, free = shutil.disk_usage("/")
        disk_free_percent = (free / total) * 100

        # Memory check
        memory = psutil.virtual_memory()

        # CPU check
        cpu_percent = psutil.cpu_percent(interval=1)

        return {
            "status": "healthy",
            "disk": {
                "free_percent": round(disk_free_percent, 2),
                "free_gb": round(free / (1024**3), 2),
                "total_gb": round(total / (1024**3), 2),
                "healthy": disk_free_percent > 10,
            },
            "memory": {
                "used_percent": memory.percent,
                "available_gb": round(memory.available / (1024**3), 2),
                "total_gb": round(memory.total / (1024**3), 2),
                "healthy": memory.percent < 90,
            },
            "cpu": {"usage_percent": cpu_percent, "healthy": cpu_percent < 90},
        }

    except Exception as e:
        return {"status": "unhealthy", "error": str(e), "error_type": type(e).__name__}


@router.get("/startup", response_model=dict[str, Any])
async def startup_health() -> dict[str, Any]:
    """Check if all startup components are properly initialized."""

    status_checks = {
        "monitoring_initialized": False,
        "health_checker_ready": False,
        "database_session_factory": False,
    }

    try:
        # Check if monitoring is set up
        status_checks["monitoring_initialized"] = True

        # Check if health checker has checks registered
        status_checks["health_checker_ready"] = len(health_checker.checks) > 0

        # Check database session factory
        from app.core.database import SessionLocal

        with SessionLocal() as session:
            from sqlalchemy import text

            session.execute(text("SELECT 1"))
            status_checks["database_session_factory"] = True

        all_healthy = all(status_checks.values())

        return {
            "status": "healthy" if all_healthy else "unhealthy",
            "checks": status_checks,
            "overall_healthy": all_healthy,
        }

    except Exception as e:
        return {
            "status": "unhealthy",
            "checks": status_checks,
            "error": str(e),
            "overall_healthy": False,
        }


@router.get("/agent", response_model=dict[str, Any])
async def agent_health() -> dict[str, Any]:
    """Agent-specific health check for LEVEL 1 ESCALATION."""

    try:
        import datetime
        import time

        start_time = time.time()

        # Simulate agent responsiveness test
        response_time = time.time() - start_time

        # Check system resources for agent performance
        import psutil

        memory = psutil.virtual_memory()
        cpu_percent = psutil.cpu_percent(interval=0.1)

        # Agent health criteria
        agent_healthy = (
            response_time < 1.0  # Response under 1 second
            and memory.percent < 85  # Memory usage under 85%
            and cpu_percent < 85  # CPU usage under 85%
        )

        return {
            "status": "healthy" if agent_healthy else "degraded",
            "agent_response_time_ms": round(response_time * 1000, 2),
            "system_resources": {
                "memory_usage_percent": memory.percent,
                "cpu_usage_percent": cpu_percent,
                "memory_available_gb": round(memory.available / (1024**3), 2),
            },
            "performance_criteria": {
                "response_time_ok": response_time < 1.0,
                "memory_ok": memory.percent < 85,
                "cpu_ok": cpu_percent < 85,
            },
            "overall_agent_health": agent_healthy,
            "timestamp": datetime.datetime.now().isoformat(),
            "escalation_level": "LEVEL_1" if not agent_healthy else "NORMAL",
        }

    except Exception as e:
        return {
            "status": "critical",
            "error": str(e),
            "escalation_level": "LEVEL_1",
            "timestamp": datetime.datetime.now().isoformat(),
            "agent_health": False,
        }<|MERGE_RESOLUTION|>--- conflicted
+++ resolved
@@ -6,8 +6,6 @@
 from sqlalchemy.orm import Session
 
 from app.core.database import get_db
-from app.core.health import HealthStatus, SystemHealthReport, get_health_checker
-from app.core.monitoring import health_checker
 
 router = APIRouter(prefix="/health", tags=["health"])
 
@@ -23,83 +21,116 @@
     This endpoint provides a complete health assessment of the ITDO ERP system,
     including database, cache, external dependencies, and system resources.
     """
-
-    health_checker = get_health_checker()
-
-    try:
-<<<<<<< HEAD
-        # Run comprehensive health check
-        health_report: SystemHealthReport = await health_checker.check_system_health(
-            include_detailed=detailed
-        )
-
-        # Convert to API response format
-        return {
-            "status": health_report.overall_status.value,
-            "timestamp": health_report.timestamp.isoformat(),
-            "version": health_report.version,
-            "environment": health_report.environment,
-            "uptime_seconds": health_report.uptime_seconds,
-            "components": [
-                {
-                    "component": comp.component,
-                    "type": comp.component_type.value,
-                    "status": comp.status.value,
-                    "response_time_ms": comp.response_time_ms,
-                    "timestamp": comp.timestamp.isoformat(),
-                    "message": comp.message,
-                    "details": comp.details,
-                    "metrics": [
-                        {
-                            "name": metric.name,
-                            "value": metric.value,
-                            "unit": metric.unit,
-                            "threshold_warning": metric.threshold_warning,
-                            "threshold_critical": metric.threshold_critical,
-                            "description": metric.description
-                        }
-                        for metric in comp.metrics
-                    ],
-                    "error": comp.error
-                }
-                for comp in health_report.components
-            ],
-            "summary": health_report.summary,
-            "overall_healthy": health_report.overall_status == HealthStatus.HEALTHY
-        }
-
-    except Exception as e:
-        # Fallback to basic health check if comprehensive fails
-        from datetime import datetime, timezone
-        return {
-            "status": "unhealthy",
-            "timestamp": datetime.now(timezone.utc).isoformat(),
-            "version": health_checker.version,
-            "environment": health_checker.environment,
-            "error": f"Health check failed: {str(e)}",
-            "overall_healthy": False,
-            "fallback_mode": True
-        }
-=======
+    from datetime import datetime, timezone
+    from app.core.monitoring import health_checker, setup_health_checks
+
+    # Setup health checks if not already done
+    try:
         setup_health_checks(None, lambda: db, None)
     except Exception:
         # Health checks might already be setup
         pass
 
-    # Run all health checks
-    health_results = await health_checker.run_checks()
-
-    # Return results with enhanced metadata
-    return {
-        "status": "healthy" if health_results["healthy"] else "unhealthy",
-        "timestamp": health_results["timestamp"],
-        "version": "2.1.0",
-        "service": "ITDO ERP API",
-        "protocol": "v17.0",
-        "checks": health_results["checks"],
-        "overall_healthy": health_results["healthy"],
-    }
->>>>>>> c011e92e
+    try:
+        # Use enhanced health checker if available
+        try:
+            from app.core.health import HealthStatus, get_health_checker
+            health_checker_enhanced = get_health_checker()
+            
+            if detailed:
+                # Run comprehensive health check with detailed metrics
+                health_report = await health_checker_enhanced.check_system_health(
+                    include_detailed=detailed
+                )
+
+                return {
+                    "status": health_report.overall_status.value,
+                    "timestamp": health_report.timestamp.isoformat(),
+                    "version": health_report.version,
+                    "environment": health_report.environment,
+                    "uptime_seconds": health_report.uptime_seconds,
+                    "components": [
+                        {
+                            "component": comp.component,
+                            "type": comp.component_type.value,
+                            "status": comp.status.value,
+                            "response_time_ms": comp.response_time_ms,
+                            "timestamp": comp.timestamp.isoformat(),
+                            "message": comp.message,
+                            "details": comp.details,
+                            "metrics": [
+                                {
+                                    "name": metric.name,
+                                    "value": metric.value,
+                                    "unit": metric.unit,
+                                    "threshold_warning": metric.threshold_warning,
+                                    "threshold_critical": metric.threshold_critical,
+                                    "description": metric.description
+                                }
+                                for metric in comp.metrics
+                            ] if hasattr(comp, 'metrics') else [],
+                            "error": comp.error if hasattr(comp, 'error') else None
+                        }
+                        for comp in health_report.components
+                    ],
+                    "performance_metrics": health_report.performance_metrics,
+                    "alerts": health_report.alerts,
+                    "recommendations": health_report.recommendations,
+                    "summary": health_report.summary if hasattr(health_report, 'summary') else None,
+                    "overall_healthy": health_report.overall_status == HealthStatus.HEALTHY
+                }
+        except ImportError:
+            # Fall back to basic health checker
+            pass
+        
+        # Use basic health checker as fallback
+        health_results = await health_checker.run_checks()
+
+        return {
+            "status": "healthy" if health_results["healthy"] else "unhealthy",
+            "timestamp": health_results["timestamp"],
+            "version": "2.1.0",
+            "service": "ITDO ERP API",
+            "protocol": "v17.0",
+            "checks": health_results["checks"],
+            "overall_healthy": health_results["healthy"],
+        }
+
+    except Exception as e:
+        # If health check system fails, return minimal status
+        return {
+            "status": "unhealthy",
+            "error": f"Health check system failure: {str(e)}",
+            "timestamp": datetime.now(timezone.utc).isoformat(),
+            "fallback_mode": True
+        }
+
+
+@router.get("/simple")
+async def simple_health_check(db: Session = Depends(get_db)) -> dict[str, Any]:
+    """Simple health check for basic monitoring."""
+    from datetime import datetime, timezone
+    from app.core.monitoring import health_checker
+    
+    try:
+        # Use health checker for consistent protocol
+        health_results = await health_checker.run_checks()
+        
+        return {
+            "status": "healthy" if health_results["healthy"] else "unhealthy",
+            "timestamp": health_results["timestamp"],
+            "protocol": "v17.0",
+            "checks": health_results["checks"],
+            "overall_healthy": health_results["healthy"],
+        }
+    except Exception as e:
+        return {
+            "status": "error",
+            "timestamp": datetime.now(timezone.utc).isoformat(),
+            "protocol": "v17.0",
+            "error": str(e),
+            "overall_healthy": False,
+        }
 
 
 @router.get("/live", response_model=dict[str, str])
@@ -111,10 +142,8 @@
 @router.get("/ready", response_model=dict[str, Any])
 async def readiness_probe(db: Session = Depends(get_db)) -> dict[str, Any]:
     """Kubernetes readiness probe - checks if app can serve traffic."""
-
     from datetime import datetime, timezone
-    get_health_checker()
-
+    
     try:
         # Quick essential health checks for readiness
         ready_checks = {
@@ -149,8 +178,9 @@
 
         return {
             "status": "ready",
+            "timestamp": datetime.now(timezone.utc).isoformat(),
             "checks": ready_checks,
-            "timestamp": datetime.now(timezone.utc).isoformat(),
+            "ready": is_ready
         }
 
     except HTTPException:
@@ -158,7 +188,7 @@
     except Exception as e:
         raise HTTPException(
             status_code=status.HTTP_503_SERVICE_UNAVAILABLE,
-            detail=f"Service not ready: {str(e)}",
+            detail=f"Readiness check failed: {str(e)}"
         )
 
 
@@ -168,7 +198,6 @@
 
     try:
         import time
-
         from sqlalchemy import text
 
         start_time = time.time()
@@ -199,24 +228,53 @@
         return {"status": "unhealthy", "error": str(e), "error_type": type(e).__name__}
 
 
-@router.get("/metrics-endpoint", response_model=dict[str, str])
-async def metrics_endpoint_health() -> dict[str, str]:
-    """Check if metrics collection is working."""
-
-    try:
+@router.get("/metrics", response_model=dict[str, Any])
+async def health_metrics(db: Session = Depends(get_db)) -> dict[str, Any]:
+    """Get detailed health metrics for monitoring systems."""
+    from datetime import datetime, timezone
+    
+    try:
+        # Try enhanced health checker first
+        from app.core.health import HealthStatus, get_health_checker
+        health_checker_enhanced = get_health_checker()
+        health_report = await health_checker_enhanced.check_system_health(include_detailed=True)
+        metrics = health_report.performance_metrics or {}
+        
+        return {
+            "timestamp": datetime.now(timezone.utc).isoformat(),
+            "uptime_seconds": health_report.uptime_seconds,
+            "metrics": metrics,
+            "component_count": len(health_report.components),
+            "healthy_components": len([
+                comp for comp in health_report.components 
+                if comp.status == HealthStatus.HEALTHY
+            ]),
+            "status": health_report.overall_status.value
+        }
+    except ImportError:
+        # Fallback to basic metrics
         from app.core.monitoring import get_metrics
-
-        # Try to generate metrics
-        metrics_data = get_metrics()
-
-        return {
-            "status": "healthy",
-            "metrics_available": "yes",
-            "sample_metrics_length": str(len(metrics_data)),
-        }
-
-    except Exception as e:
-        return {"status": "unhealthy", "error": str(e), "metrics_available": "no"}
+        try:
+            metrics_data = get_metrics()
+            return {
+                "timestamp": datetime.now(timezone.utc).isoformat(),
+                "metrics": metrics_data,
+                "status": "healthy",
+                "metrics_available": True
+            }
+        except Exception as e:
+            return {
+                "timestamp": datetime.now(timezone.utc).isoformat(),
+                "error": str(e),
+                "status": "error",
+                "metrics_available": False
+            }
+    except Exception as e:
+        return {
+            "timestamp": datetime.now(timezone.utc).isoformat(),
+            "error": str(e),
+            "status": "error"
+        }
 
 
 @router.get("/system", response_model=dict[str, Any])
@@ -225,7 +283,6 @@
 
     try:
         import shutil
-
         import psutil
 
         # Disk space check
@@ -262,6 +319,7 @@
 @router.get("/startup", response_model=dict[str, Any])
 async def startup_health() -> dict[str, Any]:
     """Check if all startup components are properly initialized."""
+    from app.core.monitoring import health_checker
 
     status_checks = {
         "monitoring_initialized": False,
@@ -278,10 +336,8 @@
 
         # Check database session factory
         from app.core.database import SessionLocal
-
         with SessionLocal() as session:
             from sqlalchemy import text
-
             session.execute(text("SELECT 1"))
             status_checks["database_session_factory"] = True
 
@@ -309,6 +365,7 @@
     try:
         import datetime
         import time
+        import psutil
 
         start_time = time.time()
 
@@ -316,8 +373,6 @@
         response_time = time.time() - start_time
 
         # Check system resources for agent performance
-        import psutil
-
         memory = psutil.virtual_memory()
         cpu_percent = psutil.cpu_percent(interval=0.1)
 
