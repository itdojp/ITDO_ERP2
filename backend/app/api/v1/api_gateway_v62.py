--- conflicted
+++ resolved
@@ -737,13 +737,9 @@
 class GatewayMiddleware(BaseHTTPMiddleware):
     """API Gateway middleware for request processing"""
 
-<<<<<<< HEAD
-    def __init__(self, app, gateway_core: APIGatewayCore, metrics: GatewayMetrics) -> dict:
-=======
     def __init__(
         self, app, gateway_core: APIGatewayCore, metrics: GatewayMetrics
     ) -> dict:
->>>>>>> 6a2e3378
         super().__init__(app)
         self.gateway = gateway_core
         self.metrics = metrics
