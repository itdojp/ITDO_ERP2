from fastapi import APIRouter, Depends
from sqlalchemy import text
from sqlalchemy.orm import Session

from app.api.v1 import (
<<<<<<< HEAD
    audit_logs,
=======
    audit,
>>>>>>> 4928ddd6
    auth,
    cross_tenant_permissions,
    departments,
    health,
    multi_tenant,
    organizations,
<<<<<<< HEAD
    permission_management,
=======
    permission_inheritance,
    pm_automation,
    role_permission_ui,
>>>>>>> 4928ddd6
    roles,
    tasks,
    user_preferences,
    user_privacy,
    user_profile,
    users,
    users_extended,
)
from app.core.database import get_db

api_router = APIRouter()

# Include routers
api_router.include_router(health.router)
api_router.include_router(auth.router)
api_router.include_router(audit.router, prefix="/audit", tags=["audit"])
api_router.include_router(users.router)
api_router.include_router(users_extended.router)
api_router.include_router(user_profile.router, tags=["user-profile"])
api_router.include_router(organizations.router)
api_router.include_router(departments.router)
api_router.include_router(roles.router)
<<<<<<< HEAD
api_router.include_router(permission_management.router)
api_router.include_router(audit_logs.router)
=======
api_router.include_router(
    role_permission_ui.router, prefix="/role-permissions", tags=["role-permissions"]
)
api_router.include_router(
    permission_inheritance.router,
    prefix="/permission-inheritance",
    tags=["permission-inheritance"],
)
api_router.include_router(
    multi_tenant.router, prefix="/multi-tenant", tags=["multi-tenant"]
)
api_router.include_router(
    cross_tenant_permissions.router, prefix="/cross-tenant", tags=["cross-tenant"]
)
>>>>>>> 4928ddd6
api_router.include_router(tasks.router, prefix="/tasks", tags=["tasks"])
api_router.include_router(
    user_preferences.router, prefix="/users/preferences", tags=["user-preferences"]
)
api_router.include_router(
    user_privacy.router, prefix="/users/privacy", tags=["user-privacy"]
)
api_router.include_router(pm_automation.router)


@api_router.get("/ping")
async def ping() -> dict[str, str]:
    return {"message": "pong"}


@api_router.get("/db-test")
async def db_test(db: Session = Depends(get_db)) -> dict[str, str]:
    try:
        result = db.execute(text("SELECT 1 as test")).fetchone()
        return {"status": "success", "result": str(result[0]) if result else "None"}
    except Exception as e:
        return {"status": "error", "error": str(e)}<|MERGE_RESOLUTION|>--- conflicted
+++ resolved
@@ -3,24 +3,18 @@
 from sqlalchemy.orm import Session
 
 from app.api.v1 import (
-<<<<<<< HEAD
+    audit,
     audit_logs,
-=======
-    audit,
->>>>>>> 4928ddd6
     auth,
     cross_tenant_permissions,
     departments,
     health,
     multi_tenant,
     organizations,
-<<<<<<< HEAD
+    permission_inheritance,
     permission_management,
-=======
-    permission_inheritance,
     pm_automation,
     role_permission_ui,
->>>>>>> 4928ddd6
     roles,
     tasks,
     user_preferences,
@@ -43,10 +37,8 @@
 api_router.include_router(organizations.router)
 api_router.include_router(departments.router)
 api_router.include_router(roles.router)
-<<<<<<< HEAD
 api_router.include_router(permission_management.router)
 api_router.include_router(audit_logs.router)
-=======
 api_router.include_router(
     role_permission_ui.router, prefix="/role-permissions", tags=["role-permissions"]
 )
@@ -61,7 +53,6 @@
 api_router.include_router(
     cross_tenant_permissions.router, prefix="/cross-tenant", tags=["cross-tenant"]
 )
->>>>>>> 4928ddd6
 api_router.include_router(tasks.router, prefix="/tasks", tags=["tasks"])
 api_router.include_router(
     user_preferences.router, prefix="/users/preferences", tags=["user-preferences"]
