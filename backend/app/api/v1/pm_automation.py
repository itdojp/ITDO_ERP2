"""Project Management Automation API endpoints."""

from typing import Any, Dict

from fastapi import APIRouter, Depends, HTTPException, Path, Query, status
from sqlalchemy.orm import Session

from app.core.dependencies import get_current_active_user, get_db
from app.core.exceptions import NotFound, PermissionDenied
from app.models.user import User
from app.services.pm_automation import PMAutomationService

router = APIRouter(prefix="/pm-automation", tags=["pm-automation"])


@router.post("/projects/{project_id}/auto-structure")
async def auto_create_project_structure(
    project_id: int = Path(..., description="Project ID"),
    template_type: str = Query("agile", description="Template type"),
    db: Session = Depends(get_db),
    current_user: User = Depends(get_current_active_user),
) -> Dict[str, Any]:
    """Automatically create project structure based on template.

    Supported templates:
    - agile: Agile/Scrum project structure
    - waterfall: Waterfall project structure
    - kanban: Kanban project structure
    """
    try:
        service = PMAutomationService(db)
        result = service.auto_create_project_structure(
            project_id, template_type, current_user
        )
        return {
            "success": True,
            "data": result,
<<<<<<< HEAD
            "message": f"Project structure created successfully using {template_type} template",
=======
            "message": (
                f"Project structure created successfully using {template_type} template"
            ),
>>>>>>> e6c7ad96
        }
    except NotFound as e:
        raise HTTPException(status_code=status.HTTP_404_NOT_FOUND, detail=str(e))
    except PermissionDenied as e:
        raise HTTPException(status_code=status.HTTP_403_FORBIDDEN, detail=str(e))
    except ValueError as e:
        raise HTTPException(status_code=status.HTTP_400_BAD_REQUEST, detail=str(e))
    except Exception:
        raise HTTPException(
            status_code=status.HTTP_500_INTERNAL_SERVER_ERROR,
            detail="Failed to create project structure",
        )


@router.post("/projects/{project_id}/auto-assign")
async def auto_assign_tasks(
    project_id: int = Path(..., description="Project ID"),
    strategy: str = Query("balanced", description="Assignment strategy"),
    db: Session = Depends(get_db),
    current_user: User = Depends(get_current_active_user),
) -> Dict[str, Any]:
    """Automatically assign tasks to team members.

    Supported strategies:
    - balanced: Distribute tasks evenly among team members
    - skill_based: Assign based on skills and expertise
    - workload_based: Assign based on current workload
    """
    try:
        service = PMAutomationService(db)
        result = service.auto_assign_tasks(project_id, current_user, strategy)
        return {
            "success": True,
            "data": result,
            "message": f"Tasks assigned successfully using {strategy} strategy",
        }
    except NotFound as e:
        raise HTTPException(status_code=status.HTTP_404_NOT_FOUND, detail=str(e))
    except PermissionDenied as e:
        raise HTTPException(status_code=status.HTTP_403_FORBIDDEN, detail=str(e))
    except ValueError as e:
        raise HTTPException(status_code=status.HTTP_400_BAD_REQUEST, detail=str(e))
    except Exception:
        raise HTTPException(
            status_code=status.HTTP_500_INTERNAL_SERVER_ERROR,
            detail="Failed to assign tasks",
        )


@router.get("/projects/{project_id}/progress-report")
async def generate_progress_report(
    project_id: int = Path(..., description="Project ID"),
    report_type: str = Query("weekly", description="Report type"),
    db: Session = Depends(get_db),
    current_user: User = Depends(get_current_active_user),
) -> Dict[str, Any]:
    """Generate automated progress report.

    Supported report types:
    - daily: Daily progress report
    - weekly: Weekly progress report
    - monthly: Monthly progress report
    """
    try:
        service = PMAutomationService(db)
<<<<<<< HEAD
        result = service.generate_progress_report(project_id, current_user, report_type)
        return {
            "success": True,
            "data": result,
            "message": f"{report_type.capitalize()} progress report generated successfully",
=======
        result = await service.generate_progress_report(
            project_id, report_type, current_user
        )
        return {
            "success": True,
            "data": result,
            "message": (
                f"{report_type.capitalize()} progress report generated successfully"
            ),
>>>>>>> e6c7ad96
        }
    except NotFound as e:
        raise HTTPException(status_code=status.HTTP_404_NOT_FOUND, detail=str(e))
    except ValueError as e:
        raise HTTPException(status_code=status.HTTP_400_BAD_REQUEST, detail=str(e))
    except Exception:
        raise HTTPException(
            status_code=status.HTTP_500_INTERNAL_SERVER_ERROR,
            detail="Failed to generate progress report",
        )


@router.post("/projects/{project_id}/optimize")
async def optimize_project_schedule(
    project_id: int = Path(..., description="Project ID"),
    optimization_type: str = Query("critical_path", description="Optimization type"),
    db: Session = Depends(get_db),
    current_user: User = Depends(get_current_active_user),
) -> Dict[str, Any]:
    """Automatically optimize project schedule.

    Supported optimization types:
    - critical_path: Critical path method optimization
    - resource_leveling: Resource leveling optimization
    - risk_mitigation: Risk-based optimization
    """
    try:
        service = PMAutomationService(db)
        result = service.auto_schedule_optimization(
            project_id, current_user, optimization_type
        )
        return {
            "success": True,
            "data": result,
<<<<<<< HEAD
            "message": f"Schedule optimization completed using {optimization_type} method",
=======
            "message": (
                f"Schedule optimization completed using {optimization_type} method"
            ),
>>>>>>> e6c7ad96
        }
    except NotFound as e:
        raise HTTPException(status_code=status.HTTP_404_NOT_FOUND, detail=str(e))
    except ValueError as e:
        raise HTTPException(status_code=status.HTTP_400_BAD_REQUEST, detail=str(e))
    except Exception:
        raise HTTPException(
            status_code=status.HTTP_500_INTERNAL_SERVER_ERROR,
            detail="Failed to optimize project schedule",
        )


@router.get("/projects/{project_id}/analytics")
async def get_predictive_analytics(
    project_id: int = Path(..., description="Project ID"),
    prediction_type: str = Query("completion_date", description="Prediction type"),
    db: Session = Depends(get_db),
    current_user: User = Depends(get_current_active_user),
) -> Dict[str, Any]:
    """Generate predictive analytics for project.

    Supported prediction types:
    - completion_date: Predict project completion date
    - budget_forecast: Forecast budget usage
    - risk_probability: Predict risk probability
    """
    try:
        service = PMAutomationService(db)
        result = service.predictive_analytics(project_id, current_user, prediction_type)
        return {
            "success": True,
            "data": result,
            "message": f"Predictive analytics generated for {prediction_type}",
        }
    except NotFound as e:
        raise HTTPException(status_code=status.HTTP_404_NOT_FOUND, detail=str(e))
    except ValueError as e:
        raise HTTPException(status_code=status.HTTP_400_BAD_REQUEST, detail=str(e))
    except Exception:
        raise HTTPException(
            status_code=status.HTTP_500_INTERNAL_SERVER_ERROR,
            detail="Failed to generate predictive analytics",
        )


@router.get("/projects/{project_id}/dashboard")
async def get_automation_dashboard(
    project_id: int = Path(..., description="Project ID"),
    db: Session = Depends(get_db),
    current_user: User = Depends(get_current_active_user),
) -> Dict[str, Any]:
    """Get comprehensive automation dashboard for project."""
    try:
        service = PMAutomationService(db)

        # Get multiple analytics in parallel
        progress_report = service.generate_progress_report(
            project_id, current_user, "weekly"
        )
        completion_prediction = service.predictive_analytics(
            project_id, current_user, "completion_date"
        )
        risk_analysis = service.predictive_analytics(
            project_id, current_user, "risk_probability"
        )

        return {
            "success": True,
            "data": {
                "project_id": project_id,
                "progress_report": progress_report,
                "completion_prediction": completion_prediction,
                "risk_analysis": risk_analysis,
                "last_updated": progress_report.get("generated_at"),
            },
            "message": "Automation dashboard data retrieved successfully",
        }
    except NotFound as e:
        raise HTTPException(status_code=status.HTTP_404_NOT_FOUND, detail=str(e))
    except Exception:
        raise HTTPException(
            status_code=status.HTTP_500_INTERNAL_SERVER_ERROR,
            detail="Failed to retrieve dashboard data",
        )


@router.get("/templates")
async def get_available_templates() -> Dict[str, Any]:
    """Get list of available project templates."""
    templates = {
        "agile": {
            "name": "Agile/Scrum",
            "description": "アジャイル開発に適したプロジェクト構造",
            "features": ["スプリント計画", "ユーザーストーリー", "レトロスペクティブ"],
            "typical_duration": "2-6 months",
            "team_size": "3-9 members",
        },
        "waterfall": {
            "name": "Waterfall",
            "description": "ウォーターフォール開発に適したプロジェクト構造",
            "features": ["フェーズゲート", "詳細計画", "品質管理"],
            "typical_duration": "6-24 months",
            "team_size": "5-20 members",
        },
        "kanban": {
            "name": "Kanban",
            "description": "カンバン方式に適したプロジェクト構造",
            "features": ["継続的フロー", "WIP制限", "リードタイム最適化"],
            "typical_duration": "継続的",
            "team_size": "2-8 members",
        },
    }

    return {
        "success": True,
        "data": {"templates": templates, "total_templates": len(templates)},
        "message": "Available templates retrieved successfully",
    }


@router.get("/strategies")
async def get_assignment_strategies() -> Dict[str, Any]:
    """Get list of available task assignment strategies."""
    strategies = {
        "balanced": {
            "name": "Balanced Assignment",
            "description": "タスクをチームメンバーに均等に分散",
            "best_for": "チームの経験が似ている場合",
            "considerations": ["作業負荷の平準化", "公平性の確保"],
        },
        "skill_based": {
            "name": "Skill-based Assignment",
            "description": "スキルと専門性に基づいてタスクを割り当て",
            "best_for": "多様なスキルセットを持つチーム",
            "considerations": ["スキルの向上", "品質の確保"],
        },
        "workload_based": {
            "name": "Workload-based Assignment",
            "description": "現在の作業負荷に基づいてタスクを割り当て",
            "best_for": "メンバーの作業量にばらつきがある場合",
            "considerations": ["リソース効率", "ボトルネックの回避"],
        },
    }

    return {
        "success": True,
        "data": {"strategies": strategies, "total_strategies": len(strategies)},
        "message": "Available assignment strategies retrieved successfully",
    }<|MERGE_RESOLUTION|>--- conflicted
+++ resolved
@@ -35,13 +35,7 @@
         return {
             "success": True,
             "data": result,
-<<<<<<< HEAD
             "message": f"Project structure created successfully using {template_type} template",
-=======
-            "message": (
-                f"Project structure created successfully using {template_type} template"
-            ),
->>>>>>> e6c7ad96
         }
     except NotFound as e:
         raise HTTPException(status_code=status.HTTP_404_NOT_FOUND, detail=str(e))
@@ -107,23 +101,13 @@
     """
     try:
         service = PMAutomationService(db)
-<<<<<<< HEAD
-        result = service.generate_progress_report(project_id, current_user, report_type)
-        return {
-            "success": True,
-            "data": result,
-            "message": f"{report_type.capitalize()} progress report generated successfully",
-=======
         result = await service.generate_progress_report(
             project_id, report_type, current_user
         )
         return {
             "success": True,
             "data": result,
-            "message": (
-                f"{report_type.capitalize()} progress report generated successfully"
-            ),
->>>>>>> e6c7ad96
+            "message": f"{report_type.capitalize()} progress report generated successfully",
         }
     except NotFound as e:
         raise HTTPException(status_code=status.HTTP_404_NOT_FOUND, detail=str(e))
@@ -158,13 +142,7 @@
         return {
             "success": True,
             "data": result,
-<<<<<<< HEAD
             "message": f"Schedule optimization completed using {optimization_type} method",
-=======
-            "message": (
-                f"Schedule optimization completed using {optimization_type} method"
-            ),
->>>>>>> e6c7ad96
         }
     except NotFound as e:
         raise HTTPException(status_code=status.HTTP_404_NOT_FOUND, detail=str(e))
