--- conflicted
+++ resolved
@@ -1,15 +1,9 @@
-<<<<<<< HEAD
-from typing import AsyncGenerator, Generator
+from typing import AsyncGenerator
+from collections.abc import Generator
 
 from sqlalchemy import create_engine
 from sqlalchemy.ext.asyncio import AsyncSession, async_sessionmaker, create_async_engine
-from sqlalchemy.orm import DeclarativeBase, Session, sessionmaker
-=======
-from collections.abc import Generator
-
-from sqlalchemy import create_engine
 from sqlalchemy.orm import Session, sessionmaker
->>>>>>> b821ecba
 
 from app.core.config import settings
 
