from collections.abc import Generator
<<<<<<< HEAD

from sqlalchemy import create_engine
from sqlalchemy.orm import Session, sessionmaker
=======
from typing import AsyncGenerator

from sqlalchemy import create_engine
from sqlalchemy.ext.asyncio import AsyncSession, async_sessionmaker, create_async_engine
from sqlalchemy.orm import Session, declarative_base, sessionmaker
>>>>>>> caa2f6bd

from app.core.config import settings

# Create declarative base for models
Base = declarative_base()

# Sync engine and session
engine = create_engine(str(settings.DATABASE_URL))
SessionLocal = sessionmaker(autocommit=False, autoflush=False, bind=engine)

# Async engine and session (only for PostgreSQL)
async_engine = None
AsyncSessionLocal = None

<<<<<<< HEAD
def get_db() -> Generator[Session]:
=======
# Only create async engine if using PostgreSQL
if str(settings.DATABASE_URL).startswith("postgresql"):
    async_database_url = str(settings.DATABASE_URL).replace(
        "postgresql://", "postgresql+asyncpg://"
    )
    async_engine = create_async_engine(async_database_url)
    AsyncSessionLocal = async_sessionmaker(
        async_engine, class_=AsyncSession, expire_on_commit=False
    )


def get_db() -> Generator[Session]:
    """Get a database session for dependency injection."""
>>>>>>> caa2f6bd
    db = SessionLocal()
    try:
        yield db
    except Exception:
        db.rollback()
        raise
    finally:
        db.close()


def get_sync_session() -> Session:
    """Get a synchronous database session for direct use."""
    return SessionLocal()


async def get_async_session() -> AsyncGenerator[AsyncSession, None]:
    """Get an asynchronous database session."""
    if AsyncSessionLocal is None:
        raise RuntimeError(
            "Async database session not available (only available for PostgreSQL)"
        )

    async with AsyncSessionLocal() as session:
        try:
            yield session
        except Exception:
            await session.rollback()
            raise
        finally:
            await session.close()


def test_database_connection() -> bool:
    """Test database connectivity for health checks."""
    try:
        with SessionLocal() as session:
            from sqlalchemy import text

            session.execute(text("SELECT 1"))
            return True
    except Exception:
        return False


def get_database_info() -> dict:
    """Get basic database information for monitoring."""
    try:
        with SessionLocal() as session:
            from sqlalchemy import text

            result = session.execute(text("SELECT version()")).scalar()
            return {
                "status": "connected",
                "version": result,
                "url_scheme": str(settings.DATABASE_URL).split("://")[0],
            }
    except Exception as e:
        return {
            "status": "error",
            "error": str(e),
            "url_scheme": str(settings.DATABASE_URL).split("://")[0],
        }<|MERGE_RESOLUTION|>--- conflicted
+++ resolved
@@ -1,15 +1,7 @@
 from collections.abc import Generator
-<<<<<<< HEAD
 
 from sqlalchemy import create_engine
 from sqlalchemy.orm import Session, sessionmaker
-=======
-from typing import AsyncGenerator
-
-from sqlalchemy import create_engine
-from sqlalchemy.ext.asyncio import AsyncSession, async_sessionmaker, create_async_engine
-from sqlalchemy.orm import Session, declarative_base, sessionmaker
->>>>>>> caa2f6bd
 
 from app.core.config import settings
 
@@ -24,23 +16,7 @@
 async_engine = None
 AsyncSessionLocal = None
 
-<<<<<<< HEAD
 def get_db() -> Generator[Session]:
-=======
-# Only create async engine if using PostgreSQL
-if str(settings.DATABASE_URL).startswith("postgresql"):
-    async_database_url = str(settings.DATABASE_URL).replace(
-        "postgresql://", "postgresql+asyncpg://"
-    )
-    async_engine = create_async_engine(async_database_url)
-    AsyncSessionLocal = async_sessionmaker(
-        async_engine, class_=AsyncSession, expire_on_commit=False
-    )
-
-
-def get_db() -> Generator[Session]:
-    """Get a database session for dependency injection."""
->>>>>>> caa2f6bd
     db = SessionLocal()
     try:
         yield db
