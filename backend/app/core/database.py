from collections.abc import Generator
from typing import AsyncGenerator

from sqlalchemy import create_engine
from sqlalchemy.ext.asyncio import AsyncSession, async_sessionmaker, create_async_engine
from sqlalchemy.orm import Session, sessionmaker

from app.core.config import settings

# Sync engine and session
engine = create_engine(str(settings.DATABASE_URL))
SessionLocal = sessionmaker(autocommit=False, autoflush=False, bind=engine)

# Async engine and session (only for PostgreSQL)
async_engine = None
AsyncSessionLocal = None

# Only create async engine if using PostgreSQL
if str(settings.DATABASE_URL).startswith("postgresql"):
    async_database_url = str(settings.DATABASE_URL).replace(
        "postgresql://", "postgresql+asyncpg://"
    )
    async_engine = create_async_engine(async_database_url)
    AsyncSessionLocal = async_sessionmaker(
        async_engine, class_=AsyncSession, expire_on_commit=False
    )


def get_db() -> Generator[Session]:
    db = SessionLocal()
    try:
        yield db
    finally:
        db.close()


def get_sync_session() -> Session:
    """Get a synchronous database session for direct use."""
    return SessionLocal()


async def get_async_session() -> AsyncGenerator[AsyncSession, None]:
    """Get an asynchronous database session."""
    if AsyncSessionLocal is None:
<<<<<<< HEAD
        raise RuntimeError("Async database session not available (only available for PostgreSQL)")
=======
>>>>>>> 1f6a04af

    async with AsyncSessionLocal() as session:
        try:
            yield session
        finally:
            await session.close()<|MERGE_RESOLUTION|>--- conflicted
+++ resolved
@@ -42,10 +42,6 @@
 async def get_async_session() -> AsyncGenerator[AsyncSession, None]:
     """Get an asynchronous database session."""
     if AsyncSessionLocal is None:
-<<<<<<< HEAD
-        raise RuntimeError("Async database session not available (only available for PostgreSQL)")
-=======
->>>>>>> 1f6a04af
 
     async with AsyncSessionLocal() as session:
         try:
