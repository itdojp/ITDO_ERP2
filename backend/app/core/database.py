--- conflicted
+++ resolved
@@ -1,12 +1,7 @@
 from typing import Generator
 
 from sqlalchemy import create_engine
-<<<<<<< HEAD
-from sqlalchemy.ext.declarative import declarative_base
-from sqlalchemy.orm import Session, sessionmaker
-=======
 from sqlalchemy.orm import DeclarativeBase, Session, sessionmaker
->>>>>>> a38c5236
 
 from app.core.config import settings
 
