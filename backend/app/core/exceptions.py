--- conflicted
+++ resolved
@@ -24,67 +24,81 @@
     pass
 
 
-<<<<<<< HEAD
+class BusinessLogicError(Exception):
+    """Raised when business logic validation fails."""
+    pass
+
+
+class NotFound(Exception):
+    """Raised when a resource is not found."""
+    pass
+
+
+class PermissionDenied(Exception):
+    """Raised when user lacks permission for an action."""
+    pass
+
+
+class AlreadyExists(Exception):
+    """Raised when attempting to create a resource that already exists."""
+    pass
+
+
+class ValidationError(Exception):
+    """Raised when validation fails."""
+    pass
+
+
+# HTTPException-based exceptions for API responses
 class BaseAPIException(HTTPException):
     """Base exception for API errors."""
     def __init__(
         self,
         status_code: int,
         detail: str,
-        headers: Optional[dict] = None
+        headers: Optional[dict[str, str]] = None
     ):
         super().__init__(status_code=status_code, detail=detail, headers=headers)
 
 
-class ValidationError(BaseAPIException):
-    """Raised when validation fails."""
-    def __init__(self, detail: str = "Validation failed"):
+class TaskNotFound(BaseAPIException):
+    """Raised when task is not found."""
+    def __init__(self, task_id: Optional[int] = None):
+        detail = f"Task {task_id} not found" if task_id else "Task not found"
         super().__init__(
-            status_code=status.HTTP_400_BAD_REQUEST,
+            status_code=status.HTTP_404_NOT_FOUND,
             detail=detail
         )
 
 
-class PermissionDenied(BaseAPIException):
-    """Raised when user doesn't have permission."""
-    def __init__(self, detail: str = "Permission denied"):
+class ProjectNotFound(BaseAPIException):
+    """Raised when project is not found."""
+    def __init__(self, project_id: Optional[int] = None):
+        detail = f"Project {project_id} not found" if project_id else "Project not found"
         super().__init__(
-            status_code=status.HTTP_403_FORBIDDEN,
+            status_code=status.HTTP_404_NOT_FOUND,
             detail=detail
         )
 
 
-class NotFound(BaseAPIException):
-    """Raised when resource is not found."""
-    def __init__(self, resource: str = "Resource"):
+class UserNotFound(BaseAPIException):
+    """Raised when user is not found."""
+    def __init__(self, user_id: Optional[int] = None):
+        detail = f"User {user_id} not found" if user_id else "User not found"
         super().__init__(
             status_code=status.HTTP_404_NOT_FOUND,
-            detail=f"{resource} not found"
+            detail=detail
         )
 
 
-class TaskNotFound(NotFound):
-    """Raised when task is not found."""
-    def __init__(self, task_id: Optional[int] = None):
-        detail = f"Task {task_id} not found" if task_id else "Task not found"
-        super().__init__(resource="Task")
-        self.detail = detail
-
-
-class ProjectNotFound(NotFound):
-    """Raised when project is not found."""
-    def __init__(self, project_id: Optional[int] = None):
-        detail = f"Project {project_id} not found" if project_id else "Project not found"
-        super().__init__(resource="Project")
-        self.detail = detail
-
-
-class UserNotFound(NotFound):
-    """Raised when user is not found."""
-    def __init__(self, user_id: Optional[int] = None):
-        detail = f"User {user_id} not found" if user_id else "User not found"
-        super().__init__(resource="User")
-        self.detail = detail
+class OrganizationNotFound(BaseAPIException):
+    """Raised when organization is not found."""
+    def __init__(self, org_id: Optional[int] = None):
+        detail = f"Organization {org_id} not found" if org_id else "Organization not found"
+        super().__init__(
+            status_code=status.HTTP_404_NOT_FOUND,
+            detail=detail
+        )
 
 
 class DependencyError(BaseAPIException):
@@ -131,26 +145,6 @@
         )
 
 
-class TokenExpired(AuthenticationError):
-    """Raised when token has expired."""
-    def __init__(self):
-        super().__init__("Token has expired")
-
-
-class InvalidToken(AuthenticationError):
-    """Raised when token is invalid."""
-    def __init__(self):
-        super().__init__("Invalid token")
-
-
-class OrganizationNotFound(NotFound):
-    """Raised when organization is not found."""
-    def __init__(self, org_id: Optional[int] = None):
-        detail = f"Organization {org_id} not found" if org_id else "Organization not found"
-        super().__init__(resource="Organization")
-        self.detail = detail
-
-
 class DuplicateError(BaseAPIException):
     """Raised when trying to create duplicate resource."""
     def __init__(self, resource: str = "Resource", field: Optional[str] = None):
@@ -160,29 +154,4 @@
         super().__init__(
             status_code=status.HTTP_409_CONFLICT,
             detail=detail
-        )
-=======
-class BusinessLogicError(Exception):
-    """Raised when business logic validation fails."""
-    pass
-
-
-class NotFound(Exception):
-    """Raised when a resource is not found."""
-    pass
-
-
-class PermissionDenied(Exception):
-    """Raised when user lacks permission for an action."""
-    pass
-
-
-class AlreadyExists(Exception):
-    """Raised when attempting to create a resource that already exists."""
-    pass
-
-
-class ValidationError(Exception):
-    """Raised when validation fails."""
-    pass
->>>>>>> 552c8d22
+        )