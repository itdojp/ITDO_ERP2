"""Custom exceptions for the application."""


class AuthenticationError(Exception):
    """Base authentication error."""

    pass


class ExpiredTokenError(AuthenticationError):
    """Raised when a token has expired."""

    pass


class InvalidTokenError(AuthenticationError):
    """Raised when a token is invalid."""

    pass


class AuthorizationError(Exception):
    """Raised when user lacks required permissions."""

    pass


<<<<<<< HEAD
class PermissionDenied(Exception):
    """Raised when user lacks required permissions."""
=======
class BusinessLogicError(Exception):
    """Raised when business logic validation fails."""
>>>>>>> a38c5236

    pass


<<<<<<< HEAD
class NotFound(Exception):
=======
class NotFound(Exception):  # noqa: N818
>>>>>>> a38c5236
    """Raised when a resource is not found."""

    pass


<<<<<<< HEAD
class BusinessLogicError(Exception):
    """Raised when business logic validation fails."""
=======
class PermissionDenied(Exception):  # noqa: N818
    """Raised when user lacks permission for an action."""

    pass


class AlreadyExists(Exception):  # noqa: N818
    """Raised when attempting to create a resource that already exists."""

    pass


class ValidationError(Exception):
    """Raised when validation fails."""
>>>>>>> a38c5236

    pass<|MERGE_RESOLUTION|>--- conflicted
+++ resolved
@@ -25,31 +25,18 @@
     pass
 
 
-<<<<<<< HEAD
-class PermissionDenied(Exception):
-    """Raised when user lacks required permissions."""
-=======
 class BusinessLogicError(Exception):
     """Raised when business logic validation fails."""
->>>>>>> a38c5236
 
     pass
 
 
-<<<<<<< HEAD
-class NotFound(Exception):
-=======
 class NotFound(Exception):  # noqa: N818
->>>>>>> a38c5236
     """Raised when a resource is not found."""
 
     pass
 
 
-<<<<<<< HEAD
-class BusinessLogicError(Exception):
-    """Raised when business logic validation fails."""
-=======
 class PermissionDenied(Exception):  # noqa: N818
     """Raised when user lacks permission for an action."""
 
@@ -64,6 +51,5 @@
 
 class ValidationError(Exception):
     """Raised when validation fails."""
->>>>>>> a38c5236
 
     pass