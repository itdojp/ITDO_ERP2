<<<<<<< HEAD
from pydantic import (
    AnyHttpUrl,
=======
import json
from typing import Any, List, Union

from pydantic import (
>>>>>>> caa2f6bd
    AnyUrl,
    Field,
    PostgresDsn,
    field_validator,
    model_validator,
)
from pydantic_settings import BaseSettings, SettingsConfigDict


class Settings(BaseSettings):
    PROJECT_NAME: str = "ITDO ERP System"
    VERSION: str = "0.1.0"
    API_V1_STR: str = "/api/v1"

    # CORS設定
<<<<<<< HEAD
    BACKEND_CORS_ORIGINS: list[AnyHttpUrl] = []

    @field_validator("BACKEND_CORS_ORIGINS", mode="before")
    @classmethod
    def assemble_cors_origins(cls, v: str | list[str]) -> list[str] | str:
        if isinstance(v, str) and not v.startswith("["):
            return [i.strip() for i in v.split(",")]
        elif isinstance(v, (list, str)):
=======
    BACKEND_CORS_ORIGINS: Any = Field(
        default="http://localhost:3000,http://127.0.0.1:3000"
    )

    @field_validator("BACKEND_CORS_ORIGINS", mode="before")
    @classmethod
    def assemble_cors_origins(cls, v: Union[str, List[str], None]) -> List[str]:
        """Parse CORS origins from string or list."""
        default_origins = ["http://localhost:3000", "http://127.0.0.1:3000"]

        if v is None:
            return default_origins

        if isinstance(v, list):
>>>>>>> caa2f6bd
            return v

<<<<<<< HEAD
=======
        # Handle string values
        if isinstance(v, str):
            v_stripped = v.strip()
            if not v_stripped:
                return default_origins

            # Handle comma-separated values FIRST (before JSON)
            if "," in v_stripped and not v_stripped.startswith("["):
                origins = [
                    origin.strip() for origin in v_stripped.split(",") if origin.strip()
                ]
                return origins if origins else default_origins

            # Try JSON parsing for array format
            if v_stripped.startswith("["):
                try:
                    parsed = json.loads(v_stripped)
                    if isinstance(parsed, list):
                        return parsed
                except json.JSONDecodeError:
                    pass

            # Single value
            return [v_stripped]

        # For any other type, return default
        return default_origins

    @property
    def cors_origins_list(self) -> List[str]:
        """CORS origins as a list for use in middleware."""
        # The validator ensures BACKEND_CORS_ORIGINS is always a list
        return self.BACKEND_CORS_ORIGINS

>>>>>>> caa2f6bd
    # データベース設定
    POSTGRES_SERVER: str = Field(default="localhost", description="PostgreSQL server")
    POSTGRES_USER: str = Field(default="itdo_user", description="PostgreSQL user")
    POSTGRES_PASSWORD: str = Field(
        default="itdo_password", description="PostgreSQL password"
    )
    POSTGRES_DB: str = Field(default="itdo_erp", description="PostgreSQL database")
    POSTGRES_PORT: int = Field(default=5432, description="PostgreSQL port")
    DATABASE_URL: PostgresDsn | AnyUrl | None = None

<<<<<<< HEAD
    @model_validator(mode="after")
    def assemble_db_connection(self) -> "Settings":
        if self.DATABASE_URL is None:
=======
    # Test environment overrides
    @property
    def postgres_db_name(self) -> str:
        """Get the correct database name based on environment."""
        if self.ENVIRONMENT in ("test", "testing") or self.TESTING:
            return "itdo_erp_test"
        return self.POSTGRES_DB

    @model_validator(mode="after")
    def assemble_db_connection(self) -> "Settings":
        if self.DATABASE_URL is None:
            # Use test database for test environment
            db_name = self.postgres_db_name
>>>>>>> caa2f6bd
            db_url = (
                f"postgresql://{self.POSTGRES_USER}:"
                f"{self.POSTGRES_PASSWORD}@"
                f"{self.POSTGRES_SERVER}:"
<<<<<<< HEAD
                f"{self.POSTGRES_PORT}/{self.POSTGRES_DB}"
=======
                f"{self.POSTGRES_PORT}/{db_name}"
>>>>>>> caa2f6bd
            )
            # Convert string to PostgresDsn type
            self.DATABASE_URL = PostgresDsn(db_url)
        return self

    # Redis設定
    REDIS_URL: str = "redis://localhost:6379"

    # Keycloak設定
    KEYCLOAK_URL: str = Field(
        default="http://localhost:8080", description="Keycloak URL"
    )
    KEYCLOAK_REALM: str = Field(default="itdo-erp", description="Keycloak realm")
    KEYCLOAK_CLIENT_ID: str = Field(
        default="itdo-erp-client", description="Keycloak client ID"
    )
    KEYCLOAK_CLIENT_SECRET: str = Field(
        default="", description="Keycloak client secret"
    )

    # セキュリティ設定
    SECRET_KEY: str = Field(
        default="test-secret-key-for-development-only",
        description="Secret key for JWT tokens",
    )
    ALGORITHM: str = "HS256"
    ACCESS_TOKEN_EXPIRE_MINUTES: int = 1440  # 24 hours
    REFRESH_TOKEN_EXPIRE_DAYS: int = 7
    BCRYPT_ROUNDS: int = 12
    PASSWORD_MIN_LENGTH: int = 8

    # 開発環境フラグ
    DEBUG: bool = False
    ENVIRONMENT: str = "development"
    TESTING: bool = False
    LOG_LEVEL: str = "INFO"
    API_V1_PREFIX: str = "/api/v1"

    model_config = SettingsConfigDict(
        env_file=".env",
        case_sensitive=True,
        # Don't try to parse complex fields automatically
        json_schema_extra={
            "env_parse_none_str": "null",
        },
    )


<<<<<<< HEAD
    model_config = SettingsConfigDict(env_file=".env", case_sensitive=True)


=======
>>>>>>> caa2f6bd
settings = Settings()


def get_settings() -> Settings:
    """Get application settings instance."""
    return settings<|MERGE_RESOLUTION|>--- conflicted
+++ resolved
@@ -1,12 +1,5 @@
-<<<<<<< HEAD
 from pydantic import (
     AnyHttpUrl,
-=======
-import json
-from typing import Any, List, Union
-
-from pydantic import (
->>>>>>> caa2f6bd
     AnyUrl,
     Field,
     PostgresDsn,
@@ -22,7 +15,6 @@
     API_V1_STR: str = "/api/v1"
 
     # CORS設定
-<<<<<<< HEAD
     BACKEND_CORS_ORIGINS: list[AnyHttpUrl] = []
 
     @field_validator("BACKEND_CORS_ORIGINS", mode="before")
@@ -31,26 +23,8 @@
         if isinstance(v, str) and not v.startswith("["):
             return [i.strip() for i in v.split(",")]
         elif isinstance(v, (list, str)):
-=======
-    BACKEND_CORS_ORIGINS: Any = Field(
-        default="http://localhost:3000,http://127.0.0.1:3000"
-    )
-
-    @field_validator("BACKEND_CORS_ORIGINS", mode="before")
-    @classmethod
-    def assemble_cors_origins(cls, v: Union[str, List[str], None]) -> List[str]:
-        """Parse CORS origins from string or list."""
-        default_origins = ["http://localhost:3000", "http://127.0.0.1:3000"]
-
-        if v is None:
-            return default_origins
-
-        if isinstance(v, list):
->>>>>>> caa2f6bd
             return v
 
-<<<<<<< HEAD
-=======
         # Handle string values
         if isinstance(v, str):
             v_stripped = v.strip()
@@ -85,7 +59,6 @@
         # The validator ensures BACKEND_CORS_ORIGINS is always a list
         return self.BACKEND_CORS_ORIGINS
 
->>>>>>> caa2f6bd
     # データベース設定
     POSTGRES_SERVER: str = Field(default="localhost", description="PostgreSQL server")
     POSTGRES_USER: str = Field(default="itdo_user", description="PostgreSQL user")
@@ -96,34 +69,14 @@
     POSTGRES_PORT: int = Field(default=5432, description="PostgreSQL port")
     DATABASE_URL: PostgresDsn | AnyUrl | None = None
 
-<<<<<<< HEAD
     @model_validator(mode="after")
     def assemble_db_connection(self) -> "Settings":
         if self.DATABASE_URL is None:
-=======
-    # Test environment overrides
-    @property
-    def postgres_db_name(self) -> str:
-        """Get the correct database name based on environment."""
-        if self.ENVIRONMENT in ("test", "testing") or self.TESTING:
-            return "itdo_erp_test"
-        return self.POSTGRES_DB
-
-    @model_validator(mode="after")
-    def assemble_db_connection(self) -> "Settings":
-        if self.DATABASE_URL is None:
-            # Use test database for test environment
-            db_name = self.postgres_db_name
->>>>>>> caa2f6bd
             db_url = (
                 f"postgresql://{self.POSTGRES_USER}:"
                 f"{self.POSTGRES_PASSWORD}@"
                 f"{self.POSTGRES_SERVER}:"
-<<<<<<< HEAD
                 f"{self.POSTGRES_PORT}/{self.POSTGRES_DB}"
-=======
-                f"{self.POSTGRES_PORT}/{db_name}"
->>>>>>> caa2f6bd
             )
             # Convert string to PostgresDsn type
             self.DATABASE_URL = PostgresDsn(db_url)
@@ -162,22 +115,9 @@
     LOG_LEVEL: str = "INFO"
     API_V1_PREFIX: str = "/api/v1"
 
-    model_config = SettingsConfigDict(
-        env_file=".env",
-        case_sensitive=True,
-        # Don't try to parse complex fields automatically
-        json_schema_extra={
-            "env_parse_none_str": "null",
-        },
-    )
-
-
-<<<<<<< HEAD
     model_config = SettingsConfigDict(env_file=".env", case_sensitive=True)
 
 
-=======
->>>>>>> caa2f6bd
 settings = Settings()
 
 
