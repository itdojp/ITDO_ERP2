--- conflicted
+++ resolved
@@ -74,10 +74,6 @@
 class UserPreferencesCreate(UserPreferencesBase):
     """Schema for creating user preferences."""
 
-<<<<<<< HEAD
-
-=======
->>>>>>> 707d2f33
 
 class UserPreferencesUpdate(BaseModel):
     """Schema for updating user preferences."""
