"""Budget management schemas for Phase 4 financial management API."""

from datetime import date, datetime
from decimal import Decimal
from typing import Any, Dict, List, Optional

from pydantic import BaseModel, Field, validator

from app.schemas.base import BaseResponse


class ExpenseCategoryBase(BaseModel):
    """Base schema for expense categories."""

    code: str = Field(..., max_length=50, description="Category code")
    name: str = Field(..., max_length=200, description="Category name")
    description: Optional[str] = Field(None, description="Category description")
    parent_id: Optional[int] = Field(None, description="Parent category ID")
    is_active: bool = Field(True, description="Active status")
    requires_receipt: bool = Field(True, description="Receipt required")
    approval_required: bool = Field(True, description="Approval required")
    approval_limit: Optional[Decimal] = Field(None, description="Approval limit")


class ExpenseCategoryCreate(ExpenseCategoryBase):
    """Schema for creating expense categories."""

<<<<<<< HEAD

=======
>>>>>>> 707d2f33

class ExpenseCategoryUpdate(BaseModel):
    """Schema for updating expense categories."""

    name: Optional[str] = Field(None, max_length=200)
    description: Optional[str] = Field(None)
    parent_id: Optional[int] = Field(None)
    is_active: Optional[bool] = Field(None)
    requires_receipt: Optional[bool] = Field(None)
    approval_required: Optional[bool] = Field(None)
    approval_limit: Optional[Decimal] = Field(None)


class ExpenseCategoryResponse(ExpenseCategoryBase, BaseResponse):
    """Schema for expense category responses."""

    id: int
    organization_id: int

    class Config:
        from_attributes = True


class BudgetItemBase(BaseModel):
    """Base schema for budget items."""

    name: str = Field(..., max_length=200, description="Budget item name")
    description: Optional[str] = Field(None, description="Budget item description")
    expense_category_id: int = Field(..., description="Expense category ID")
    quantity: Decimal = Field(Decimal("1.000"), ge=0, description="Quantity")
    unit: Optional[str] = Field(None, max_length=50, description="Unit of measurement")
    unit_price: Decimal = Field(Decimal("0.00"), ge=0, description="Unit price")
    budgeted_amount: Decimal = Field(..., ge=0, description="Budgeted amount")
    sort_order: int = Field(0, description="Sort order")
    monthly_breakdown: Optional[str] = Field(
        None, description="Monthly breakdown (JSON)"
    )


class BudgetItemCreate(BudgetItemBase):
    """Schema for creating budget items."""

<<<<<<< HEAD

=======
>>>>>>> 707d2f33

class BudgetItemUpdate(BaseModel):
    """Schema for updating budget items."""

    name: Optional[str] = Field(None, max_length=200, description="Budget item name")
    description: Optional[str] = Field(None, description="Budget item description")
    expense_category_id: Optional[int] = Field(None, description="Expense category ID")
    quantity: Optional[Decimal] = Field(None, ge=0, description="Quantity")
    unit: Optional[str] = Field(None, max_length=50, description="Unit of measurement")
    unit_price: Optional[Decimal] = Field(None, ge=0, description="Unit price")
    budgeted_amount: Optional[Decimal] = Field(
        None, ge=0, description="Budgeted amount"
    )
    sort_order: Optional[int] = Field(None, description="Sort order")
    monthly_breakdown: Optional[str] = Field(
        None, description="Monthly breakdown (JSON)"
    )


class BudgetItemResponse(BudgetItemBase):
    """Schema for budget item responses."""

    id: int
    budget_id: int
    actual_amount: Decimal
    committed_amount: Decimal
    variance_amount: Decimal
    variance_percentage: Decimal
    remaining_amount: Decimal
    utilization_percentage: Decimal
    is_over_budget: bool

    # Relationships
    expense_category: Optional[ExpenseCategoryResponse] = Field(
        None, description="Expense category details"
    )

    class Config:
        from_attributes = True


class BudgetBase(BaseModel):
    """Base schema for budgets."""

    code: str = Field(..., max_length=50, description="Budget code")
    name: str = Field(..., max_length=200, description="Budget name")
    description: Optional[str] = Field(None, description="Budget description")
    budget_type: str = Field(
        ..., description="Budget type: project/department/annual/quarterly/monthly"
    )
    fiscal_year: int = Field(..., ge=2000, le=2100, description="Fiscal year")
    budget_period: str = Field(
        "annual", description="Budget period: annual/quarterly/monthly"
    )
    start_date: date = Field(..., description="Budget start date")
    end_date: date = Field(..., description="Budget end date")
    total_amount: Decimal = Field(..., ge=0, description="Total budget amount")
    currency: str = Field("JPY", max_length=3, description="Currency code")
    alert_threshold: Decimal = Field(
        Decimal("80.00"), ge=0, le=100, description="Alert threshold percentage"
    )
    is_alert_enabled: bool = Field(True, description="Whether alerts are enabled")

    # Optional foreign keys
    project_id: Optional[int] = Field(
        None, description="Project ID for project budgets"
    )
    department_id: Optional[int] = Field(
        None, description="Department ID for department budgets"
    )

    @validator("end_date")
    def validate_end_date(cls, v, values):
        if "start_date" in values and v <= values["start_date"]:
            raise ValueError("End date must be after start date")
        return v

    @validator("budget_type")
    def validate_budget_type(cls, v):
        allowed_types = ["project", "department", "annual", "quarterly", "monthly"]
        if v not in allowed_types:
            raise ValueError(f"Budget type must be one of: {', '.join(allowed_types)}")
        return v

    @validator("budget_period")
    def validate_budget_period(cls, v):
        allowed_periods = ["annual", "quarterly", "monthly"]
        if v not in allowed_periods:
            raise ValueError(
                f"Budget period must be one of: {', '.join(allowed_periods)}"
            )
        return v


class BudgetCreate(BudgetBase):
    """Schema for creating budgets."""

    budget_items: List[BudgetItemCreate] = Field(
        default_factory=list, description="Budget items"
    )


class BudgetUpdate(BaseModel):
    """Schema for updating budgets."""

    code: Optional[str] = Field(None, max_length=50, description="Budget code")
    name: Optional[str] = Field(None, max_length=200, description="Budget name")
    description: Optional[str] = Field(None, description="Budget description")
    budget_type: Optional[str] = Field(None, description="Budget type")
    fiscal_year: Optional[int] = Field(
        None, ge=2000, le=2100, description="Fiscal year"
    )
    budget_period: Optional[str] = Field(None, description="Budget period")
    start_date: Optional[date] = Field(None, description="Budget start date")
    end_date: Optional[date] = Field(None, description="Budget end date")
    total_amount: Optional[Decimal] = Field(
        None, ge=0, description="Total budget amount"
    )
    currency: Optional[str] = Field(None, max_length=3, description="Currency code")
    alert_threshold: Optional[Decimal] = Field(
        None, ge=0, le=100, description="Alert threshold percentage"
    )
    is_alert_enabled: Optional[bool] = Field(
        None, description="Whether alerts are enabled"
    )
    project_id: Optional[int] = Field(None, description="Project ID")
    department_id: Optional[int] = Field(None, description="Department ID")

    @validator("end_date")
    def validate_end_date(cls, v, values):
        if (
            v
            and "start_date" in values
            and values["start_date"]
            and v <= values["start_date"]
        ):
            raise ValueError("End date must be after start date")
        return v


class BudgetResponse(BudgetBase):
    """Schema for budget responses."""

    id: int
    organization_id: int
    status: str
    approval_level: int
    approved_amount: Optional[Decimal]
    actual_amount: Decimal
    committed_amount: Decimal
    remaining_amount: Decimal
    variance_amount: Decimal
    variance_percentage: Decimal
    approved_by: Optional[int]
    approved_at: Optional[datetime]
    submitted_at: Optional[datetime]

    # Computed properties
    utilization_percentage: Decimal
    available_amount: Decimal
    is_over_budget: bool
    is_alert_threshold_exceeded: bool
    is_active: bool
    is_editable: bool
    days_remaining: int
    progress_percentage: Decimal

    # Relationships
    organization: Optional[dict] = Field(None, description="Organization details")
    project: Optional[dict] = Field(None, description="Project details")
    department: Optional[dict] = Field(None, description="Department details")
    approved_by_user: Optional[dict] = Field(None, description="Approver details")
    budget_items: List[BudgetItemResponse] = Field(
        default_factory=list, description="Budget items"
    )

    class Config:
        from_attributes = True


class BudgetStatusUpdate(BaseModel):
    """Schema for updating budget status."""

    action: str = Field(
        ..., description="Action to perform: submit/approve/reject/activate/close"
    )
    comments: Optional[str] = Field(None, description="Comments for the action")

    @validator("action")
    def validate_action(cls, v):
        allowed_actions = ["submit", "approve", "reject", "activate", "close"]
        if v not in allowed_actions:
            raise ValueError(f"Action must be one of: {', '.join(allowed_actions)}")
        return v


class BudgetVarianceReport(BaseModel):
    """Schema for budget variance reports."""

    budget_id: int
    budget_name: str
    budget_code: str
    fiscal_year: int
    total_budget: Decimal
    total_actual: Decimal
    total_variance: Decimal
    total_variance_percentage: Decimal

    # Item-level variances
    item_variances: List[dict] = Field(
        default_factory=list, description="Item-level variance details"
    )

    # Summary by category
    category_summary: List[dict] = Field(
        default_factory=list, description="Variance summary by category"
    )

    class Config:
        from_attributes = True


class BudgetUtilizationReport(BaseModel):
    """Schema for budget utilization reports."""

    budget_id: int
    budget_name: str
    budget_code: str
    fiscal_year: int
    total_budget: Decimal
    total_actual: Decimal
    total_committed: Decimal
    total_available: Decimal
    utilization_percentage: Decimal

    # Time-based utilization
    monthly_utilization: List[dict] = Field(
        default_factory=list, description="Monthly utilization"
    )

    # Category-based utilization
    category_utilization: List[dict] = Field(
        default_factory=list, description="Category utilization"
    )

    class Config:
        from_attributes = True


class BudgetAlertSettings(BaseModel):
    """Schema for budget alert settings."""

    threshold_percentage: Decimal = Field(
        ..., ge=0, le=100, description="Alert threshold percentage"
    )
    is_enabled: bool = Field(True, description="Whether alerts are enabled")
    notification_emails: List[str] = Field(
        default_factory=list, description="Email addresses for notifications"
    )

    @validator("notification_emails")
    def validate_emails(cls, v):
        # Basic email validation
        import re

        email_regex = r"^[a-zA-Z0-9._%+-]+@[a-zA-Z0-9.-]+\.[a-zA-Z]{2,}$"
        for email in v:
            if not re.match(email_regex, email):
                raise ValueError(f"Invalid email format: {email}")
        return v


class BudgetListResponse(BaseModel):
    """Schema for budget list responses."""

    items: List[BudgetResponse]
    total: int
    page: int
    limit: int
    has_next: bool


class BudgetAnalyticsResponse(BaseModel):
    """Schema for budget analytics responses."""

    total_budget_amount: float
    total_utilized_amount: float
    utilization_percentage: float
    variance_amount: float
    variance_percentage: float
    department_breakdown: Dict[str, Any]
    category_breakdown: Dict[str, Any]
    monthly_trends: List[Dict[str, Any]]


class BudgetReportResponse(BaseModel):
    """Schema for budget report responses."""

    report_id: str
    budget_period: str
    generated_at: datetime
    summary: Dict[str, Any]
    department_details: List[Dict[str, Any]]
    category_details: List[Dict[str, Any]]
    variance_analysis: Dict[str, Any]
    recommendations: List[str]


class BudgetDetailResponse(BudgetResponse):
    """Schema for detailed budget responses with additional information."""

    items: List[BudgetItemResponse]
    approval_history: List[Dict[str, Any]]
    utilization_history: List[Dict[str, Any]]
    variance_analysis: Dict[str, Any]


class BudgetApprovalRequest(BaseModel):
    """Schema for budget approval requests."""

    action: str = Field(
        ..., description="Approval action: approve, reject, request_changes"
    )
    comments: Optional[str] = Field(None, description="Approval comments")
    approved_amount: Optional[float] = Field(
        None, description="Approved amount if different from requested"
    )

    @validator("action")
    def validate_action(cls, v):
        valid_actions = ["approve", "reject", "request_changes"]
        if v not in valid_actions:
            raise ValueError(f"Action must be one of {valid_actions}")
        return v


class BudgetSummary(BaseModel):
    """Schema for budget summary."""

    total_budgets: int
    total_budget_amount: Decimal
    total_actual_amount: Decimal
    total_variance_amount: Decimal
    total_variance_percentage: Decimal

    # Status breakdown
    status_breakdown: dict = Field(
        default_factory=dict, description="Budget count by status"
    )

    # Type breakdown
    type_breakdown: dict = Field(
        default_factory=dict, description="Budget count by type"
    )

    # Alert information
    over_budget_count: int
    alert_threshold_exceeded_count: int

    class Config:
        from_attributes = True<|MERGE_RESOLUTION|>--- conflicted
+++ resolved
@@ -25,10 +25,6 @@
 class ExpenseCategoryCreate(ExpenseCategoryBase):
     """Schema for creating expense categories."""
 
-<<<<<<< HEAD
-
-=======
->>>>>>> 707d2f33
 
 class ExpenseCategoryUpdate(BaseModel):
     """Schema for updating expense categories."""
@@ -71,10 +67,6 @@
 class BudgetItemCreate(BudgetItemBase):
     """Schema for creating budget items."""
 
-<<<<<<< HEAD
-
-=======
->>>>>>> 707d2f33
 
 class BudgetItemUpdate(BaseModel):
     """Schema for updating budget items."""
