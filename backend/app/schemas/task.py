--- conflicted
+++ resolved
@@ -1,51 +1,32 @@
-"""Task schemas for API serialization."""
+"""Task schemas for API request/response validation."""
 
 from datetime import datetime
-<<<<<<< HEAD
-from typing import List, Optional
-=======
 from enum import Enum
 from typing import Any
->>>>>>> b821ecba
 
-from pydantic import BaseModel, Field, ValidationInfo, field_validator
+from pydantic import BaseModel, Field
 
-from app.models.task import DependencyType, TaskPriority, TaskStatus
+
+class TaskStatus(str, Enum):
+    """Task status enumeration."""
+
+    NOT_STARTED = "not_started"
+    IN_PROGRESS = "in_progress"
+    COMPLETED = "completed"
+    ON_HOLD = "on_hold"
+
+
+class TaskPriority(str, Enum):
+    """Task priority enumeration."""
+
+    HIGH = "high"
+    MEDIUM = "medium"
+    LOW = "low"
 
 
 class TaskBase(BaseModel):
     """Base task schema."""
 
-<<<<<<< HEAD
-    title: str = Field(..., min_length=1, max_length=200, description="Task title")
-    description: Optional[str] = Field(None, description="Task description")
-    status: TaskStatus = Field(default=TaskStatus.TODO, description="Task status")
-    priority: TaskPriority = Field(
-        default=TaskPriority.MEDIUM, description="Task priority"
-    )
-    estimated_hours: Optional[float] = Field(None, ge=0, description="Estimated hours")
-    actual_hours: Optional[float] = Field(None, ge=0, description="Actual hours spent")
-    start_date: Optional[datetime] = Field(None, description="Task start date")
-    due_date: Optional[datetime] = Field(None, description="Task due date")
-    progress_percentage: int = Field(
-        default=0, ge=0, le=100, description="Progress percentage"
-    )
-    tags: Optional[str] = Field(
-        None, max_length=500, description="Comma-separated tags"
-    )
-
-    @field_validator("due_date", mode="before")
-    @classmethod
-    def validate_due_date(
-        cls, v: Optional[datetime], info: ValidationInfo
-    ) -> Optional[datetime]:
-        """Validate due date is not in the past."""
-        if v and hasattr(info, "data"):
-            start_date = info.data.get("start_date")
-            if start_date and v < start_date:
-                raise ValueError("Due date cannot be before start date")
-        return v
-=======
     title: str = Field(..., max_length=200, description="Task title")
     description: str | None = Field(
         None, max_length=5000, description="Task description"
@@ -55,16 +36,11 @@
     priority: TaskPriority = Field(TaskPriority.MEDIUM, description="Task priority")
     due_date: datetime | None = Field(None, description="Due date")
     estimated_hours: float | None = Field(None, ge=0, description="Estimated hours")
->>>>>>> b821ecba
 
 
 class TaskCreate(TaskBase):
     """Schema for creating a task."""
 
-<<<<<<< HEAD
-    project_id: int = Field(..., description="Project ID this task belongs to")
-    assigned_to: Optional[int] = Field(None, description="User ID of assignee")
-=======
     assignee_ids: list[int] | None = Field(None, description="List of assignee IDs")
     tags: list[str] | None = Field(None, description="Task tags")
     # CRITICAL: Department integration fields for Phase 3
@@ -74,121 +50,55 @@
     department_visibility: str = Field(
         default="department_hierarchy", description="Visibility scope"
     )
->>>>>>> b821ecba
 
 
 class TaskUpdate(BaseModel):
     """Schema for updating a task."""
 
-<<<<<<< HEAD
-    title: Optional[str] = Field(None, min_length=1, max_length=200)
-    description: Optional[str] = None
-    status: Optional[TaskStatus] = None
-    priority: Optional[TaskPriority] = None
-    assigned_to: Optional[int] = None
-    estimated_hours: Optional[float] = Field(None, ge=0)
-    actual_hours: Optional[float] = Field(None, ge=0)
-    start_date: Optional[datetime] = None
-    due_date: Optional[datetime] = None
-    progress_percentage: Optional[int] = Field(None, ge=0, le=100)
-    tags: Optional[str] = Field(None, max_length=500)
-
-
-class TaskAssign(BaseModel):
-    """Schema for assigning a task."""
-
-    assigned_to: int = Field(..., description="User ID to assign task to")
-=======
     title: str | None = Field(None, max_length=200)
     description: str | None = Field(None, max_length=5000)
     priority: TaskPriority | None = None
     due_date: datetime | None = None
     estimated_hours: float | None = Field(None, ge=0)
     actual_hours: float | None = Field(None, ge=0)
->>>>>>> b821ecba
 
 
 class TaskStatusUpdate(BaseModel):
     """Schema for updating task status."""
 
-<<<<<<< HEAD
-    status: TaskStatus = Field(..., description="New task status")
-=======
     status: TaskStatus
     comment: str | None = Field(None, max_length=1000)
->>>>>>> b821ecba
 
 
-class TaskProgressUpdate(BaseModel):
-    """Schema for updating task progress."""
+class TaskAssignment(BaseModel):
+    """Schema for task assignment."""
 
-<<<<<<< HEAD
-    progress_percentage: int = Field(
-        ..., ge=0, le=100, description="Progress percentage"
-    )
-=======
     user_id: int
     role: str | None = Field(None, max_length=50)
->>>>>>> b821ecba
 
 
-class UserBasic(BaseModel):
-    """Basic user information for task responses."""
+class TaskDependency(BaseModel):
+    """Schema for task dependency."""
 
-    id: int
-    email: str
-    full_name: str
-
-    model_config = {"from_attributes": True}
+    depends_on_task_id: int
+    dependency_type: str = Field("blocking", description="Dependency type")
 
 
-class ProjectBasic(BaseModel):
-    """Basic project information for task responses."""
+class UserInfo(BaseModel):
+    """User information for responses."""
 
     id: int
     name: str
-    code: str
-
-    model_config = {"from_attributes": True}
+    email: str
 
 
-class TaskDependencyResponse(BaseModel):
-    """Task dependency response schema."""
+class ProjectInfo(BaseModel):
+    """Project information for responses."""
 
     id: int
-    task_id: int
-    depends_on_task_id: int
-    dependency_type: DependencyType
-    created_at: datetime
-
-    model_config = {"from_attributes": True}
+    name: str
 
 
-<<<<<<< HEAD
-class TaskHistoryResponse(BaseModel):
-    """Task history response schema."""
-
-    id: int
-    action: str
-    details: Optional[str]
-    changed_by: int
-    changed_at: datetime
-    user: UserBasic
-
-    model_config = {"from_attributes": True}
-
-
-class TaskResponse(TaskBase):
-    """Complete task response schema."""
-
-    id: int
-    project_id: int
-    created_by: int
-    assigned_to: Optional[int]
-    completed_at: Optional[datetime]
-    created_at: datetime
-    updated_at: datetime
-=======
 class DepartmentBasic(BaseModel):
     """Department basic information for task responses."""
 
@@ -222,189 +132,48 @@
     department_id: int | None = None
     department_visibility: str = "department_hierarchy"
     department: DepartmentBasic | None = None
->>>>>>> b821ecba
 
-    # Computed properties
-    is_overdue: bool
-    is_blocked: bool
-
-    # Related objects
-    project: ProjectBasic
-    creator: UserBasic
-    assignee: Optional[UserBasic]
-
-    # Dependencies (optional, for detailed view)
-    dependencies: Optional[List[TaskDependencyResponse]] = None
-    task_history: Optional[List[TaskHistoryResponse]] = None
-
-    model_config = {"from_attributes": True}
+    class Config:
+        from_attributes = True
 
 
 class TaskListResponse(BaseModel):
-    """Response schema for task list with pagination."""
+    """Response for task list with pagination."""
 
     items: list[TaskResponse]
     total: int
     page: int
-    limit: int
-    has_next: bool
-    has_prev: bool
+    page_size: int
+    total_pages: int
 
 
-class TaskDependencyCreate(BaseModel):
-    """Schema for creating task dependency."""
+class TaskHistoryItem(BaseModel):
+    """Task history item schema."""
 
-<<<<<<< HEAD
-    depends_on_task_id: int = Field(..., description="Task ID this task depends on")
-    dependency_type: DependencyType = Field(
-        default=DependencyType.DEPENDS_ON, description="Type of dependency"
-    )
-=======
     id: int
-<<<<<<< HEAD
-    field_name: str
-    old_value: str | None
-    new_value: str | None
-    changed_by: UserInfo
-    changed_at: datetime
-=======
     action: str
     user_name: str
     timestamp: datetime
     changes: dict[str, Any]
->>>>>>> main
->>>>>>> b821ecba
 
 
-class TaskDependencyDelete(BaseModel):
-    """Schema for deleting task dependency."""
+class TaskHistoryResponse(BaseModel):
+    """Response for task history."""
 
-<<<<<<< HEAD
-    depends_on_task_id: int = Field(
-        ..., description="Task ID to remove dependency from"
-    )
-
-
-class TaskSearchParams(BaseModel):
-    """Parameters for searching tasks."""
-
-    project_id: Optional[int] = None
-    assigned_to: Optional[int] = None
-    status: Optional[TaskStatus] = None
-    priority: Optional[TaskPriority] = None
-    is_overdue: Optional[bool] = None
-    tags: Optional[str] = None
-    search: Optional[str] = Field(None, description="Search in title and description")
-    start_date_from: Optional[datetime] = None
-    start_date_to: Optional[datetime] = None
-    due_date_from: Optional[datetime] = None
-    due_date_to: Optional[datetime] = None
-    created_by: Optional[int] = None
-
-    # Pagination
-    page: int = Field(default=1, ge=1)
-    limit: int = Field(default=20, ge=1, le=100)
-
-    # Sorting
-    sort_by: str = Field(default="created_at", description="Field to sort by")
-    sort_order: str = Field(default="desc", pattern="^(asc|desc)$")
-
-
-class TaskStatistics(BaseModel):
-    """Task statistics response."""
-
-    total_tasks: int
-    todo_tasks: int
-    in_progress_tasks: int
-    in_review_tasks: int
-    completed_tasks: int
-    cancelled_tasks: int
-    blocked_tasks: int
-    overdue_tasks: int
-
-    # Progress statistics
-    avg_progress: float
-    completion_rate: float
-
-    # Time statistics
-    avg_estimated_hours: Optional[float]
-    avg_actual_hours: Optional[float]
-    total_estimated_hours: Optional[float]
-    total_actual_hours: Optional[float]
-
-
-class TaskBulkAction(BaseModel):
-    """Schema for bulk task actions."""
-
-    task_ids: List[int] = Field(..., min_length=1, description="List of task IDs")
-    action: str = Field(..., description="Action to perform")
-
-    # Action-specific parameters
-    status: Optional[TaskStatus] = None
-    assigned_to: Optional[int] = None
-    priority: Optional[TaskPriority] = None
-
-
-class TaskBulkActionResponse(BaseModel):
-    """Response for bulk task actions."""
-
-    success_count: int
-    error_count: int
-    errors: List[dict]
-    updated_tasks: List[TaskResponse]
-
-
-class TaskTemplate(BaseModel):
-    """Task template schema for creating multiple similar tasks."""
-
-    name: str = Field(..., description="Template name")
-    tasks: List[TaskCreate] = Field(..., description="List of tasks in template")
-
-
-class TaskImportData(BaseModel):
-    """Schema for importing tasks from external sources."""
-
-    tasks: List[dict] = Field(..., description="List of task data to import")
-    project_id: int = Field(..., description="Project to import tasks into")
-    default_assignee: Optional[int] = None
-
-
-class TaskExportParams(BaseModel):
-    """Parameters for exporting tasks."""
-
-    project_id: Optional[int] = None
-    format: str = Field(default="csv", pattern="^(csv|xlsx|json)$")
-    include_history: bool = Field(default=False)
-    include_dependencies: bool = Field(default=False)
-    date_from: Optional[datetime] = None
-    date_to: Optional[datetime] = None
-=======
     items: list[TaskHistoryItem]
     total: int
->>>>>>> b821ecba
 
 
 class BulkStatusUpdate(BaseModel):
-    """Schema for bulk status updates."""
+    """Schema for bulk status update."""
 
-<<<<<<< HEAD
-    task_ids: List[int] = Field(..., min_length=1, description="List of task IDs")
-    status: TaskStatus = Field(..., description="New status for tasks")
-=======
     task_ids: list[int] = Field(..., min_length=1)
     status: TaskStatus
->>>>>>> b821ecba
 
 
 class BulkUpdateResponse(BaseModel):
-    """Response for bulk operations."""
+    """Response for bulk update operations."""
 
-<<<<<<< HEAD
-    success_count: int
-    error_count: int
-    errors: List[str]
-=======
     updated_count: int
     failed_count: int
-    errors: list[dict[str, Any]] | None = None
->>>>>>> b821ecba
+    errors: list[dict[str, Any]] | None = None