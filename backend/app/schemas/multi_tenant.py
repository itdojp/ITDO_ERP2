--- conflicted
+++ resolved
@@ -129,10 +129,6 @@
 class UserTransferRequestCreate(UserTransferRequestBase):
     """Schema for creating transfer request."""
 
-<<<<<<< HEAD
-
-=======
->>>>>>> 707d2f33
 
 class UserTransferRequestUpdate(BaseModel):
     """Schema for updating transfer request."""
