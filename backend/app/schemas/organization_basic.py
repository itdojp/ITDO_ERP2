"""Basic organization schemas for ERP v17.0 user management."""

from datetime import datetime
from typing import Optional

from pydantic import BaseModel, Field, field_validator


class OrganizationBasic(BaseModel):
    """Basic organization info for nested responses."""

    id: int
    code: str
    name: str

    class Config:
        from_attributes = True


class OrganizationCreate(BaseModel):
    """Organization creation schema for ERP v17.0."""

    code: str = Field(..., min_length=1, max_length=50, description="Organization code")
    name: str = Field(
        ..., min_length=1, max_length=200, description="Organization name"
    )
    name_en: Optional[str] = Field(None, max_length=200, description="Name in English")
    phone: Optional[str] = Field(None, max_length=20, description="Phone number")
    email: Optional[str] = Field(None, max_length=255, description="Email address")
    website: Optional[str] = Field(None, max_length=255, description="Website URL")
    business_type: Optional[str] = Field(
        None, max_length=100, description="Business type"
    )
    industry: Optional[str] = Field(None, max_length=100, description="Industry")
    parent_id: Optional[int] = Field(None, description="Parent organization ID")
    is_active: bool = Field(True, description="Active status")
    description: Optional[str] = Field(None, description="Description")

    @field_validator("email")
    @classmethod
<<<<<<< HEAD
    def validate_email(cls, v):
=======
    def validate_email(cls, v) -> dict:
>>>>>>> 3b976ce6
        if v and "@" not in v:
            raise ValueError("Invalid email format")
        return v

    @field_validator("code")
    @classmethod
    def validate_code(cls, v) -> dict:
        if not v or not v.strip():
            raise ValueError("Organization code cannot be empty")
        return v.strip().upper()


class OrganizationUpdate(BaseModel):
    """Organization update schema for ERP v17.0."""

    name: Optional[str] = Field(None, min_length=1, max_length=200)
    name_en: Optional[str] = Field(None, max_length=200)
    phone: Optional[str] = Field(None, max_length=20)
    email: Optional[str] = Field(None, max_length=255)
    website: Optional[str] = Field(None, max_length=255)
    business_type: Optional[str] = Field(None, max_length=100)
    industry: Optional[str] = Field(None, max_length=100)
    parent_id: Optional[int] = None
    is_active: Optional[bool] = None
    description: Optional[str] = None

    @field_validator("email")
    @classmethod
<<<<<<< HEAD
    def validate_email(cls, v):
=======
    def validate_email(cls, v) -> dict:
>>>>>>> 3b976ce6
        if v and "@" not in v:
            raise ValueError("Invalid email format")
        return v


class OrganizationResponse(BaseModel):
    """Organization response schema for ERP v17.0."""

    id: int = Field(..., description="Organization ID")
    code: str = Field(..., description="Organization code")
    name: str = Field(..., description="Organization name")
    name_en: Optional[str] = Field(None, description="Name in English")
    display_name: str = Field(..., description="Display name")
    phone: Optional[str] = Field(None, description="Phone number")
    email: Optional[str] = Field(None, description="Email address")
    website: Optional[str] = Field(None, description="Website URL")
    full_address: Optional[str] = Field(None, description="Full formatted address")
    business_type: Optional[str] = Field(None, description="Business type")
    industry: Optional[str] = Field(None, description="Industry")
    employee_count: Optional[int] = Field(None, description="Employee count")
    parent_id: Optional[int] = Field(None, description="Parent organization ID")
    is_active: bool = Field(..., description="Active status")
    is_subsidiary: bool = Field(..., description="Is subsidiary organization")
    is_parent: bool = Field(..., description="Has subsidiary organizations")
    created_at: datetime = Field(..., description="Creation timestamp")
    updated_at: Optional[datetime] = Field(None, description="Last update timestamp")

    class Config:
        from_attributes = True<|MERGE_RESOLUTION|>--- conflicted
+++ resolved
@@ -38,11 +38,7 @@
 
     @field_validator("email")
     @classmethod
-<<<<<<< HEAD
-    def validate_email(cls, v):
-=======
     def validate_email(cls, v) -> dict:
->>>>>>> 3b976ce6
         if v and "@" not in v:
             raise ValueError("Invalid email format")
         return v
@@ -71,11 +67,7 @@
 
     @field_validator("email")
     @classmethod
-<<<<<<< HEAD
-    def validate_email(cls, v):
-=======
     def validate_email(cls, v) -> dict:
->>>>>>> 3b976ce6
         if v and "@" not in v:
             raise ValueError("Invalid email format")
         return v
