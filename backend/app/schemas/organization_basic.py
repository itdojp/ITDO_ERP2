"""Basic organization schemas for ERP v17.0 user management."""

from datetime import datetime
from typing import Optional

from pydantic import BaseModel, Field, field_validator


class OrganizationBasic(BaseModel):
    """Basic organization info for nested responses."""

    id: int
    code: str
    name: str

    class Config:
        from_attributes = True


class OrganizationCreate(BaseModel):
    """Organization creation schema for ERP v17.0."""

    code: str = Field(..., min_length=1, max_length=50, description="Organization code")
    name: str = Field(
        ..., min_length=1, max_length=200, description="Organization name"
    )
    name_en: Optional[str] = Field(None, max_length=200, description="Name in English")
    phone: Optional[str] = Field(None, max_length=20, description="Phone number")
    email: Optional[str] = Field(None, max_length=255, description="Email address")
    website: Optional[str] = Field(None, max_length=255, description="Website URL")
    business_type: Optional[str] = Field(
        None, max_length=100, description="Business type"
    )
    industry: Optional[str] = Field(None, max_length=100, description="Industry")
    parent_id: Optional[int] = Field(None, description="Parent organization ID")
    is_active: bool = Field(True, description="Active status")
    description: Optional[str] = Field(None, description="Description")

<<<<<<< HEAD
    @field_validator("email")
=======
    @field_validator('email')
>>>>>>> main
    @classmethod
    def validate_email(cls, v):
        if v and "@" not in v:
            raise ValueError("Invalid email format")
        return v

<<<<<<< HEAD
    @field_validator("code")
=======
    @field_validator('code')
>>>>>>> main
    @classmethod
    def validate_code(cls, v):
        if not v or not v.strip():
            raise ValueError("Organization code cannot be empty")
        return v.strip().upper()


class OrganizationUpdate(BaseModel):
    """Organization update schema for ERP v17.0."""

    name: Optional[str] = Field(None, min_length=1, max_length=200)
    name_en: Optional[str] = Field(None, max_length=200)
    phone: Optional[str] = Field(None, max_length=20)
    email: Optional[str] = Field(None, max_length=255)
    website: Optional[str] = Field(None, max_length=255)
    business_type: Optional[str] = Field(None, max_length=100)
    industry: Optional[str] = Field(None, max_length=100)
    parent_id: Optional[int] = None
    is_active: Optional[bool] = None
    description: Optional[str] = None

<<<<<<< HEAD
    @field_validator("email")
=======
    @field_validator('email')
>>>>>>> main
    @classmethod
    def validate_email(cls, v):
        if v and "@" not in v:
            raise ValueError("Invalid email format")
        return v


class OrganizationResponse(BaseModel):
    """Organization response schema for ERP v17.0."""

    id: int = Field(..., description="Organization ID")
    code: str = Field(..., description="Organization code")
    name: str = Field(..., description="Organization name")
    name_en: Optional[str] = Field(None, description="Name in English")
    display_name: str = Field(..., description="Display name")
    phone: Optional[str] = Field(None, description="Phone number")
    email: Optional[str] = Field(None, description="Email address")
    website: Optional[str] = Field(None, description="Website URL")
    full_address: Optional[str] = Field(None, description="Full formatted address")
    business_type: Optional[str] = Field(None, description="Business type")
    industry: Optional[str] = Field(None, description="Industry")
    employee_count: Optional[int] = Field(None, description="Employee count")
    parent_id: Optional[int] = Field(None, description="Parent organization ID")
    is_active: bool = Field(..., description="Active status")
    is_subsidiary: bool = Field(..., description="Is subsidiary organization")
    is_parent: bool = Field(..., description="Has subsidiary organizations")
    created_at: datetime = Field(..., description="Creation timestamp")
    updated_at: Optional[datetime] = Field(None, description="Last update timestamp")

    class Config:
        from_attributes = True<|MERGE_RESOLUTION|>--- conflicted
+++ resolved
@@ -36,22 +36,14 @@
     is_active: bool = Field(True, description="Active status")
     description: Optional[str] = Field(None, description="Description")
 
-<<<<<<< HEAD
     @field_validator("email")
-=======
-    @field_validator('email')
->>>>>>> main
     @classmethod
     def validate_email(cls, v):
         if v and "@" not in v:
             raise ValueError("Invalid email format")
         return v
 
-<<<<<<< HEAD
     @field_validator("code")
-=======
-    @field_validator('code')
->>>>>>> main
     @classmethod
     def validate_code(cls, v):
         if not v or not v.strip():
@@ -73,11 +65,7 @@
     is_active: Optional[bool] = None
     description: Optional[str] = None
 
-<<<<<<< HEAD
     @field_validator("email")
-=======
-    @field_validator('email')
->>>>>>> main
     @classmethod
     def validate_email(cls, v):
         if v and "@" not in v:
