--- conflicted
+++ resolved
@@ -75,16 +75,9 @@
 
     def __init__(self, **data: Any) -> None:
         """Initialize paginated response with computed has_more field."""
-<<<<<<< HEAD
-        if 'has_more' not in data:
-            data['has_more'] = (
-                data.get('total', 0) >
-                data.get('skip', 0) + len(data.get('items', []))
-=======
         if "has_more" not in data:
             data["has_more"] = data.get("total", 0) > data.get("skip", 0) + len(
                 data.get("items", [])
->>>>>>> 88d30199
             )
         super().__init__(**data)
 
@@ -233,22 +226,10 @@
         None, description="ID of user who deleted the resource"
     )
 
-<<<<<<< HEAD
-    model_config = ConfigDict(
-        from_attributes=True,
-        json_schema_extra={
-            "example": {
-                "is_deleted": False,
-                "deleted_at": None,
-                "deleted_by": None
-            }
-=======
     class Config:
         json_schema_extra = {
             "example": {"is_deleted": False, "deleted_at": None, "deleted_by": None}
->>>>>>> 88d30199
-        }
-    )
+        }
 
 
 # Export all common schemas
