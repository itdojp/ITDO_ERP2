"""Common schemas used across the ITDO ERP System."""

from datetime import datetime
from typing import Any, Generic, TypeVar

from pydantic import BaseModel, Field

# Type variable for generic responses
T = TypeVar("T")


class ErrorResponse(BaseModel):
    """Standard error response schema."""

    detail: str = Field(..., description="Error message")
    code: str | None = Field(None, description="Error code")
    field: str | None = Field(None, description="Field that caused the error")

    class Config:
        json_schema_extra = {
            "example": {
                "detail": "Resource not found",
                "code": "NOT_FOUND",
                "field": None,
            }
        }


class SuccessResponse(BaseModel):
    """Standard success response schema."""

    success: bool = Field(True, description="Operation success status")
    message: str = Field(..., description="Success message")
    data: Any | None = Field(None, description="Additional data")

    class Config:
        json_schema_extra = {
            "example": {
                "success": True,
                "message": "Operation completed successfully",
                "data": None,
            }
        }


class DeleteResponse(BaseModel):
    """Response schema for delete operations."""

    success: bool = Field(..., description="Deletion success status")
    message: str = Field(..., description="Deletion message")
    id: int | None = Field(None, description="ID of deleted item")
    count: int | None = Field(None, description="Number of deleted items")

    class Config:
        json_schema_extra = {
            "example": {
                "success": True,
                "message": "Item deleted successfully",
                "id": 123,
                "count": 1,
            }
        }


class PaginatedResponse(BaseModel, Generic[T]):
    """Generic paginated response schema."""

    items: list[T] = Field(..., description="List of items")
    total: int = Field(..., description="Total number of items")
    skip: int = Field(..., description="Number of items skipped")
    limit: int = Field(..., description="Maximum number of items returned")
    has_more: bool | None = Field(None, description="Whether more items are available")

    def __init__(self, **data: Any) -> None:
        """Initialize paginated response with computed has_more field."""
        if "has_more" not in data:
            data["has_more"] = data.get("total", 0) > data.get("skip", 0) + len(
                data.get("items", [])
            )
        super().__init__(**data)

    class Config:
        json_schema_extra = {
            "example": {
                "items": [],
                "total": 100,
                "skip": 0,
                "limit": 20,
                "has_more": True,
            }
        }


class HealthCheckResponse(BaseModel):
    """Health check response schema."""

    status: str = Field(..., description="Service status")
    timestamp: datetime = Field(..., description="Current timestamp")
    version: str = Field(..., description="API version")
    database: str = Field(..., description="Database connection status")
    cache: str | None = Field(None, description="Cache connection status")

    class Config:
        json_schema_extra = {
            "example": {
                "status": "healthy",
                "timestamp": "2024-01-06T12:00:00Z",
                "version": "1.0.0",
                "database": "connected",
                "cache": "connected",
            }
        }


class BulkOperationResult(BaseModel):
    """Result of a bulk operation."""

    success_count: int = Field(..., description="Number of successful operations")
    error_count: int = Field(..., description="Number of failed operations")
    errors: list[ErrorResponse] = Field(
        default_factory=list, description="List of errors"
    )
    success_ids: list[int] = Field(
        default_factory=list, description="IDs of successful operations"
    )

    class Config:
        json_schema_extra = {
            "example": {
                "success_count": 95,
                "error_count": 5,
                "errors": [
                    {"detail": "Duplicate entry", "code": "DUPLICATE", "field": "email"}
                ],
                "success_ids": [1, 2, 3, 4, 5],
            }
        }


class FilterOption(BaseModel):
    """Filter option for search operations."""

    field: str = Field(..., description="Field name to filter on")
    operator: str = Field(
        ..., description="Filter operator (eq, ne, gt, lt, gte, lte, like, in)"
    )
    value: Any = Field(..., description="Filter value")

    class Config:
        json_schema_extra = {
            "example": {"field": "status", "operator": "eq", "value": "active"}
        }


class SortOption(BaseModel):
    """Sort option for search operations."""

    field: str = Field(..., description="Field name to sort by")
    order: str = Field("asc", description="Sort order (asc or desc)")

    class Config:
        json_schema_extra = {"example": {"field": "created_at", "order": "desc"}}


class SearchRequest(BaseModel):
    """Advanced search request schema."""

    query: str | None = Field(None, description="Search query string")
    filters: list[FilterOption] = Field(
        default_factory=list, description="List of filters"
    )
    sort: list[SortOption] = Field(
        default_factory=list, description="List of sort options"
    )
    skip: int = Field(0, ge=0, description="Number of items to skip")
    limit: int = Field(
        100, ge=1, le=1000, description="Maximum number of items to return"
    )

    class Config:
        json_schema_extra = {
            "example": {
                "query": "search term",
                "filters": [{"field": "status", "operator": "eq", "value": "active"}],
                "sort": [{"field": "created_at", "order": "desc"}],
                "skip": 0,
                "limit": 20,
            }
        }


# Audit information schemas
class AuditInfo(BaseModel):
    """Audit information for resources."""

    created_at: datetime = Field(..., description="Creation timestamp")
    created_by: int | None = Field(
        None, description="ID of user who created the resource"
    )
    updated_at: datetime = Field(..., description="Last update timestamp")
    updated_by: int | None = Field(
        None, description="ID of user who last updated the resource"
    )


class SoftDeleteInfo(BaseModel):
    """Soft delete information for resources."""

    is_deleted: bool = Field(..., description="Whether the resource is soft deleted")
    deleted_at: datetime | None = Field(None, description="Deletion timestamp")
    deleted_by: int | None = Field(
        None, description="ID of user who deleted the resource"
    )


class AgentStatusResponse(BaseModel):
    """Agent status response schema for cost optimization monitoring."""

    agent_id: str = Field(..., description="Agent identifier")
    status: str = Field(..., description="Agent status (online, offline, busy)")
<<<<<<< HEAD
    environment: str = Field(..., description="Environment (development, staging, production)")
=======
    environment: str = Field(
        ..., description="Environment (development, staging, production)"
    )
>>>>>>> 3fe423a1
    last_seen: datetime = Field(..., description="Last activity timestamp")
    task_count: int = Field(..., description="Number of active tasks")
    cost_reduction: float | None = Field(None, description="Cost reduction percentage")
    escalation_level: int = Field(0, description="Current escalation level (0-3)")
<<<<<<< HEAD
    performance_metrics: dict[str, Any] | None = Field(None, description="Performance metrics")
=======
    performance_metrics: dict[str, Any] | None = Field(
        None, description="Performance metrics"
    )
>>>>>>> 3fe423a1

    class Config:
        json_schema_extra = {
            "example": {
                "agent_id": "CC01",
<<<<<<< HEAD
                "status": "online", 
=======
                "status": "online",
>>>>>>> 3fe423a1
                "environment": "production",
                "last_seen": "2024-01-06T12:00:00Z",
                "task_count": 3,
                "cost_reduction": 68.4,
                "escalation_level": 0,
                "performance_metrics": {
                    "response_time_ms": 1200,
                    "success_rate": 0.95,
<<<<<<< HEAD
                    "error_count": 1
                }
=======
                    "error_count": 1,
                },
>>>>>>> 3fe423a1
            }
        }


# Export all common schemas
__all__ = [
    "ErrorResponse",
    "SuccessResponse",
    "DeleteResponse",
    "PaginatedResponse",
    "HealthCheckResponse",
    "BulkOperationResult",
    "FilterOption",
    "SortOption",
    "SearchRequest",
    "AuditInfo",
    "SoftDeleteInfo",
    "AgentStatusResponse",
]<|MERGE_RESOLUTION|>--- conflicted
+++ resolved
@@ -218,34 +218,22 @@
 
     agent_id: str = Field(..., description="Agent identifier")
     status: str = Field(..., description="Agent status (online, offline, busy)")
-<<<<<<< HEAD
-    environment: str = Field(..., description="Environment (development, staging, production)")
-=======
     environment: str = Field(
         ..., description="Environment (development, staging, production)"
     )
->>>>>>> 3fe423a1
     last_seen: datetime = Field(..., description="Last activity timestamp")
     task_count: int = Field(..., description="Number of active tasks")
     cost_reduction: float | None = Field(None, description="Cost reduction percentage")
     escalation_level: int = Field(0, description="Current escalation level (0-3)")
-<<<<<<< HEAD
-    performance_metrics: dict[str, Any] | None = Field(None, description="Performance metrics")
-=======
     performance_metrics: dict[str, Any] | None = Field(
         None, description="Performance metrics"
     )
->>>>>>> 3fe423a1
 
     class Config:
         json_schema_extra = {
             "example": {
                 "agent_id": "CC01",
-<<<<<<< HEAD
-                "status": "online", 
-=======
                 "status": "online",
->>>>>>> 3fe423a1
                 "environment": "production",
                 "last_seen": "2024-01-06T12:00:00Z",
                 "task_count": 3,
@@ -254,13 +242,8 @@
                 "performance_metrics": {
                     "response_time_ms": 1200,
                     "success_rate": 0.95,
-<<<<<<< HEAD
-                    "error_count": 1
-                }
-=======
                     "error_count": 1,
                 },
->>>>>>> 3fe423a1
             }
         }
 
