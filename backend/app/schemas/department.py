"""Department schemas."""

from pydantic import BaseModel, ConfigDict, Field

from app.schemas.common import AuditInfo, SoftDeleteInfo
from app.schemas.organization import OrganizationBasic
from app.schemas.user import UserBasic


class UserSummary(BaseModel):
    """Summary information about a user."""

    id: int
    email: str
    full_name: str
    phone: str | None = None
    is_active: bool
    department_id: int | None = None
    department_name: str | None = None

    model_config = ConfigDict(from_attributes=True)


class DepartmentBase(BaseModel):
    """Base schema for department."""

    code: str = Field(..., min_length=1, max_length=50, description="Department code")
    name: str = Field(..., min_length=1, max_length=200, description="Department name")
    name_kana: str | None = Field(
        None, max_length=200, description="Department name in Katakana"
    )
    name_en: str | None = Field(
        None, max_length=200, description="Department name in English"
    )
    short_name: str | None = Field(
        None, max_length=50, description="Short name or abbreviation"
    )
    is_active: bool = Field(True, description="Whether the department is active")


class DepartmentContactInfo(BaseModel):
    """Department contact information."""

    phone: str | None = Field(None, max_length=20, pattern=r"^[\d\-\+\(\)]+$")
    fax: str | None = Field(None, max_length=20, pattern=r"^[\d\-\+\(\)]+$")
    email: str | None = Field(
        None, max_length=255, pattern=r"^[\w\.\-]+@[\w\.\-]+\.\w+$"
    )
    location: str | None = Field(None, max_length=255, description="Physical location")


class DepartmentOperationalInfo(BaseModel):
    """Department operational information."""

    department_type: str | None = Field(
        None, max_length=50, description="Type of department"
    )
    budget: int | None = Field(None, ge=0, description="Annual budget in JPY")
    headcount_limit: int | None = Field(
        None, ge=0, description="Maximum allowed headcount"
    )
    cost_center_code: str | None = Field(
        None, max_length=50, description="Cost center code"
    )
    display_order: int = Field(0, ge=0, description="Display order")


class DepartmentCreate(
    DepartmentBase, DepartmentContactInfo, DepartmentOperationalInfo
):
    """Schema for creating a department."""

    organization_id: int = Field(..., description="Organization ID")
    parent_id: int | None = Field(None, description="Parent department ID")
    manager_id: int | None = Field(None, description="Department manager user ID")
    description: str | None = Field(None, max_length=1000)


class DepartmentUpdate(BaseModel):
    """Schema for updating a department."""

    code: str | None = Field(None, min_length=1, max_length=50)
    name: str | None = Field(None, min_length=1, max_length=200)
    name_kana: str | None = Field(None, max_length=200)
    name_en: str | None = Field(None, max_length=200)
    short_name: str | None = Field(None, max_length=50)
    is_active: bool | None = None

    # Contact info
    phone: str | None = Field(None, max_length=20, pattern=r"^[\d\-\+\(\)]+$")
    fax: str | None = Field(None, max_length=20, pattern=r"^[\d\-\+\(\)]+$")
    email: str | None = Field(
        None, max_length=255, pattern=r"^[\w\.\-]+@[\w\.\-]+\.\w+$"
    )
    location: str | None = Field(None, max_length=255)

    # Operational info
    department_type: str | None = Field(None, max_length=50)
    budget: int | None = Field(None, ge=0)
    headcount_limit: int | None = Field(None, ge=0)
    cost_center_code: str | None = Field(None, max_length=50)
    display_order: int | None = Field(None, ge=0)

    # Other fields
    parent_id: int | None = None
    manager_id: int | None = None
    description: str | None = Field(None, max_length=1000)


class DepartmentBasic(BaseModel):
    """Basic department information."""

    id: int
    code: str
    name: str
    name_en: str | None = None
    short_name: str | None = None
    organization_id: int
    is_active: bool

    model_config = ConfigDict(from_attributes=True)


class DepartmentSummary(DepartmentBasic):
    """Department summary with additional info."""

    name_en: str | None = None
    organization_id: int
    organization_name: str | None = None
    parent_id: int | None = None
    parent_name: str | None = None
    manager_id: int | None = None
    manager_name: str | None = None
    department_type: str | None = None
    current_headcount: int = 0
    headcount_limit: int | None = None
    is_over_headcount: bool = False
    sub_department_count: int = 0
    user_count: int = 0

    model_config = ConfigDict(from_attributes=True)


class DepartmentResponse(
    DepartmentBase,
    DepartmentContactInfo,
    DepartmentOperationalInfo,
    AuditInfo,
    SoftDeleteInfo,
):
    """Full department response schema."""

    id: int
    organization_id: int
    organization: OrganizationBasic
    parent_id: int | None = None
    parent: DepartmentBasic | None = None
    manager_id: int | None = None
    manager: UserBasic | None = None
    description: str | None = None
    full_code: str
    is_sub_department: bool = False
    is_parent_department: bool = False
    current_headcount: int = 0
    is_over_headcount: bool = False
    path: Optional[str] = None
    depth: int = 0

    model_config = ConfigDict(from_attributes=True)


class DepartmentTree(BaseModel):
    """Department tree structure."""

    id: int
    code: str
    name: str
    name_en: str | None = None
    short_name: str | None = None
    is_active: bool
    level: int = 0
    parent_id: int | None = None
    manager_id: int | None = None
    manager_name: str | None = None
    current_headcount: int = 0
    headcount_limit: int | None = None
    user_count: int = 0
<<<<<<< HEAD
    children: list["DepartmentTree"] = Field(default_factory=list)
=======
    path: str | None = None
    depth: int = 0
    display_order: int = 0
    children: List["DepartmentTree"] = Field(default_factory=list)
>>>>>>> 8a382b49

    model_config = ConfigDict(from_attributes=True)


class DepartmentWithUsers(DepartmentResponse):
    """Department with user list."""

    users: list[UserBasic] = Field(default_factory=list)
    total_users: int = 0

    model_config = ConfigDict(from_attributes=True)


# Update forward references
DepartmentTree.model_rebuild()<|MERGE_RESOLUTION|>--- conflicted
+++ resolved
@@ -163,7 +163,7 @@
     is_parent_department: bool = False
     current_headcount: int = 0
     is_over_headcount: bool = False
-    path: Optional[str] = None
+    path: str | None = None
     depth: int = 0
 
     model_config = ConfigDict(from_attributes=True)
@@ -185,14 +185,10 @@
     current_headcount: int = 0
     headcount_limit: int | None = None
     user_count: int = 0
-<<<<<<< HEAD
-    children: list["DepartmentTree"] = Field(default_factory=list)
-=======
     path: str | None = None
     depth: int = 0
     display_order: int = 0
-    children: List["DepartmentTree"] = Field(default_factory=list)
->>>>>>> 8a382b49
+    children: list["DepartmentTree"] = Field(default_factory=list)
 
     model_config = ConfigDict(from_attributes=True)
 
