--- conflicted
+++ resolved
@@ -1,4 +1,6 @@
 """Department schemas."""
+
+from typing import List, Optional
 
 from pydantic import BaseModel, ConfigDict, Field
 
@@ -185,14 +187,10 @@
     current_headcount: int = 0
     headcount_limit: int | None = None
     user_count: int = 0
-<<<<<<< HEAD
-    children: list["DepartmentTree"] = Field(default_factory=list)
-=======
     path: Optional[str] = None
     depth: int = 0
     display_order: int = 0
     children: List["DepartmentTree"] = Field(default_factory=list)
->>>>>>> 460c624d
 
     model_config = ConfigDict(from_attributes=True)
 
