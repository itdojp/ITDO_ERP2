"""Department schemas."""

from pydantic import BaseModel, ConfigDict, Field

from app.schemas.common import AuditInfo, SoftDeleteInfo
from app.schemas.organization import OrganizationBasic
from app.schemas.user import UserBasic


class UserSummary(BaseModel):
    """Summary information about a user."""

    id: int
    email: str
    full_name: str
    phone: str | None = None
    is_active: bool
    department_id: int | None = None
    department_name: str | None = None

    model_config = ConfigDict(from_attributes=True)


class DepartmentBase(BaseModel):
    """Base schema for department."""

    code: str = Field(..., min_length=1, max_length=50, description="Department code")
    name: str = Field(..., min_length=1, max_length=200, description="Department name")
    name_kana: str | None = Field(
        None, max_length=200, description="Department name in Katakana"
    )
    name_en: str | None = Field(
        None, max_length=200, description="Department name in English"
    )
    short_name: str | None = Field(
        None, max_length=50, description="Short name or abbreviation"
    )
    is_active: bool = Field(True, description="Whether the department is active")


class DepartmentContactInfo(BaseModel):
    """Department contact information."""

    phone: str | None = Field(None, max_length=20, pattern=r"^[\d\-\+\(\)]+$")
    fax: str | None = Field(None, max_length=20, pattern=r"^[\d\-\+\(\)]+$")
    email: str | None = Field(
        None, max_length=255, pattern=r"^[\w\.\-]+@[\w\.\-]+\.\w+$"
    )
    location: str | None = Field(None, max_length=255, description="Physical location")


class DepartmentOperationalInfo(BaseModel):
    """Department operational information."""

    department_type: str | None = Field(
        None, max_length=50, description="Type of department"
    )
    budget: int | None = Field(None, ge=0, description="Annual budget in JPY")
    headcount_limit: int | None = Field(
        None, ge=0, description="Maximum allowed headcount"
    )
    cost_center_code: str | None = Field(
        None, max_length=50, description="Cost center code"
    )
    display_order: int = Field(0, ge=0, description="Display order")


class DepartmentCreate(
    DepartmentBase, DepartmentContactInfo, DepartmentOperationalInfo
):
    """Schema for creating a department."""

    organization_id: int = Field(..., description="Organization ID")
    parent_id: int | None = Field(None, description="Parent department ID")
    manager_id: int | None = Field(None, description="Department manager user ID")
    description: str | None = Field(None, max_length=1000)


class DepartmentUpdate(BaseModel):
    """Schema for updating a department."""

    code: str | None = Field(None, min_length=1, max_length=50)
    name: str | None = Field(None, min_length=1, max_length=200)
    name_kana: str | None = Field(None, max_length=200)
    name_en: str | None = Field(None, max_length=200)
    short_name: str | None = Field(None, max_length=50)
    is_active: bool | None = None

    # Contact info
    phone: str | None = Field(None, max_length=20, pattern=r"^[\d\-\+\(\)]+$")
    fax: str | None = Field(None, max_length=20, pattern=r"^[\d\-\+\(\)]+$")
    email: str | None = Field(
        None, max_length=255, pattern=r"^[\w\.\-]+@[\w\.\-]+\.\w+$"
    )
    location: str | None = Field(None, max_length=255)

    # Operational info
    department_type: str | None = Field(None, max_length=50)
    budget: int | None = Field(None, ge=0)
    headcount_limit: int | None = Field(None, ge=0)
    cost_center_code: str | None = Field(None, max_length=50)
    display_order: int | None = Field(None, ge=0)

    # Other fields
    parent_id: int | None = None
    manager_id: int | None = None
    description: str | None = Field(None, max_length=1000)


class DepartmentBasic(BaseModel):
    """Basic department information."""

    id: int
    code: str
    name: str
    name_en: str | None = None
    short_name: str | None = None
    organization_id: int
    is_active: bool

    model_config = ConfigDict(from_attributes=True)


class DepartmentSummary(DepartmentBasic):
    """Department summary with additional info."""

    name_en: str | None = None
    organization_id: int
    organization_name: str | None = None
    parent_id: int | None = None
    parent_name: str | None = None
    manager_id: int | None = None
    manager_name: str | None = None
    department_type: str | None = None
    current_headcount: int = 0
    headcount_limit: int | None = None
    is_over_headcount: bool = False
    sub_department_count: int = 0
    user_count: int = 0

    model_config = ConfigDict(from_attributes=True)


class DepartmentResponse(
    DepartmentBase,
    DepartmentContactInfo,
    DepartmentOperationalInfo,
    AuditInfo,
    SoftDeleteInfo,
):
    """Full department response schema."""

    id: int
    organization_id: int
    organization: OrganizationBasic
    parent_id: int | None = None
    parent: DepartmentBasic | None = None
    manager_id: int | None = None
    manager: UserBasic | None = None
    description: str | None = None
    full_code: str
    is_sub_department: bool = False
    is_parent_department: bool = False
    current_headcount: int = 0
    is_over_headcount: bool = False
    path: str | None = None
    depth: int = 0

    model_config = ConfigDict(from_attributes=True)


class DepartmentTree(BaseModel):
    """Department tree structure."""

    id: int
    code: str
    name: str
    name_en: str | None = None
    short_name: str | None = None
    is_active: bool
    level: int = 0
    parent_id: int | None = None
    manager_id: int | None = None
    manager_name: str | None = None
    current_headcount: int = 0
    headcount_limit: int | None = None
    user_count: int = 0
<<<<<<< HEAD
=======
    path: str | None = None
    depth: int = 0
    display_order: int = 0
>>>>>>> caa2f6bd
    children: list["DepartmentTree"] = Field(default_factory=list)

    model_config = ConfigDict(from_attributes=True)


class DepartmentWithUsers(DepartmentResponse):
    """Department with user list."""

    users: list[UserBasic] = Field(default_factory=list)
    total_users: int = 0

    model_config = ConfigDict(from_attributes=True)


# Update forward references
DepartmentTree.model_rebuild()<|MERGE_RESOLUTION|>--- conflicted
+++ resolved
@@ -185,12 +185,6 @@
     current_headcount: int = 0
     headcount_limit: int | None = None
     user_count: int = 0
-<<<<<<< HEAD
-=======
-    path: str | None = None
-    depth: int = 0
-    display_order: int = 0
->>>>>>> caa2f6bd
     children: list["DepartmentTree"] = Field(default_factory=list)
 
     model_config = ConfigDict(from_attributes=True)
