--- conflicted
+++ resolved
@@ -15,11 +15,7 @@
     employee_id: Optional[str] = None
 
     @validator("username")
-<<<<<<< HEAD
-    def username_valid(cls, v):
-=======
-    def username_valid(cls, v) -> dict:
->>>>>>> 46503bc8
+    def username_valid(cls, v) -> str:
         if not re.match(r"^[a-zA-Z0-9_-]+$", v):
             raise ValueError(
                 "Username must contain only letters, numbers, hyphens and underscores"
@@ -27,11 +23,7 @@
         return v
 
     @validator("phone_number")
-<<<<<<< HEAD
-    def phone_valid(cls, v):
-=======
-    def phone_valid(cls, v) -> dict:
->>>>>>> 46503bc8
+    def phone_valid(cls, v) -> Optional[str]:
         if v and not re.match(r"^\+?1?\d{9,15}$", v):
             raise ValueError("Invalid phone number format")
         return v
@@ -42,21 +34,13 @@
     confirm_password: str
 
     @validator("confirm_password")
-<<<<<<< HEAD
-    def passwords_match(cls, v, values):
-=======
-    def passwords_match(cls, v, values) -> dict:
->>>>>>> 46503bc8
+    def passwords_match(cls, v, values) -> str:
         if "password" in values and v != values["password"]:
             raise ValueError("Passwords do not match")
         return v
 
     @validator("password")
-<<<<<<< HEAD
-    def password_strength(cls, v):
-=======
-    def password_strength(cls, v) -> dict:
->>>>>>> 46503bc8
+    def password_strength(cls, v) -> str:
         if not re.search(r"[A-Z]", v):
             raise ValueError("Password must contain at least one uppercase letter")
         if not re.search(r"[a-z]", v):
@@ -134,11 +118,7 @@
     confirm_password: str
 
     @validator("confirm_password")
-<<<<<<< HEAD
-    def passwords_match(cls, v, values):
-=======
-    def passwords_match(cls, v, values) -> dict:
->>>>>>> 46503bc8
+    def passwords_match(cls, v, values) -> str:
         if "new_password" in values and v != values["new_password"]:
             raise ValueError("Passwords do not match")
         return v
