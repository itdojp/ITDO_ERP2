"""User privacy settings schemas."""

from datetime import datetime
from enum import Enum
from typing import Optional

from pydantic import BaseModel, Field


class VisibilityLevel(str, Enum):
    """Visibility level enumeration."""

    PUBLIC = "public"  # Visible to everyone
    ORGANIZATION = "organization"  # Visible to same organization
    DEPARTMENT = "department"  # Visible to same department
    PRIVATE = "private"  # Visible to self only


class PrivacySettingsBase(BaseModel):
    """Base privacy settings schema."""

    # Profile visibility settings
    profile_visibility: VisibilityLevel = Field(
        default=VisibilityLevel.ORGANIZATION,
        description="Who can view user profile",
    )
    email_visibility: VisibilityLevel = Field(
        default=VisibilityLevel.ORGANIZATION,
        description="Who can view email address",
    )
    phone_visibility: VisibilityLevel = Field(
        default=VisibilityLevel.DEPARTMENT,
        description="Who can view phone number",
    )
    activity_visibility: VisibilityLevel = Field(
        default=VisibilityLevel.ORGANIZATION,
        description="Who can view user activity",
    )

    # Online status and messaging
    show_online_status: bool = Field(
        default=True,
        description="Show online/offline status",
    )
    allow_direct_messages: bool = Field(
        default=True,
        description="Allow receiving direct messages",
    )

    # Search settings
    searchable_by_email: bool = Field(
        default=True,
        description="Can be found by email search",
    )
    searchable_by_name: bool = Field(
        default=True,
        description="Can be found by name search",
    )


class PrivacySettingsCreate(PrivacySettingsBase):
    """Schema for creating privacy settings."""

<<<<<<< HEAD

=======
>>>>>>> 707d2f33

class PrivacySettingsUpdate(BaseModel):
    """Schema for updating privacy settings."""

    profile_visibility: Optional[VisibilityLevel] = None
    email_visibility: Optional[VisibilityLevel] = None
    phone_visibility: Optional[VisibilityLevel] = None
    activity_visibility: Optional[VisibilityLevel] = None
    show_online_status: Optional[bool] = None
    allow_direct_messages: Optional[bool] = None
    searchable_by_email: Optional[bool] = None
    searchable_by_name: Optional[bool] = None


class PrivacySettingsResponse(PrivacySettingsBase):
    """Schema for privacy settings response."""

    id: int = Field(description="Settings ID")
    user_id: int = Field(description="User ID")
    created_at: datetime = Field(description="Creation timestamp")
    updated_at: datetime = Field(description="Last update timestamp")

    class Config:
        from_attributes = True


class PrivacyCheckResult(BaseModel):
    """Schema for privacy check result."""

    allowed: bool = Field(description="Whether access is allowed")
    reason: Optional[str] = Field(
        default=None, description="Reason for access decision"
    )
    requires_permission: Optional[str] = Field(
        default=None, description="Required permission if denied"
    )


class FilteredUserData(BaseModel):
    """Schema for privacy-filtered user data."""

    id: int = Field(description="User ID (always visible)")
    full_name: str = Field(description="Full name (visibility controlled)")
    email: Optional[str] = Field(default=None, description="Email (may be hidden)")
    phone: Optional[str] = Field(default=None, description="Phone (may be hidden)")
    profile_image_url: Optional[str] = Field(
        default=None, description="Profile image (may be hidden)"
    )
    is_online: Optional[bool] = Field(
        default=None, description="Online status (may be hidden)"
    )
    last_activity: Optional[datetime] = Field(
        default=None, description="Last activity (may be hidden)"
    )<|MERGE_RESOLUTION|>--- conflicted
+++ resolved
@@ -61,10 +61,6 @@
 class PrivacySettingsCreate(PrivacySettingsBase):
     """Schema for creating privacy settings."""
 
-<<<<<<< HEAD
-
-=======
->>>>>>> 707d2f33
 
 class PrivacySettingsUpdate(BaseModel):
     """Schema for updating privacy settings."""
