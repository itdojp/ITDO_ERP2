"""Customer relationship management schemas for Phase 5 CRM API."""

from datetime import date, datetime
from decimal import Decimal
from typing import List, Optional

from pydantic import BaseModel, ConfigDict, Field, validator
<<<<<<< HEAD
=======

from app.schemas.base import BaseResponse


class CustomerContactBase(BaseModel):
    """Base schema for customer contacts."""

    # Support both naming conventions
    first_name: Optional[str] = Field(None, max_length=100, description="First name")
    last_name: Optional[str] = Field(None, max_length=100, description="Last name")
    name: str = Field(..., max_length=100, description="Full name (primary field)")
    name_kana: Optional[str] = Field(
        None, max_length=100, description="Name in katakana"
    )
    title: Optional[str] = Field(None, max_length=100, description="Job title")
    department: Optional[str] = Field(None, max_length=100, description="Department")
    email: Optional[str] = Field(None, description="Email address")
    phone: Optional[str] = Field(None, max_length=50, description="Phone number")
    mobile: Optional[str] = Field(None, max_length=50, description="Mobile number")
    is_primary: bool = Field(False, description="Primary contact flag")
    is_decision_maker: bool = Field(False, description="Decision maker flag")
    decision_maker: bool = Field(False, description="Alternative decision maker flag")
    notes: Optional[str] = Field(None, description="Contact notes")


class CustomerContactCreate(CustomerContactBase):
    """Schema for creating customer contacts."""

    customer_id: int = Field(..., description="Customer ID")


class CustomerContactUpdate(BaseModel):
    """Schema for updating customer contacts."""

    first_name: Optional[str] = Field(None, max_length=100)
    last_name: Optional[str] = Field(None, max_length=100)
    name: Optional[str] = Field(None, max_length=100)
    name_kana: Optional[str] = Field(None, max_length=100)
    title: Optional[str] = Field(None, max_length=100)
    department: Optional[str] = Field(None, max_length=100)
    email: Optional[str] = Field(None)
    phone: Optional[str] = Field(None, max_length=50)
    mobile: Optional[str] = Field(None, max_length=50)
    is_primary: Optional[bool] = Field(None)
    is_decision_maker: Optional[bool] = Field(None)
    decision_maker: Optional[bool] = Field(None)
    notes: Optional[str] = Field(None)


class CustomerContactResponse(CustomerContactBase, BaseResponse):
    """Schema for customer contact responses."""

    id: int
    customer_id: int
    full_name: str

    model_config = ConfigDict(from_attributes=True)
>>>>>>> 3fe423a1

from app.schemas.base import BaseResponse

<<<<<<< HEAD
=======
class CustomerBase(BaseModel):
    """Base schema for customers."""

    customer_code: str = Field(..., max_length=50, description="Customer code")
    company_name: str = Field(..., max_length=200, description="Company name")
    name_kana: Optional[str] = Field(
        None, max_length=200, description="Company name in katakana"
    )
    short_name: Optional[str] = Field(
        None, max_length=100, description="Short name/abbreviation"
    )
    customer_type: str = Field(..., description="Customer type")
    status: str = Field("prospect", description="Customer status")
    industry: Optional[str] = Field(None, max_length=100, description="Industry")
    scale: Optional[str] = Field(
        None, max_length=50, description="Company scale: large/medium/small"
    )
    assigned_to: Optional[int] = Field(None, description="Assigned sales rep ID")
    email: Optional[str] = Field(None, description="Primary email")
    phone: Optional[str] = Field(None, max_length=50, description="Primary phone")
    fax: Optional[str] = Field(None, max_length=20, description="FAX number")
    website: Optional[str] = Field(None, description="Company website")
    postal_code: Optional[str] = Field(None, max_length=20, description="Postal code")
    address_line1: Optional[str] = Field(
        None, max_length=255, description="Address line 1"
    )
    address_line2: Optional[str] = Field(
        None, max_length=255, description="Address line 2"
    )
    city: Optional[str] = Field(None, max_length=100, description="City")
    state: Optional[str] = Field(None, max_length=100, description="State/Prefecture")
    country: Optional[str] = Field(None, max_length=100, description="Country")
    annual_revenue: Optional[Decimal] = Field(None, description="Annual revenue")
    employee_count: Optional[int] = Field(None, description="Number of employees")
    credit_limit: Optional[Decimal] = Field(None, description="Credit limit")
    payment_terms: Optional[str] = Field(
        None, max_length=100, description="Payment terms"
    )
    priority: str = Field("normal", description="Priority: high/normal/low")
    notes: Optional[str] = Field(None, description="Customer notes")
    description: Optional[str] = Field(None, description="General description")
    internal_memo: Optional[str] = Field(None, description="Internal memo")
    tags: Optional[str] = Field(None, max_length=500, description="Customer tags")
    first_contact_date: Optional[date] = Field(None, description="First contact date")
    last_contact_date: Optional[date] = Field(None, description="Last contact date")

    @validator("customer_type")
    def validate_customer_type(cls, v):
        allowed_types = ["individual", "corporate", "government", "non_profit"]
        if v not in allowed_types:
            raise ValueError(
                f"Customer type must be one of: {', '.join(allowed_types)}"
            )
        return v

    @validator("status")
    def validate_status(cls, v):
        allowed_statuses = ["active", "inactive", "prospect", "former"]
        if v not in allowed_statuses:
            raise ValueError(f"Status must be one of: {', '.join(allowed_statuses)}")
        return v

    @validator("scale")
    def validate_scale(cls, v):
        if v is not None:
            allowed_scales = ["large", "medium", "small"]
            if v not in allowed_scales:
                raise ValueError(f"Scale must be one of: {', '.join(allowed_scales)}")
        return v

    @validator("priority")
    def validate_priority(cls, v):
        allowed_priorities = ["high", "normal", "low"]
        if v not in allowed_priorities:
            raise ValueError(
                f"Priority must be one of: {', '.join(allowed_priorities)}"
            )
        return v
>>>>>>> 3fe423a1

class CustomerContactBase(BaseModel):
    """Base schema for customer contacts."""
    
    # Support both naming conventions
    first_name: Optional[str] = Field(None, max_length=100, description="First name")
    last_name: Optional[str] = Field(None, max_length=100, description="Last name")
    name: str = Field(..., max_length=100, description="Full name (primary field)")
    name_kana: Optional[str] = Field(None, max_length=100, description="Name in katakana")
    title: Optional[str] = Field(None, max_length=100, description="Job title")
    department: Optional[str] = Field(None, max_length=100, description="Department")
    email: Optional[str] = Field(None, description="Email address")
    phone: Optional[str] = Field(None, max_length=50, description="Phone number")
    mobile: Optional[str] = Field(None, max_length=50, description="Mobile number")
    is_primary: bool = Field(False, description="Primary contact flag")
    is_decision_maker: bool = Field(False, description="Decision maker flag")
    decision_maker: bool = Field(False, description="Alternative decision maker flag")
    notes: Optional[str] = Field(None, description="Contact notes")

<<<<<<< HEAD
=======
class CustomerCreate(CustomerBase):
    """Schema for creating customers."""

    contacts: List[CustomerContactCreate] = Field(
        default_factory=list, description="Customer contacts"
    )
>>>>>>> 3fe423a1

class CustomerContactCreate(CustomerContactBase):
    """Schema for creating customer contacts."""
    customer_id: int = Field(..., description="Customer ID")

<<<<<<< HEAD
=======
class CustomerUpdate(BaseModel):
    """Schema for updating customers."""

    customer_code: Optional[str] = Field(None, max_length=50)
    company_name: Optional[str] = Field(None, max_length=200)
    name_kana: Optional[str] = Field(None, max_length=200)
    short_name: Optional[str] = Field(None, max_length=100)
    customer_type: Optional[str] = Field(None)
    status: Optional[str] = Field(None)
    industry: Optional[str] = Field(None, max_length=100)
    scale: Optional[str] = Field(None, max_length=50)
    assigned_to: Optional[int] = Field(None)
    email: Optional[str] = Field(None)
    phone: Optional[str] = Field(None, max_length=50)
    fax: Optional[str] = Field(None, max_length=20)
    website: Optional[str] = Field(None)
    postal_code: Optional[str] = Field(None, max_length=20)
    address_line1: Optional[str] = Field(None, max_length=255)
    address_line2: Optional[str] = Field(None, max_length=255)
    city: Optional[str] = Field(None, max_length=100)
    state: Optional[str] = Field(None, max_length=100)
    country: Optional[str] = Field(None, max_length=100)
    annual_revenue: Optional[Decimal] = Field(None)
    employee_count: Optional[int] = Field(None)
    credit_limit: Optional[Decimal] = Field(None)
    payment_terms: Optional[str] = Field(None, max_length=100)
    priority: Optional[str] = Field(None)
    notes: Optional[str] = Field(None)
    description: Optional[str] = Field(None)
    internal_memo: Optional[str] = Field(None)
    tags: Optional[str] = Field(None, max_length=500)
    first_contact_date: Optional[date] = Field(None)
    last_contact_date: Optional[date] = Field(None)


class CustomerResponse(CustomerBase, BaseResponse):
    """Schema for customer responses."""
>>>>>>> 3fe423a1

class CustomerContactUpdate(BaseModel):
    """Schema for updating customer contacts."""
    
    first_name: Optional[str] = Field(None, max_length=100)
    last_name: Optional[str] = Field(None, max_length=100)
    name: Optional[str] = Field(None, max_length=100)
    name_kana: Optional[str] = Field(None, max_length=100)
    title: Optional[str] = Field(None, max_length=100)
    department: Optional[str] = Field(None, max_length=100)
    email: Optional[str] = Field(None)
    phone: Optional[str] = Field(None, max_length=50)
    mobile: Optional[str] = Field(None, max_length=50)
    is_primary: Optional[bool] = Field(None)
    is_decision_maker: Optional[bool] = Field(None)
    decision_maker: Optional[bool] = Field(None)
    notes: Optional[str] = Field(None)


class CustomerContactResponse(CustomerContactBase, BaseResponse):
    """Schema for customer contact responses."""
    
    id: int
<<<<<<< HEAD
    customer_id: int
    full_name: str
    
    model_config = ConfigDict(from_attributes=True)


class CustomerBase(BaseModel):
    """Base schema for customers."""
    
    customer_code: str = Field(..., max_length=50, description="Customer code")
    company_name: str = Field(..., max_length=200, description="Company name")
    name_kana: Optional[str] = Field(None, max_length=200, description="Company name in katakana")
    short_name: Optional[str] = Field(None, max_length=100, description="Short name/abbreviation")
    customer_type: str = Field(..., description="Customer type")
    status: str = Field("prospect", description="Customer status")
    industry: Optional[str] = Field(None, max_length=100, description="Industry")
    scale: Optional[str] = Field(None, max_length=50, description="Company scale: large/medium/small")
    assigned_to: Optional[int] = Field(None, description="Assigned sales rep ID")
    email: Optional[str] = Field(None, description="Primary email")
    phone: Optional[str] = Field(None, max_length=50, description="Primary phone")
    fax: Optional[str] = Field(None, max_length=20, description="FAX number")
    website: Optional[str] = Field(None, description="Company website")
    postal_code: Optional[str] = Field(None, max_length=20, description="Postal code")
    address_line1: Optional[str] = Field(None, max_length=255, description="Address line 1")
    address_line2: Optional[str] = Field(None, max_length=255, description="Address line 2")
    city: Optional[str] = Field(None, max_length=100, description="City")
    state: Optional[str] = Field(None, max_length=100, description="State/Prefecture")
    country: Optional[str] = Field(None, max_length=100, description="Country")
    annual_revenue: Optional[Decimal] = Field(None, description="Annual revenue")
    employee_count: Optional[int] = Field(None, description="Number of employees")
    credit_limit: Optional[Decimal] = Field(None, description="Credit limit")
    payment_terms: Optional[str] = Field(None, max_length=100, description="Payment terms")
    priority: str = Field("normal", description="Priority: high/normal/low")
    notes: Optional[str] = Field(None, description="Customer notes")
    description: Optional[str] = Field(None, description="General description")
    internal_memo: Optional[str] = Field(None, description="Internal memo")
    tags: Optional[str] = Field(None, max_length=500, description="Customer tags")
    first_contact_date: Optional[date] = Field(None, description="First contact date")
    last_contact_date: Optional[date] = Field(None, description="Last contact date")

    @validator('customer_type')
    def validate_customer_type(cls, v):
        allowed_types = ['individual', 'corporate', 'government', 'non_profit']
        if v not in allowed_types:
            raise ValueError(f'Customer type must be one of: {", ".join(allowed_types)}')
        return v

    @validator('status')
    def validate_status(cls, v):
        allowed_statuses = ['active', 'inactive', 'prospect', 'former']
        if v not in allowed_statuses:
            raise ValueError(f'Status must be one of: {", ".join(allowed_statuses)}')
        return v

    @validator('scale')
    def validate_scale(cls, v):
        if v is not None:
            allowed_scales = ['large', 'medium', 'small']
            if v not in allowed_scales:
                raise ValueError(f'Scale must be one of: {", ".join(allowed_scales)}')
        return v

    @validator('priority')
    def validate_priority(cls, v):
        allowed_priorities = ['high', 'normal', 'low']
        if v not in allowed_priorities:
            raise ValueError(f'Priority must be one of: {", ".join(allowed_priorities)}')
        return v


class CustomerCreate(CustomerBase):
    """Schema for creating customers."""
    
    contacts: List[CustomerContactCreate] = Field(default_factory=list, description="Customer contacts")


class CustomerUpdate(BaseModel):
    """Schema for updating customers."""
    
    customer_code: Optional[str] = Field(None, max_length=50)
    company_name: Optional[str] = Field(None, max_length=200)
    name_kana: Optional[str] = Field(None, max_length=200)
    short_name: Optional[str] = Field(None, max_length=100)
    customer_type: Optional[str] = Field(None)
    status: Optional[str] = Field(None)
    industry: Optional[str] = Field(None, max_length=100)
    scale: Optional[str] = Field(None, max_length=50)
    assigned_to: Optional[int] = Field(None)
    email: Optional[str] = Field(None)
    phone: Optional[str] = Field(None, max_length=50)
    fax: Optional[str] = Field(None, max_length=20)
    website: Optional[str] = Field(None)
    postal_code: Optional[str] = Field(None, max_length=20)
    address_line1: Optional[str] = Field(None, max_length=255)
    address_line2: Optional[str] = Field(None, max_length=255)
    city: Optional[str] = Field(None, max_length=100)
    state: Optional[str] = Field(None, max_length=100)
    country: Optional[str] = Field(None, max_length=100)
    annual_revenue: Optional[Decimal] = Field(None)
    employee_count: Optional[int] = Field(None)
    credit_limit: Optional[Decimal] = Field(None)
    payment_terms: Optional[str] = Field(None, max_length=100)
    priority: Optional[str] = Field(None)
    notes: Optional[str] = Field(None)
    description: Optional[str] = Field(None)
    internal_memo: Optional[str] = Field(None)
    tags: Optional[str] = Field(None, max_length=500)
    first_contact_date: Optional[date] = Field(None)
    last_contact_date: Optional[date] = Field(None)


class CustomerResponse(CustomerBase, BaseResponse):
    """Schema for customer responses."""
    
    id: int
    organization_id: int
    first_transaction_date: Optional[datetime]
    last_transaction_date: Optional[datetime]
    total_sales: Decimal
    total_transactions: int
    
    # Relationships
    contacts: List[CustomerContactResponse] = Field(default_factory=list)
    
    model_config = ConfigDict(from_attributes=True)


class OpportunityBase(BaseModel):
    """Base schema for opportunities."""
    
    opportunity_code: Optional[str] = Field(None, max_length=50, description="Opportunity code")
=======
    organization_id: int
    first_transaction_date: Optional[datetime]
    last_transaction_date: Optional[datetime]
    total_sales: Decimal
    total_transactions: int

    # Relationships
    contacts: List[CustomerContactResponse] = Field(default_factory=list)

    model_config = ConfigDict(from_attributes=True)


class OpportunityBase(BaseModel):
    """Base schema for opportunities."""

    opportunity_code: Optional[str] = Field(
        None, max_length=50, description="Opportunity code"
    )
>>>>>>> 3fe423a1
    name: str = Field(..., max_length=200, description="Opportunity name")
    title: str = Field(..., max_length=200, description="Opportunity title")
    description: Optional[str] = Field(None, description="Opportunity description")
    stage: str = Field("lead", description="Opportunity stage")
    status: str = Field("open", description="Status: open/won/lost/canceled")
    value: Optional[Decimal] = Field(None, description="Opportunity value")
    estimated_value: Optional[Decimal] = Field(None, description="Estimated value")
    probability: int = Field(0, ge=0, le=100, description="Win probability (0-100)")
<<<<<<< HEAD
    expected_close_date: Optional[datetime] = Field(None, description="Expected close date")
    actual_close_date: Optional[datetime] = Field(None, description="Actual close date")
    source: Optional[str] = Field(None, max_length=100, description="Lead source")
    competitor: Optional[str] = Field(None, max_length=200, description="Main competitor")
=======
    expected_close_date: Optional[datetime] = Field(
        None, description="Expected close date"
    )
    actual_close_date: Optional[datetime] = Field(None, description="Actual close date")
    source: Optional[str] = Field(None, max_length=100, description="Lead source")
    competitor: Optional[str] = Field(
        None, max_length=200, description="Main competitor"
    )
>>>>>>> 3fe423a1
    competitors: Optional[str] = Field(None, description="All competitors")
    loss_reason: Optional[str] = Field(None, description="Loss reason")
    notes: Optional[str] = Field(None, description="Opportunity notes")
    assigned_to: Optional[int] = Field(None, description="Assigned sales rep ID")
    owner_id: int = Field(..., description="Opportunity owner ID")

<<<<<<< HEAD
    @validator('stage')
    def validate_stage(cls, v):
        allowed_stages = ['lead', 'qualified', 'proposal', 'negotiation', 'closed_won', 'closed_lost']
        if v not in allowed_stages:
            raise ValueError(f'Stage must be one of: {", ".join(allowed_stages)}')
        return v

    @validator('status')
    def validate_status(cls, v):
        allowed_statuses = ['open', 'won', 'lost', 'canceled']
        if v not in allowed_statuses:
            raise ValueError(f'Status must be one of: {", ".join(allowed_statuses)}')
=======
    @validator("stage")
    def validate_stage(cls, v):
        allowed_stages = [
            "lead",
            "qualified",
            "proposal",
            "negotiation",
            "closed_won",
            "closed_lost",
        ]
        if v not in allowed_stages:
            raise ValueError(f"Stage must be one of: {', '.join(allowed_stages)}")
        return v

    @validator("status")
    def validate_status(cls, v):
        allowed_statuses = ["open", "won", "lost", "canceled"]
        if v not in allowed_statuses:
            raise ValueError(f"Status must be one of: {', '.join(allowed_statuses)}")
>>>>>>> 3fe423a1
        return v


class OpportunityCreate(OpportunityBase):
    """Schema for creating opportunities."""
<<<<<<< HEAD
    
=======

>>>>>>> 3fe423a1
    customer_id: int = Field(..., description="Customer ID")


class OpportunityUpdate(BaseModel):
    """Schema for updating opportunities."""
<<<<<<< HEAD
    
=======

>>>>>>> 3fe423a1
    opportunity_code: Optional[str] = Field(None, max_length=50)
    name: Optional[str] = Field(None, max_length=200)
    title: Optional[str] = Field(None, max_length=200)
    description: Optional[str] = Field(None)
    stage: Optional[str] = Field(None)
    status: Optional[str] = Field(None)
    value: Optional[Decimal] = Field(None)
    estimated_value: Optional[Decimal] = Field(None)
    probability: Optional[int] = Field(None, ge=0, le=100)
    expected_close_date: Optional[datetime] = Field(None)
    actual_close_date: Optional[datetime] = Field(None)
    source: Optional[str] = Field(None, max_length=100)
    competitor: Optional[str] = Field(None, max_length=200)
    competitors: Optional[str] = Field(None)
    loss_reason: Optional[str] = Field(None)
    notes: Optional[str] = Field(None)
    assigned_to: Optional[int] = Field(None)
    owner_id: Optional[int] = Field(None)


class OpportunityResponse(OpportunityBase, BaseResponse):
    """Schema for opportunity responses."""
<<<<<<< HEAD
    
    id: int
    customer_id: int
    
=======

    id: int
    customer_id: int

>>>>>>> 3fe423a1
    # Computed properties
    is_open: bool
    is_won: bool
    weighted_value: Optional[Decimal]
<<<<<<< HEAD
    
=======

>>>>>>> 3fe423a1
    model_config = ConfigDict(from_attributes=True)


class CustomerActivityBase(BaseModel):
    """Base schema for customer activities."""
<<<<<<< HEAD
    
=======

>>>>>>> 3fe423a1
    activity_type: str = Field(..., description="Activity type")
    subject: str = Field(..., max_length=200, description="Activity subject")
    description: Optional[str] = Field(None, description="Activity description")
    activity_date: datetime = Field(..., description="Activity date")
    duration_minutes: Optional[int] = Field(None, description="Duration in minutes")
    status: str = Field("completed", description="Status: planned/completed/canceled")
    is_completed: bool = Field(True, description="Completion status")
    outcome: Optional[str] = Field(None, description="Activity outcome")
    next_action: Optional[str] = Field(None, description="Next action")
    next_action_date: Optional[datetime] = Field(None, description="Next action date")
    opportunity_id: Optional[int] = Field(None, description="Related opportunity ID")

<<<<<<< HEAD
    @validator('activity_type')
    def validate_activity_type(cls, v):
        allowed_types = ['call', 'email', 'meeting', 'task', 'note', 'proposal', 'other']
        if v not in allowed_types:
            raise ValueError(f'Activity type must be one of: {", ".join(allowed_types)}')
        return v

    @validator('status')
    def validate_status(cls, v):
        allowed_statuses = ['planned', 'completed', 'canceled']
        if v not in allowed_statuses:
            raise ValueError(f'Status must be one of: {", ".join(allowed_statuses)}')
=======
    @validator("activity_type")
    def validate_activity_type(cls, v):
        allowed_types = [
            "call",
            "email",
            "meeting",
            "task",
            "note",
            "proposal",
            "other",
        ]
        if v not in allowed_types:
            raise ValueError(
                f"Activity type must be one of: {', '.join(allowed_types)}"
            )
        return v

    @validator("status")
    def validate_status(cls, v):
        allowed_statuses = ["planned", "completed", "canceled"]
        if v not in allowed_statuses:
            raise ValueError(f"Status must be one of: {', '.join(allowed_statuses)}")
>>>>>>> 3fe423a1
        return v


class CustomerActivityCreate(CustomerActivityBase):
    """Schema for creating customer activities."""
<<<<<<< HEAD
    
=======

>>>>>>> 3fe423a1
    customer_id: int = Field(..., description="Customer ID")


class CustomerActivityUpdate(BaseModel):
    """Schema for updating customer activities."""
<<<<<<< HEAD
    
=======

>>>>>>> 3fe423a1
    activity_type: Optional[str] = Field(None)
    subject: Optional[str] = Field(None, max_length=200)
    description: Optional[str] = Field(None)
    activity_date: Optional[datetime] = Field(None)
    duration_minutes: Optional[int] = Field(None)
    status: Optional[str] = Field(None)
    is_completed: Optional[bool] = Field(None)
    outcome: Optional[str] = Field(None)
    next_action: Optional[str] = Field(None)
    next_action_date: Optional[datetime] = Field(None)
    opportunity_id: Optional[int] = Field(None)


class CustomerActivityResponse(CustomerActivityBase, BaseResponse):
    """Schema for customer activity responses."""
<<<<<<< HEAD
    
=======

>>>>>>> 3fe423a1
    id: int
    customer_id: int
    user_id: int
    completed_at: Optional[datetime]
<<<<<<< HEAD
    
=======

>>>>>>> 3fe423a1
    model_config = ConfigDict(from_attributes=True)


# Complex response schemas with relationships
class CustomerDetailResponse(CustomerResponse):
    """Schema for detailed customer responses with relationships."""
<<<<<<< HEAD
    
=======

>>>>>>> 3fe423a1
    contacts: List[CustomerContactResponse] = Field(default_factory=list)
    opportunities: List[OpportunityResponse] = Field(default_factory=list)
    recent_activities: List[CustomerActivityResponse] = Field(default_factory=list)


class OpportunityDetailResponse(OpportunityResponse):
    """Schema for detailed opportunity responses with relationships."""
<<<<<<< HEAD
    
=======

>>>>>>> 3fe423a1
    activities: List[CustomerActivityResponse] = Field(default_factory=list)


class CustomerListResponse(BaseModel):
    """Schema for customer list responses."""
<<<<<<< HEAD
    
=======

>>>>>>> 3fe423a1
    items: List[CustomerResponse]
    total: int
    page: int
    limit: int
    has_next: bool
    has_prev: bool

    model_config = ConfigDict(from_attributes=True)


class OpportunityListResponse(BaseModel):
    """Schema for opportunity list responses."""
<<<<<<< HEAD
    
=======

>>>>>>> 3fe423a1
    items: List[OpportunityResponse]
    total: int
    page: int
    limit: int
    has_next: bool
    has_prev: bool

    model_config = ConfigDict(from_attributes=True)


class CustomerSearch(BaseModel):
    """Schema for customer search filters."""
<<<<<<< HEAD
    
=======

>>>>>>> 3fe423a1
    customer_type: Optional[str] = Field(None, description="Customer type filter")
    status: Optional[str] = Field(None, description="Status filter")
    assigned_to: Optional[int] = Field(None, description="Assigned sales rep filter")
    industry: Optional[str] = Field(None, description="Industry filter")
    scale: Optional[str] = Field(None, description="Scale filter")
    priority: Optional[str] = Field(None, description="Priority filter")
    city: Optional[str] = Field(None, description="City filter")
    country: Optional[str] = Field(None, description="Country filter")
    search_text: Optional[str] = Field(None, description="Text search in name/notes")
    tags: Optional[str] = Field(None, description="Tag filter")


class OpportunitySearch(BaseModel):
    """Schema for opportunity search filters."""
<<<<<<< HEAD
    
=======

>>>>>>> 3fe423a1
    stage: Optional[str] = Field(None, description="Stage filter")
    status: Optional[str] = Field(None, description="Status filter")
    assigned_to: Optional[int] = Field(None, description="Assigned user filter")
    owner_id: Optional[int] = Field(None, description="Owner filter")
    customer_id: Optional[int] = Field(None, description="Customer filter")
    min_value: Optional[Decimal] = Field(None, description="Minimum value")
    max_value: Optional[Decimal] = Field(None, description="Maximum value")
<<<<<<< HEAD
    expected_close_from: Optional[date] = Field(None, description="Expected close date from")
    expected_close_to: Optional[date] = Field(None, description="Expected close date to")
=======
    expected_close_from: Optional[date] = Field(
        None, description="Expected close date from"
    )
    expected_close_to: Optional[date] = Field(
        None, description="Expected close date to"
    )
>>>>>>> 3fe423a1


# Analytics schemas
class CustomerAnalytics(BaseModel):
    """Schema for customer analytics."""
<<<<<<< HEAD
    
=======

>>>>>>> 3fe423a1
    total_customers: int
    active_customers: int
    prospects: int
    inactive_customers: int
    customers_by_industry: dict = Field(default_factory=dict)
    customers_by_scale: dict = Field(default_factory=dict)
    customers_by_type: dict = Field(default_factory=dict)
    top_customers_by_sales: List[dict] = Field(default_factory=list)
    recent_acquisitions: int
    average_customer_value: Decimal

    model_config = ConfigDict(from_attributes=True)


class OpportunityAnalytics(BaseModel):
    """Schema for opportunity analytics."""
<<<<<<< HEAD
    
=======

>>>>>>> 3fe423a1
    total_opportunities: int
    open_opportunities: int
    won_opportunities: int
    lost_opportunities: int
    total_pipeline_value: Decimal
    weighted_pipeline_value: Decimal
    average_deal_size: Decimal
    win_rate: Decimal
    opportunities_by_stage: dict = Field(default_factory=dict)
    opportunities_by_source: dict = Field(default_factory=dict)
    monthly_closed_deals: dict = Field(default_factory=dict)

    model_config = ConfigDict(from_attributes=True)


class CRMAnalytics(BaseModel):
    """Schema for comprehensive CRM analytics."""
<<<<<<< HEAD
    
    customer_analytics: CustomerAnalytics
    opportunity_analytics: OpportunityAnalytics
    
=======

    customer_analytics: CustomerAnalytics
    opportunity_analytics: OpportunityAnalytics

>>>>>>> 3fe423a1
    # Combined metrics
    total_customers: int
    active_customers: int
    prospects: int
    total_opportunities: int
    open_opportunities: int
    total_opportunity_value: Decimal
    weighted_pipeline_value: Decimal
    won_opportunities: int
    won_opportunity_value: Decimal
    conversion_rate: Decimal
<<<<<<< HEAD
    
    # Pipeline analysis
    by_stage: List[dict] = Field(default_factory=list, description="Opportunities by stage")
    by_source: List[dict] = Field(default_factory=list, description="Opportunities by source")
    by_assigned_user: List[dict] = Field(default_factory=list, description="Opportunities by user")
    monthly_trends: List[dict] = Field(default_factory=list, description="Monthly trends")
=======

    # Pipeline analysis
    by_stage: List[dict] = Field(
        default_factory=list, description="Opportunities by stage"
    )
    by_source: List[dict] = Field(
        default_factory=list, description="Opportunities by source"
    )
    by_assigned_user: List[dict] = Field(
        default_factory=list, description="Opportunities by user"
    )
    monthly_trends: List[dict] = Field(
        default_factory=list, description="Monthly trends"
    )
>>>>>>> 3fe423a1

    model_config = ConfigDict(from_attributes=True)


# Bulk operations
class CustomerBulkCreate(BaseModel):
    """Schema for bulk customer creation."""
<<<<<<< HEAD
    
=======

>>>>>>> 3fe423a1
    customers: List[CustomerCreate]


class CustomerBulkUpdate(BaseModel):
    """Schema for bulk customer updates."""
<<<<<<< HEAD
    
=======

>>>>>>> 3fe423a1
    updates: List[dict] = Field(..., description="List of update operations")


class CustomerImport(BaseModel):
    """Schema for customer import operations."""
<<<<<<< HEAD
    
=======

>>>>>>> 3fe423a1
    file_format: str = Field(..., description="File format: csv/xlsx")
    mapping: dict = Field(..., description="Field mapping configuration")
    validation_rules: dict = Field(default_factory=dict, description="Validation rules")
    import_mode: str = Field("create", description="Import mode: create/update/upsert")


class CustomerExport(BaseModel):
    """Schema for customer export operations."""
<<<<<<< HEAD
    
=======

>>>>>>> 3fe423a1
    format: str = Field("csv", description="Export format: csv/xlsx/pdf")
    fields: List[str] = Field(default_factory=list, description="Fields to export")
    filters: Optional[CustomerSearch] = Field(None, description="Export filters")
    include_contacts: bool = Field(False, description="Include contact information")
    include_opportunities: bool = Field(False, description="Include opportunities")
    include_activities: bool = Field(False, description="Include activities")<|MERGE_RESOLUTION|>--- conflicted
+++ resolved
@@ -5,8 +5,6 @@
 from typing import List, Optional
 
 from pydantic import BaseModel, ConfigDict, Field, validator
-<<<<<<< HEAD
-=======
 
 from app.schemas.base import BaseResponse
 
@@ -64,12 +62,8 @@
     full_name: str
 
     model_config = ConfigDict(from_attributes=True)
->>>>>>> 3fe423a1
-
-from app.schemas.base import BaseResponse
-
-<<<<<<< HEAD
-=======
+
+
 class CustomerBase(BaseModel):
     """Base schema for customers."""
 
@@ -148,42 +142,16 @@
                 f"Priority must be one of: {', '.join(allowed_priorities)}"
             )
         return v
->>>>>>> 3fe423a1
-
-class CustomerContactBase(BaseModel):
-    """Base schema for customer contacts."""
-    
-    # Support both naming conventions
-    first_name: Optional[str] = Field(None, max_length=100, description="First name")
-    last_name: Optional[str] = Field(None, max_length=100, description="Last name")
-    name: str = Field(..., max_length=100, description="Full name (primary field)")
-    name_kana: Optional[str] = Field(None, max_length=100, description="Name in katakana")
-    title: Optional[str] = Field(None, max_length=100, description="Job title")
-    department: Optional[str] = Field(None, max_length=100, description="Department")
-    email: Optional[str] = Field(None, description="Email address")
-    phone: Optional[str] = Field(None, max_length=50, description="Phone number")
-    mobile: Optional[str] = Field(None, max_length=50, description="Mobile number")
-    is_primary: bool = Field(False, description="Primary contact flag")
-    is_decision_maker: bool = Field(False, description="Decision maker flag")
-    decision_maker: bool = Field(False, description="Alternative decision maker flag")
-    notes: Optional[str] = Field(None, description="Contact notes")
-
-<<<<<<< HEAD
-=======
+
+
 class CustomerCreate(CustomerBase):
     """Schema for creating customers."""
 
     contacts: List[CustomerContactCreate] = Field(
         default_factory=list, description="Customer contacts"
     )
->>>>>>> 3fe423a1
-
-class CustomerContactCreate(CustomerContactBase):
-    """Schema for creating customer contacts."""
-    customer_id: int = Field(..., description="Customer ID")
-
-<<<<<<< HEAD
-=======
+
+
 class CustomerUpdate(BaseModel):
     """Schema for updating customers."""
 
@@ -221,182 +189,26 @@
 
 class CustomerResponse(CustomerBase, BaseResponse):
     """Schema for customer responses."""
->>>>>>> 3fe423a1
-
-class CustomerContactUpdate(BaseModel):
-    """Schema for updating customer contacts."""
-    
-    first_name: Optional[str] = Field(None, max_length=100)
-    last_name: Optional[str] = Field(None, max_length=100)
-    name: Optional[str] = Field(None, max_length=100)
-    name_kana: Optional[str] = Field(None, max_length=100)
-    title: Optional[str] = Field(None, max_length=100)
-    department: Optional[str] = Field(None, max_length=100)
-    email: Optional[str] = Field(None)
-    phone: Optional[str] = Field(None, max_length=50)
-    mobile: Optional[str] = Field(None, max_length=50)
-    is_primary: Optional[bool] = Field(None)
-    is_decision_maker: Optional[bool] = Field(None)
-    decision_maker: Optional[bool] = Field(None)
-    notes: Optional[str] = Field(None)
-
-
-class CustomerContactResponse(CustomerContactBase, BaseResponse):
-    """Schema for customer contact responses."""
-    
-    id: int
-<<<<<<< HEAD
-    customer_id: int
-    full_name: str
-    
-    model_config = ConfigDict(from_attributes=True)
-
-
-class CustomerBase(BaseModel):
-    """Base schema for customers."""
-    
-    customer_code: str = Field(..., max_length=50, description="Customer code")
-    company_name: str = Field(..., max_length=200, description="Company name")
-    name_kana: Optional[str] = Field(None, max_length=200, description="Company name in katakana")
-    short_name: Optional[str] = Field(None, max_length=100, description="Short name/abbreviation")
-    customer_type: str = Field(..., description="Customer type")
-    status: str = Field("prospect", description="Customer status")
-    industry: Optional[str] = Field(None, max_length=100, description="Industry")
-    scale: Optional[str] = Field(None, max_length=50, description="Company scale: large/medium/small")
-    assigned_to: Optional[int] = Field(None, description="Assigned sales rep ID")
-    email: Optional[str] = Field(None, description="Primary email")
-    phone: Optional[str] = Field(None, max_length=50, description="Primary phone")
-    fax: Optional[str] = Field(None, max_length=20, description="FAX number")
-    website: Optional[str] = Field(None, description="Company website")
-    postal_code: Optional[str] = Field(None, max_length=20, description="Postal code")
-    address_line1: Optional[str] = Field(None, max_length=255, description="Address line 1")
-    address_line2: Optional[str] = Field(None, max_length=255, description="Address line 2")
-    city: Optional[str] = Field(None, max_length=100, description="City")
-    state: Optional[str] = Field(None, max_length=100, description="State/Prefecture")
-    country: Optional[str] = Field(None, max_length=100, description="Country")
-    annual_revenue: Optional[Decimal] = Field(None, description="Annual revenue")
-    employee_count: Optional[int] = Field(None, description="Number of employees")
-    credit_limit: Optional[Decimal] = Field(None, description="Credit limit")
-    payment_terms: Optional[str] = Field(None, max_length=100, description="Payment terms")
-    priority: str = Field("normal", description="Priority: high/normal/low")
-    notes: Optional[str] = Field(None, description="Customer notes")
-    description: Optional[str] = Field(None, description="General description")
-    internal_memo: Optional[str] = Field(None, description="Internal memo")
-    tags: Optional[str] = Field(None, max_length=500, description="Customer tags")
-    first_contact_date: Optional[date] = Field(None, description="First contact date")
-    last_contact_date: Optional[date] = Field(None, description="Last contact date")
-
-    @validator('customer_type')
-    def validate_customer_type(cls, v):
-        allowed_types = ['individual', 'corporate', 'government', 'non_profit']
-        if v not in allowed_types:
-            raise ValueError(f'Customer type must be one of: {", ".join(allowed_types)}')
-        return v
-
-    @validator('status')
-    def validate_status(cls, v):
-        allowed_statuses = ['active', 'inactive', 'prospect', 'former']
-        if v not in allowed_statuses:
-            raise ValueError(f'Status must be one of: {", ".join(allowed_statuses)}')
-        return v
-
-    @validator('scale')
-    def validate_scale(cls, v):
-        if v is not None:
-            allowed_scales = ['large', 'medium', 'small']
-            if v not in allowed_scales:
-                raise ValueError(f'Scale must be one of: {", ".join(allowed_scales)}')
-        return v
-
-    @validator('priority')
-    def validate_priority(cls, v):
-        allowed_priorities = ['high', 'normal', 'low']
-        if v not in allowed_priorities:
-            raise ValueError(f'Priority must be one of: {", ".join(allowed_priorities)}')
-        return v
-
-
-class CustomerCreate(CustomerBase):
-    """Schema for creating customers."""
-    
-    contacts: List[CustomerContactCreate] = Field(default_factory=list, description="Customer contacts")
-
-
-class CustomerUpdate(BaseModel):
-    """Schema for updating customers."""
-    
-    customer_code: Optional[str] = Field(None, max_length=50)
-    company_name: Optional[str] = Field(None, max_length=200)
-    name_kana: Optional[str] = Field(None, max_length=200)
-    short_name: Optional[str] = Field(None, max_length=100)
-    customer_type: Optional[str] = Field(None)
-    status: Optional[str] = Field(None)
-    industry: Optional[str] = Field(None, max_length=100)
-    scale: Optional[str] = Field(None, max_length=50)
-    assigned_to: Optional[int] = Field(None)
-    email: Optional[str] = Field(None)
-    phone: Optional[str] = Field(None, max_length=50)
-    fax: Optional[str] = Field(None, max_length=20)
-    website: Optional[str] = Field(None)
-    postal_code: Optional[str] = Field(None, max_length=20)
-    address_line1: Optional[str] = Field(None, max_length=255)
-    address_line2: Optional[str] = Field(None, max_length=255)
-    city: Optional[str] = Field(None, max_length=100)
-    state: Optional[str] = Field(None, max_length=100)
-    country: Optional[str] = Field(None, max_length=100)
-    annual_revenue: Optional[Decimal] = Field(None)
-    employee_count: Optional[int] = Field(None)
-    credit_limit: Optional[Decimal] = Field(None)
-    payment_terms: Optional[str] = Field(None, max_length=100)
-    priority: Optional[str] = Field(None)
-    notes: Optional[str] = Field(None)
-    description: Optional[str] = Field(None)
-    internal_memo: Optional[str] = Field(None)
-    tags: Optional[str] = Field(None, max_length=500)
-    first_contact_date: Optional[date] = Field(None)
-    last_contact_date: Optional[date] = Field(None)
-
-
-class CustomerResponse(CustomerBase, BaseResponse):
-    """Schema for customer responses."""
-    
+
     id: int
     organization_id: int
     first_transaction_date: Optional[datetime]
     last_transaction_date: Optional[datetime]
     total_sales: Decimal
     total_transactions: int
-    
+
     # Relationships
     contacts: List[CustomerContactResponse] = Field(default_factory=list)
-    
+
     model_config = ConfigDict(from_attributes=True)
 
 
 class OpportunityBase(BaseModel):
     """Base schema for opportunities."""
-    
-    opportunity_code: Optional[str] = Field(None, max_length=50, description="Opportunity code")
-=======
-    organization_id: int
-    first_transaction_date: Optional[datetime]
-    last_transaction_date: Optional[datetime]
-    total_sales: Decimal
-    total_transactions: int
-
-    # Relationships
-    contacts: List[CustomerContactResponse] = Field(default_factory=list)
-
-    model_config = ConfigDict(from_attributes=True)
-
-
-class OpportunityBase(BaseModel):
-    """Base schema for opportunities."""
 
     opportunity_code: Optional[str] = Field(
         None, max_length=50, description="Opportunity code"
     )
->>>>>>> 3fe423a1
     name: str = Field(..., max_length=200, description="Opportunity name")
     title: str = Field(..., max_length=200, description="Opportunity title")
     description: Optional[str] = Field(None, description="Opportunity description")
@@ -405,12 +217,6 @@
     value: Optional[Decimal] = Field(None, description="Opportunity value")
     estimated_value: Optional[Decimal] = Field(None, description="Estimated value")
     probability: int = Field(0, ge=0, le=100, description="Win probability (0-100)")
-<<<<<<< HEAD
-    expected_close_date: Optional[datetime] = Field(None, description="Expected close date")
-    actual_close_date: Optional[datetime] = Field(None, description="Actual close date")
-    source: Optional[str] = Field(None, max_length=100, description="Lead source")
-    competitor: Optional[str] = Field(None, max_length=200, description="Main competitor")
-=======
     expected_close_date: Optional[datetime] = Field(
         None, description="Expected close date"
     )
@@ -419,27 +225,12 @@
     competitor: Optional[str] = Field(
         None, max_length=200, description="Main competitor"
     )
->>>>>>> 3fe423a1
     competitors: Optional[str] = Field(None, description="All competitors")
     loss_reason: Optional[str] = Field(None, description="Loss reason")
     notes: Optional[str] = Field(None, description="Opportunity notes")
     assigned_to: Optional[int] = Field(None, description="Assigned sales rep ID")
     owner_id: int = Field(..., description="Opportunity owner ID")
 
-<<<<<<< HEAD
-    @validator('stage')
-    def validate_stage(cls, v):
-        allowed_stages = ['lead', 'qualified', 'proposal', 'negotiation', 'closed_won', 'closed_lost']
-        if v not in allowed_stages:
-            raise ValueError(f'Stage must be one of: {", ".join(allowed_stages)}')
-        return v
-
-    @validator('status')
-    def validate_status(cls, v):
-        allowed_statuses = ['open', 'won', 'lost', 'canceled']
-        if v not in allowed_statuses:
-            raise ValueError(f'Status must be one of: {", ".join(allowed_statuses)}')
-=======
     @validator("stage")
     def validate_stage(cls, v):
         allowed_stages = [
@@ -459,27 +250,18 @@
         allowed_statuses = ["open", "won", "lost", "canceled"]
         if v not in allowed_statuses:
             raise ValueError(f"Status must be one of: {', '.join(allowed_statuses)}")
->>>>>>> 3fe423a1
         return v
 
 
 class OpportunityCreate(OpportunityBase):
     """Schema for creating opportunities."""
-<<<<<<< HEAD
-    
-=======
-
->>>>>>> 3fe423a1
+
     customer_id: int = Field(..., description="Customer ID")
 
 
 class OpportunityUpdate(BaseModel):
     """Schema for updating opportunities."""
-<<<<<<< HEAD
-    
-=======
-
->>>>>>> 3fe423a1
+
     opportunity_code: Optional[str] = Field(None, max_length=50)
     name: Optional[str] = Field(None, max_length=200)
     title: Optional[str] = Field(None, max_length=200)
@@ -502,36 +284,21 @@
 
 class OpportunityResponse(OpportunityBase, BaseResponse):
     """Schema for opportunity responses."""
-<<<<<<< HEAD
-    
+
     id: int
     customer_id: int
-    
-=======
-
-    id: int
-    customer_id: int
-
->>>>>>> 3fe423a1
+
     # Computed properties
     is_open: bool
     is_won: bool
     weighted_value: Optional[Decimal]
-<<<<<<< HEAD
-    
-=======
-
->>>>>>> 3fe423a1
+
     model_config = ConfigDict(from_attributes=True)
 
 
 class CustomerActivityBase(BaseModel):
     """Base schema for customer activities."""
-<<<<<<< HEAD
-    
-=======
-
->>>>>>> 3fe423a1
+
     activity_type: str = Field(..., description="Activity type")
     subject: str = Field(..., max_length=200, description="Activity subject")
     description: Optional[str] = Field(None, description="Activity description")
@@ -544,20 +311,6 @@
     next_action_date: Optional[datetime] = Field(None, description="Next action date")
     opportunity_id: Optional[int] = Field(None, description="Related opportunity ID")
 
-<<<<<<< HEAD
-    @validator('activity_type')
-    def validate_activity_type(cls, v):
-        allowed_types = ['call', 'email', 'meeting', 'task', 'note', 'proposal', 'other']
-        if v not in allowed_types:
-            raise ValueError(f'Activity type must be one of: {", ".join(allowed_types)}')
-        return v
-
-    @validator('status')
-    def validate_status(cls, v):
-        allowed_statuses = ['planned', 'completed', 'canceled']
-        if v not in allowed_statuses:
-            raise ValueError(f'Status must be one of: {", ".join(allowed_statuses)}')
-=======
     @validator("activity_type")
     def validate_activity_type(cls, v):
         allowed_types = [
@@ -580,27 +333,18 @@
         allowed_statuses = ["planned", "completed", "canceled"]
         if v not in allowed_statuses:
             raise ValueError(f"Status must be one of: {', '.join(allowed_statuses)}")
->>>>>>> 3fe423a1
         return v
 
 
 class CustomerActivityCreate(CustomerActivityBase):
     """Schema for creating customer activities."""
-<<<<<<< HEAD
-    
-=======
-
->>>>>>> 3fe423a1
+
     customer_id: int = Field(..., description="Customer ID")
 
 
 class CustomerActivityUpdate(BaseModel):
     """Schema for updating customer activities."""
-<<<<<<< HEAD
-    
-=======
-
->>>>>>> 3fe423a1
+
     activity_type: Optional[str] = Field(None)
     subject: Optional[str] = Field(None, max_length=200)
     description: Optional[str] = Field(None)
@@ -616,31 +360,19 @@
 
 class CustomerActivityResponse(CustomerActivityBase, BaseResponse):
     """Schema for customer activity responses."""
-<<<<<<< HEAD
-    
-=======
-
->>>>>>> 3fe423a1
+
     id: int
     customer_id: int
     user_id: int
     completed_at: Optional[datetime]
-<<<<<<< HEAD
-    
-=======
-
->>>>>>> 3fe423a1
+
     model_config = ConfigDict(from_attributes=True)
 
 
 # Complex response schemas with relationships
 class CustomerDetailResponse(CustomerResponse):
     """Schema for detailed customer responses with relationships."""
-<<<<<<< HEAD
-    
-=======
-
->>>>>>> 3fe423a1
+
     contacts: List[CustomerContactResponse] = Field(default_factory=list)
     opportunities: List[OpportunityResponse] = Field(default_factory=list)
     recent_activities: List[CustomerActivityResponse] = Field(default_factory=list)
@@ -648,21 +380,13 @@
 
 class OpportunityDetailResponse(OpportunityResponse):
     """Schema for detailed opportunity responses with relationships."""
-<<<<<<< HEAD
-    
-=======
-
->>>>>>> 3fe423a1
+
     activities: List[CustomerActivityResponse] = Field(default_factory=list)
 
 
 class CustomerListResponse(BaseModel):
     """Schema for customer list responses."""
-<<<<<<< HEAD
-    
-=======
-
->>>>>>> 3fe423a1
+
     items: List[CustomerResponse]
     total: int
     page: int
@@ -675,11 +399,7 @@
 
 class OpportunityListResponse(BaseModel):
     """Schema for opportunity list responses."""
-<<<<<<< HEAD
-    
-=======
-
->>>>>>> 3fe423a1
+
     items: List[OpportunityResponse]
     total: int
     page: int
@@ -692,11 +412,7 @@
 
 class CustomerSearch(BaseModel):
     """Schema for customer search filters."""
-<<<<<<< HEAD
-    
-=======
-
->>>>>>> 3fe423a1
+
     customer_type: Optional[str] = Field(None, description="Customer type filter")
     status: Optional[str] = Field(None, description="Status filter")
     assigned_to: Optional[int] = Field(None, description="Assigned sales rep filter")
@@ -711,11 +427,7 @@
 
 class OpportunitySearch(BaseModel):
     """Schema for opportunity search filters."""
-<<<<<<< HEAD
-    
-=======
-
->>>>>>> 3fe423a1
+
     stage: Optional[str] = Field(None, description="Stage filter")
     status: Optional[str] = Field(None, description="Status filter")
     assigned_to: Optional[int] = Field(None, description="Assigned user filter")
@@ -723,27 +435,18 @@
     customer_id: Optional[int] = Field(None, description="Customer filter")
     min_value: Optional[Decimal] = Field(None, description="Minimum value")
     max_value: Optional[Decimal] = Field(None, description="Maximum value")
-<<<<<<< HEAD
-    expected_close_from: Optional[date] = Field(None, description="Expected close date from")
-    expected_close_to: Optional[date] = Field(None, description="Expected close date to")
-=======
     expected_close_from: Optional[date] = Field(
         None, description="Expected close date from"
     )
     expected_close_to: Optional[date] = Field(
         None, description="Expected close date to"
     )
->>>>>>> 3fe423a1
 
 
 # Analytics schemas
 class CustomerAnalytics(BaseModel):
     """Schema for customer analytics."""
-<<<<<<< HEAD
-    
-=======
-
->>>>>>> 3fe423a1
+
     total_customers: int
     active_customers: int
     prospects: int
@@ -760,11 +463,7 @@
 
 class OpportunityAnalytics(BaseModel):
     """Schema for opportunity analytics."""
-<<<<<<< HEAD
-    
-=======
-
->>>>>>> 3fe423a1
+
     total_opportunities: int
     open_opportunities: int
     won_opportunities: int
@@ -782,17 +481,10 @@
 
 class CRMAnalytics(BaseModel):
     """Schema for comprehensive CRM analytics."""
-<<<<<<< HEAD
-    
+
     customer_analytics: CustomerAnalytics
     opportunity_analytics: OpportunityAnalytics
-    
-=======
-
-    customer_analytics: CustomerAnalytics
-    opportunity_analytics: OpportunityAnalytics
-
->>>>>>> 3fe423a1
+
     # Combined metrics
     total_customers: int
     active_customers: int
@@ -804,14 +496,6 @@
     won_opportunities: int
     won_opportunity_value: Decimal
     conversion_rate: Decimal
-<<<<<<< HEAD
-    
-    # Pipeline analysis
-    by_stage: List[dict] = Field(default_factory=list, description="Opportunities by stage")
-    by_source: List[dict] = Field(default_factory=list, description="Opportunities by source")
-    by_assigned_user: List[dict] = Field(default_factory=list, description="Opportunities by user")
-    monthly_trends: List[dict] = Field(default_factory=list, description="Monthly trends")
-=======
 
     # Pipeline analysis
     by_stage: List[dict] = Field(
@@ -826,7 +510,6 @@
     monthly_trends: List[dict] = Field(
         default_factory=list, description="Monthly trends"
     )
->>>>>>> 3fe423a1
 
     model_config = ConfigDict(from_attributes=True)
 
@@ -834,31 +517,19 @@
 # Bulk operations
 class CustomerBulkCreate(BaseModel):
     """Schema for bulk customer creation."""
-<<<<<<< HEAD
-    
-=======
-
->>>>>>> 3fe423a1
+
     customers: List[CustomerCreate]
 
 
 class CustomerBulkUpdate(BaseModel):
     """Schema for bulk customer updates."""
-<<<<<<< HEAD
-    
-=======
-
->>>>>>> 3fe423a1
+
     updates: List[dict] = Field(..., description="List of update operations")
 
 
 class CustomerImport(BaseModel):
     """Schema for customer import operations."""
-<<<<<<< HEAD
-    
-=======
-
->>>>>>> 3fe423a1
+
     file_format: str = Field(..., description="File format: csv/xlsx")
     mapping: dict = Field(..., description="Field mapping configuration")
     validation_rules: dict = Field(default_factory=dict, description="Validation rules")
@@ -867,11 +538,7 @@
 
 class CustomerExport(BaseModel):
     """Schema for customer export operations."""
-<<<<<<< HEAD
-    
-=======
-
->>>>>>> 3fe423a1
+
     format: str = Field("csv", description="Export format: csv/xlsx/pdf")
     fields: List[str] = Field(default_factory=list, description="Fields to export")
     filters: Optional[CustomerSearch] = Field(None, description="Export filters")
