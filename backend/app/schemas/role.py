--- conflicted
+++ resolved
@@ -3,7 +3,7 @@
 from datetime import datetime
 from typing import Any
 
-from pydantic import BaseModel, ConfigDict, Field
+from pydantic import BaseModel, ConfigDict, Field, field_validator
 
 from app.schemas.common import AuditInfo, SoftDeleteInfo
 from app.schemas.department import DepartmentBasic
@@ -44,16 +44,12 @@
         default_factory=dict, description="Role permissions"
     )
 
-<<<<<<< HEAD
-=======
     @field_validator("permissions")
     @classmethod
     def validate_permissions(cls, v: dict[str, Any]) -> dict[str, Any]:
         """Validate permissions structure."""
         # Add custom validation logic here
         return v
-
->>>>>>> 8a382b49
 
 class RoleDisplay(BaseModel):
     """Role display settings."""
@@ -178,10 +174,7 @@
     department: DepartmentBasic | None = None
     assigned_by: UserBasic | None = None
     assigned_at: datetime
-<<<<<<< HEAD
-=======
     valid_from: datetime
->>>>>>> 8a382b49
     expires_at: datetime | None = None
     is_active: bool
     is_primary: bool
@@ -263,21 +256,6 @@
     model_config = ConfigDict(from_attributes=True)
 
 
-<<<<<<< HEAD
-=======
-class PermissionBasic(BaseModel):
-    """Basic permission information."""
-
-    id: int
-    code: str
-    name: str
-    description: str | None = None
-    category: str | None = None
-
-    model_config = ConfigDict(from_attributes=True)
-
-
->>>>>>> 8a382b49
 class RoleWithPermissions(RoleResponse):
     """Role with permissions information."""
 
