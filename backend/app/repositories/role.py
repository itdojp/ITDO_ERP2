"""Role and UserRole repository implementation."""

from datetime import UTC, datetime, timedelta
from typing import Any

from sqlalchemy import func, or_, select, update
from sqlalchemy.orm import joinedload

from app.models.role import Role, UserRole
from app.repositories.base import BaseRepository
from app.schemas.role import RoleCreate, RoleUpdate, UserRoleCreate, UserRoleUpdate
from app.types import DepartmentId, OrganizationId, RoleId, UserId


class RoleRepository(BaseRepository[Role, RoleCreate, RoleUpdate]):
    """Repository for role operations."""

    def get_by_code(self, code: str) -> Role | None:
        """Get role by code."""
        return self.db.scalar(select(self.model).where(self.model.code == code))

<<<<<<< HEAD
=======
    def get_by_name_and_organization(
        self, name: str, organization_id: int
    ) -> Role | None:
        """Get role by name within organization."""
        return self.db.scalar(
            select(self.model)
            .where(self.model.name == name)
            .where(self.model.organization_id == organization_id)
            .where(~self.model.is_deleted)
        )

>>>>>>> 4928ddd6
    def get_system_roles(self) -> list[Role]:
        """Get system roles."""
        return list(
            self.db.scalars(
                select(self.model)
                .where(self.model.is_system)
                .where(~self.model.is_deleted)
                .order_by(self.model.name)
            )
        )

    def get_by_type(self, role_type: str) -> list[Role]:
        """Get roles by type."""
        return list(
            self.db.scalars(
                select(self.model)
                .where(self.model.role_type == role_type)
                .where(~self.model.is_deleted)
                .order_by(self.model.name)
            )
        )

    def get_root_roles(self) -> list[Role]:
        """Get root roles (without parent)."""
        return list(
            self.db.scalars(
                select(self.model)
                .where(self.model.parent_id.is_(None))
                .where(~self.model.is_deleted)
                .order_by(self.model.name)
            )
        )

    def get_child_roles(self, parent_id: RoleId) -> list[Role]:
        """Get direct child roles."""
        return list(
            self.db.scalars(
                select(self.model)
                .where(self.model.parent_id == parent_id)
                .where(~self.model.is_deleted)
                .order_by(self.model.name)
            )
        )

    def get_with_parent(self, id: int) -> Role | None:
        """Get role with parent loaded."""
        return self.db.scalar(
            select(self.model)
            .options(joinedload(self.model.parent))
            .where(self.model.id == id)
        )

    def search_by_name(self, query: str) -> list[Role]:
        """Search roles by name."""
        search_term = f"%{query}%"
        return list(
            self.db.scalars(
                select(self.model)
                .where(
                    or_(
                        self.model.name.ilike(search_term),
                        self.model.name_en.ilike(search_term),
                        self.model.code.ilike(search_term),
                        self.model.description.ilike(search_term),
                    )
                )
                .where(~self.model.is_deleted)
                .order_by(self.model.name)
            )
        )

    def validate_unique_code(self, code: str, exclude_id: int | None = None) -> bool:
        """Validate if role code is unique."""
        query = select(func.count(self.model.id)).where(self.model.code == code)
        if exclude_id:
            query = query.where(self.model.id != exclude_id)
        count = self.db.scalar(query) or 0
        return count == 0

    def update_permissions(self, id: int, permissions: dict[str, Any]) -> Role | None:
        """Update role permissions."""
        role = self.get(id)
        if role and not role.is_system:
            role.permissions = permissions
            self.db.commit()
            self.db.refresh(role)
        return role

    def clone_role(
        self,
        source_id: int,
        new_code: str,
        new_name: str,
        organization_id: int,
        include_permissions: bool = True,
    ) -> Role:
        """Clone a role with new code and name."""
        source = self.get(source_id)
        if not source:
            raise ValueError(f"Role {source_id} not found")

        role_create = RoleCreate(
            code=new_code,
            name=new_name,
            name_en=source.name_en,
            description=f"Cloned from {source.name}",
            role_type="custom",
            organization_id=organization_id,
            parent_id=source.parent_id,
            permissions={},
            is_system=False,
            is_active=True,
        )

        return self.create(role_create)


class UserRoleRepository(BaseRepository[UserRole, UserRoleCreate, UserRoleUpdate]):
    """Repository for user role assignment operations."""

    def get_user_roles(
        self, user_id: UserId, active_only: bool = True, valid_only: bool = False
    ) -> list[UserRole]:
        """Get all roles for a user."""
        query = select(self.model).where(self.model.user_id == user_id)

        if active_only:
            query = query.where(self.model.is_active)

        if valid_only:
            now = datetime.now(UTC)
            query = query.where(self.model.valid_from <= now)
            query = query.where(
                or_(self.model.expires_at.is_(None), self.model.expires_at > now)
            )

        query = query.options(
            joinedload(self.model.role),
            joinedload(self.model.organization),
            joinedload(self.model.department),
        )

        return list(self.db.scalars(query))

    def get_primary_role(self, user_id: UserId) -> UserRole | None:
        """Get user's primary role."""
        return self.db.scalar(
            select(self.model)
            .where(self.model.user_id == user_id)
            .where(self.model.is_primary)
            .where(self.model.is_active)
            .options(
                joinedload(self.model.role),
                joinedload(self.model.organization),
                joinedload(self.model.department),
            )
        )

    def get_by_organization(
        self, user_id: UserId, organization_id: OrganizationId
    ) -> list[UserRole]:
        """Get user roles in specific organization."""
        return list(
            self.db.scalars(
                select(self.model)
                .where(self.model.user_id == user_id)
                .where(self.model.organization_id == organization_id)
                .where(self.model.is_active)
                .options(joinedload(self.model.role), joinedload(self.model.department))
            )
        )

    def get_by_role(
        self,
        role_id: RoleId,
        organization_id: OrganizationId | None = None,
        active_only: bool = True,
    ) -> list[UserRole]:
        """Get all users with specific role."""
        query = select(self.model).where(self.model.role_id == role_id)

        if organization_id:
            query = query.where(self.model.organization_id == organization_id)

        if active_only:
            query = query.where(self.model.is_active)

        query = query.options(
            joinedload(self.model.user),
            joinedload(self.model.organization),
            joinedload(self.model.department),
        )

        return list(self.db.scalars(query))

    def assign_role(
        self,
        user_id: UserId,
        role_id: RoleId,
        organization_id: OrganizationId,
        department_id: DepartmentId | None = None,
        assigned_by: UserId | None = None,
        **kwargs: Any,
    ) -> UserRole:
        """Assign a role to user."""
        # Check if assignment already exists
        existing = self.db.scalar(
            select(self.model)
            .where(self.model.user_id == user_id)
            .where(self.model.role_id == role_id)
            .where(self.model.organization_id == organization_id)
            .where(self.model.department_id == department_id)
        )

        if existing:
            # Reactivate if inactive
            if not existing.is_active:
                existing.is_active = True
                existing.assigned_by = assigned_by
                existing.assigned_at = datetime.now(UTC)
                self.db.commit()
                self.db.refresh(existing)
            return existing

        # Create new assignment
        data = {
            "user_id": user_id,
            "role_id": role_id,
            "organization_id": organization_id,
            "department_id": department_id,
            "assigned_by": assigned_by,
            **kwargs,
        }

        return self.create(UserRoleCreate(**data))

    def revoke_role(
        self,
        user_id: UserId,
        role_id: RoleId,
        organization_id: OrganizationId,
        department_id: DepartmentId | None = None,
    ) -> bool:
        """Revoke a role from user."""
        result = self.db.execute(
            update(self.model)
            .where(self.model.user_id == user_id)
            .where(self.model.role_id == role_id)
            .where(self.model.organization_id == organization_id)
            .where(self.model.department_id == department_id)
            .values(is_active=False)
        )
        self.db.commit()
        return result.rowcount > 0

    def set_primary_role(self, user_id: UserId, user_role_id: int) -> bool:
        """Set a user role as primary."""
        # First, unset all primary roles for user
        self.db.execute(
            update(self.model)
            .where(self.model.user_id == user_id)
            .values(is_primary=False)
        )

        # Then set the specified role as primary
        result = self.db.execute(
            update(self.model)
            .where(self.model.id == user_role_id)
            .where(self.model.user_id == user_id)
            .values(is_primary=True)
        )

        self.db.commit()
        return result.rowcount > 0

    def get_expiring_roles(self, days: int = 30) -> list[UserRole]:
        """Get roles expiring within specified days."""
        future_date = datetime.now(UTC) + timedelta(days=days)

        return list(
            self.db.scalars(
                select(self.model)
                .where(self.model.is_active)
                .where(self.model.expires_at.is_not(None))
                .where(self.model.expires_at <= future_date)
                .where(self.model.expires_at > datetime.now(UTC))
                .options(
                    joinedload(self.model.user),
                    joinedload(self.model.role),
                    joinedload(self.model.organization),
                )
            )
        )

    def approve_role(self, user_role_id: int, approved_by: UserId) -> UserRole | None:
        """Approve a pending role assignment."""
        user_role = self.get(user_role_id)
        if user_role and user_role.approval_status == "pending":
            user_role.approval_status = "approved"
            user_role.approved_by = approved_by
            user_role.approved_at = datetime.now(UTC)
            self.db.commit()
            self.db.refresh(user_role)
        return user_role<|MERGE_RESOLUTION|>--- conflicted
+++ resolved
@@ -19,8 +19,6 @@
         """Get role by code."""
         return self.db.scalar(select(self.model).where(self.model.code == code))
 
-<<<<<<< HEAD
-=======
     def get_by_name_and_organization(
         self, name: str, organization_id: int
     ) -> Role | None:
@@ -32,7 +30,6 @@
             .where(~self.model.is_deleted)
         )
 
->>>>>>> 4928ddd6
     def get_system_roles(self) -> list[Role]:
         """Get system roles."""
         return list(
