--- conflicted
+++ resolved
@@ -170,17 +170,11 @@
 
     def create(self, obj_in: OrganizationCreate) -> Organization:
         """Create a new organization with proper settings handling."""
-<<<<<<< HEAD
-        import json
-
-=======
->>>>>>> 4928ddd6
         obj_data = obj_in.model_dump()
 
         # Convert settings dict to JSON string for database storage
         if "settings" in obj_data and isinstance(obj_data["settings"], dict):
             obj_data["settings"] = json.dumps(obj_data["settings"])
-<<<<<<< HEAD
 
         db_obj = self.model(**obj_data)
         self.db.add(db_obj)
@@ -188,10 +182,8 @@
         self.db.refresh(db_obj)
         return db_obj
 
-    def update(self, id: int, obj_in: OrganizationUpdate) -> Optional[Organization]:
+    def update(self, id: int, obj_in: OrganizationUpdate) -> Organization | None:
         """Update an organization with proper settings handling."""
-        import json
-
         obj_data = obj_in.model_dump(exclude_unset=True)
 
         # Convert settings dict to JSON string for database storage
@@ -207,20 +199,6 @@
         for field, value in obj_data.items():
             setattr(db_obj, field, value)
 
-        self.db.commit()
-        self.db.refresh(db_obj)
-        return db_obj
-
-    def update_settings(
-        self, id: int, settings: Dict[str, Any]
-    ) -> Optional[Organization]:
-        """Update organization settings."""
-        import json
-=======
->>>>>>> 4928ddd6
-
-        db_obj = self.model(**obj_data)
-        self.db.add(db_obj)
         self.db.commit()
         self.db.refresh(db_obj)
         return db_obj
