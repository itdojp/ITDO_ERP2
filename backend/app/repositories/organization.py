"""Organization repository implementation."""

from typing import Any, Dict, List, Optional

from sqlalchemy import func, or_, select
from sqlalchemy.orm import joinedload

from app.models.organization import Organization
from app.repositories.base import BaseRepository
from app.schemas.organization import OrganizationCreate, OrganizationUpdate
from app.types import OrganizationId


class OrganizationRepository(
    BaseRepository[Organization, OrganizationCreate, OrganizationUpdate]
):
    """Repository for organization operations."""

    def get_by_code(self, code: str) -> Optional[Organization]:
        """Get organization by code."""
        return self.db.scalar(select(self.model).where(self.model.code == code))

    def get_active(self, skip: int = 0, limit: int = 100) -> List[Organization]:
        """Get active organizations."""
        return list(
            self.db.scalars(
                select(self.model)
                .where(self.model.is_active)
                .where(not self.model.is_deleted)
                .offset(skip)
                .limit(limit)
            )
        )

    def get_with_parent(self, id: int) -> Optional[Organization]:
        """Get organization with parent loaded."""
        return self.db.scalar(
            select(self.model)
            .options(joinedload(self.model.parent))
            .where(self.model.id == id)
        )

    def get_subsidiaries(self, parent_id: OrganizationId) -> List[Organization]:
        """Get direct subsidiaries of an organization."""
        return list(
            self.db.scalars(
                select(self.model)
                .where(self.model.parent_id == parent_id)
                .where(not self.model.is_deleted)
                .order_by(self.model.name)
            )
        )

    def get_all_subsidiaries(self, parent_id: OrganizationId) -> List[Organization]:
        """Get all subsidiaries recursively."""
        # Use CTE for recursive query
        org_cte = (
            select(self.model)
            .where(self.model.parent_id == parent_id)
            .cte(recursive=True)
        )
        org_alias = org_cte.alias()

        org_cte = org_cte.union_all(
            select(self.model).where(self.model.parent_id.in_(select(org_alias.c.id)))
        )

        return list(
            self.db.scalars(
                select(self.model)
                .join(org_cte, self.model.id == org_cte.c.id)
                .where(not self.model.is_deleted)
            )
        )

    def get_root_organizations(self) -> List[Organization]:
        """Get organizations without parent (root level)."""
<<<<<<< HEAD
        return list(self.db.scalars(
            select(self.model)
            .where(self.model.parent_id.is_(None))
            .where(not self.model.is_deleted)
            .order_by(self.model.name)
        ))
=======
        return list(
            self.db.scalars(
                select(self.model)
                .where(self.model.parent_id is None)
                .where(not self.model.is_deleted)
                .order_by(self.model.name)
            )
        )
>>>>>>> 88d30199

    def search_by_name(self, query: str) -> List[Organization]:
        """Search organizations by name (including kana and English)."""
        search_term = f"%{query}%"
        return list(
            self.db.scalars(
                select(self.model)
                .where(
                    or_(
                        self.model.name.ilike(search_term),
                        self.model.name_kana.ilike(search_term),
                        self.model.name_en.ilike(search_term),
                        self.model.code.ilike(search_term),
                    )
                )
                .where(not self.model.is_deleted)
                .order_by(self.model.name)
            )
        )

    def get_by_industry(self, industry: str) -> List[Organization]:
        """Get organizations by industry."""
        return list(
            self.db.scalars(
                select(self.model)
                .where(self.model.industry == industry)
                .where(not self.model.is_deleted)
                .order_by(self.model.name)
            )
        )

    def get_department_count(self, org_id: OrganizationId) -> int:
        """Get count of departments in organization."""
        from app.models.department import Department

        return (
            self.db.scalar(
                select(func.count(Department.id))
                .where(Department.organization_id == org_id)
                .where(not Department.is_deleted)
            )
            or 0
        )

    def get_user_count(self, org_id: OrganizationId) -> int:
        """Get count of users in organization."""
        from app.models.role import UserRole

        return (
            self.db.scalar(
                select(func.count(func.distinct(UserRole.user_id)))
                .where(UserRole.organization_id == org_id)
                .where(UserRole.is_active)
            )
            or 0
        )

    def validate_unique_code(self, code: str, exclude_id: Optional[int] = None) -> bool:
        """Validate if organization code is unique."""
        query = select(func.count(self.model.id)).where(self.model.code == code)
        if exclude_id:
            query = query.where(self.model.id != exclude_id)
        count = self.db.scalar(query) or 0
        return count == 0

    def update_settings(
        self, id: int, settings: Dict[str, Any]
    ) -> Optional[Organization]:
        """Update organization settings."""
        import json

        org = self.get(id)
        if org:
            org.settings = json.dumps(settings)
            self.db.commit()
            self.db.refresh(org)
        return org<|MERGE_RESOLUTION|>--- conflicted
+++ resolved
@@ -26,7 +26,7 @@
             self.db.scalars(
                 select(self.model)
                 .where(self.model.is_active)
-                .where(not self.model.is_deleted)
+                .where(~self.model.is_deleted)
                 .offset(skip)
                 .limit(limit)
             )
@@ -46,7 +46,7 @@
             self.db.scalars(
                 select(self.model)
                 .where(self.model.parent_id == parent_id)
-                .where(not self.model.is_deleted)
+                .where(~self.model.is_deleted)
                 .order_by(self.model.name)
             )
         )
@@ -69,29 +69,20 @@
             self.db.scalars(
                 select(self.model)
                 .join(org_cte, self.model.id == org_cte.c.id)
-                .where(not self.model.is_deleted)
+                .where(~self.model.is_deleted)
             )
         )
 
     def get_root_organizations(self) -> List[Organization]:
         """Get organizations without parent (root level)."""
-<<<<<<< HEAD
-        return list(self.db.scalars(
-            select(self.model)
-            .where(self.model.parent_id.is_(None))
-            .where(not self.model.is_deleted)
-            .order_by(self.model.name)
-        ))
-=======
         return list(
             self.db.scalars(
                 select(self.model)
-                .where(self.model.parent_id is None)
-                .where(not self.model.is_deleted)
+                .where(self.model.parent_id.is_(None))
+                .where(~self.model.is_deleted)
                 .order_by(self.model.name)
             )
         )
->>>>>>> 88d30199
 
     def search_by_name(self, query: str) -> List[Organization]:
         """Search organizations by name (including kana and English)."""
@@ -107,7 +98,7 @@
                         self.model.code.ilike(search_term),
                     )
                 )
-                .where(not self.model.is_deleted)
+                .where(~self.model.is_deleted)
                 .order_by(self.model.name)
             )
         )
@@ -118,7 +109,7 @@
             self.db.scalars(
                 select(self.model)
                 .where(self.model.industry == industry)
-                .where(not self.model.is_deleted)
+                .where(~self.model.is_deleted)
                 .order_by(self.model.name)
             )
         )
@@ -131,7 +122,7 @@
             self.db.scalar(
                 select(func.count(Department.id))
                 .where(Department.organization_id == org_id)
-                .where(not Department.is_deleted)
+                .where(~Department.is_deleted)
             )
             or 0
         )
