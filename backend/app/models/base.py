--- conflicted
+++ resolved
@@ -4,22 +4,23 @@
 for all database models.
 """
 
-<<<<<<< HEAD
-from datetime import datetime, timezone
-from typing import Any, Dict, List, Optional, TypeVar
-=======
 from datetime import UTC, datetime
 from typing import TYPE_CHECKING, Any, TypeVar
->>>>>>> f5284c70
 
 from sqlalchemy import Boolean, DateTime, ForeignKey, Integer, func
-from sqlalchemy.orm import Mapped, mapped_column
+from sqlalchemy.orm import DeclarativeBase, Mapped, mapped_column
 
-from app.core.database import Base
 from app.types import UserId
 
-# if TYPE_CHECKING:
-#     pass  # No type checking imports needed for base models
+if TYPE_CHECKING:
+    pass
+
+
+# Create base class for all models using SQLAlchemy 2.0 style
+class Base(DeclarativeBase):
+    """Base class for all models."""
+
+    pass
 
 
 # Type variable for model types
