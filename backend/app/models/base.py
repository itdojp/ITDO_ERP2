"""Base model implementation for ITDO ERP System.

This module provides base model classes with common functionality
for all database models.
"""

from datetime import UTC, datetime
<<<<<<< HEAD
from typing import TYPE_CHECKING, Any, TypeVar
=======
from typing import Any, TypeVar
>>>>>>> 4928ddd6

from sqlalchemy import Boolean, DateTime, ForeignKey, Integer, func
from sqlalchemy.orm import DeclarativeBase, Mapped, mapped_column

from app.types import UserId


# Create base class for all models using SQLAlchemy 2.0 style
class Base(DeclarativeBase):
    """Base class for all models."""

    pass


# Type variable for model types
ModelType = TypeVar("ModelType", bound="BaseModel")


class BaseModel(Base):
    """Base model with common fields and functionality."""

    __abstract__ = True

    id: Mapped[int] = mapped_column(
        Integer, primary_key=True, index=True, autoincrement=True
    )
    created_at: Mapped[datetime] = mapped_column(
        DateTime(timezone=True), server_default=func.now(), nullable=False
    )
    updated_at: Mapped[datetime] = mapped_column(
        DateTime(timezone=True),
        server_default=func.now(),
        onupdate=func.now(),
        nullable=False,
    )

    def __repr__(self) -> str:
        """Default string representation."""
        return f"<{self.__class__.__name__}(id={self.id})>"

    def to_dict(self) -> dict[str, Any]:
        """Convert model to dictionary."""
        return {c.name: getattr(self, c.name) for c in self.__table__.columns}

    @classmethod
    def get_column_names(cls) -> list[str]:
        """Get list of column names."""
        return [c.name for c in cls.__table__.columns]


class AuditableModel(BaseModel):
    """Base model with audit fields."""

    __abstract__ = True

    created_by: Mapped[UserId | None] = mapped_column(
        Integer, ForeignKey("users.id", ondelete="SET NULL"), nullable=True
    )
    updated_by: Mapped[UserId | None] = mapped_column(
        Integer, ForeignKey("users.id", ondelete="SET NULL"), nullable=True
    )

    # Relationships to user (commented out to avoid circular imports and typing issues)
    # These can be added manually in specific models if needed


class SoftDeletableModel(AuditableModel):
    """Base model with soft delete functionality."""

    __abstract__ = True

    deleted_at: Mapped[datetime | None] = mapped_column(
        DateTime(timezone=True), nullable=True, index=True
    )
    deleted_by: Mapped[UserId | None] = mapped_column(
        Integer, ForeignKey("users.id", ondelete="SET NULL"), nullable=True
    )
    is_deleted: Mapped[bool] = mapped_column(
        Boolean, default=False, nullable=False, index=True
    )

    # Relationship to deleter user (commented out to avoid circular imports
    # and typing issues). This can be added manually in specific models if needed

    def soft_delete(self, deleted_by: UserId | None = None) -> None:
        """Perform soft delete on the model."""
        self.is_deleted = True
        self.deleted_at = datetime.now(UTC)
        if deleted_by:
            self.deleted_by = deleted_by

    def restore(self) -> None:
        """Restore soft deleted model."""
        self.is_deleted = False
        self.deleted_at = None
        self.deleted_by = None

    @classmethod
    def apply_soft_delete_filter(cls, query: Any) -> Any:
        """Apply soft delete filter to query."""
        return query.filter(~cls.is_deleted)


# Export all base classes
__all__ = [
    "Base",
    "BaseModel",
    "AuditableModel",
    "SoftDeletableModel",
]<|MERGE_RESOLUTION|>--- conflicted
+++ resolved
@@ -5,11 +5,7 @@
 """
 
 from datetime import UTC, datetime
-<<<<<<< HEAD
-from typing import TYPE_CHECKING, Any, TypeVar
-=======
 from typing import Any, TypeVar
->>>>>>> 4928ddd6
 
 from sqlalchemy import Boolean, DateTime, ForeignKey, Integer, func
 from sqlalchemy.orm import DeclarativeBase, Mapped, mapped_column
