--- conflicted
+++ resolved
@@ -1,23 +1,16 @@
 """Permission model for RBAC system."""
 
-<<<<<<< HEAD
-from typing import Optional
-=======
 from typing import TYPE_CHECKING
->>>>>>> f5284c70
 
 from sqlalchemy import Boolean, Index, String, Text, UniqueConstraint
-from sqlalchemy.orm import Mapped, mapped_column
+from sqlalchemy.orm import Mapped, mapped_column, relationship
 
 from app.models.base import BaseModel
 
-<<<<<<< HEAD
-=======
 if TYPE_CHECKING:
     from app.models.permission_inheritance import PermissionDependency
     from app.models.role import Role, RolePermission
 
->>>>>>> f5284c70
 
 class Permission(BaseModel):
     """Permission model representing a specific action or access right."""
@@ -61,10 +54,6 @@
         comment="Whether this is a system permission",
     )
 
-<<<<<<< HEAD
-    # Relationships - simplified to avoid complex RolePermission model
-    # For now, permissions are managed directly in Role.permissions JSON field
-=======
     # Relationships
     role_permissions: Mapped[list["RolePermission"]] = relationship(
         "RolePermission",
@@ -87,7 +76,6 @@
         back_populates="permission",
         cascade="all, delete-orphan",
     )
->>>>>>> f5284c70
 
     # Indexes and constraints
     __table_args__ = (
