"""Permission model for RBAC system."""

from typing import TYPE_CHECKING, List, Optional

from sqlalchemy import Boolean, Index, String, Text, UniqueConstraint
from sqlalchemy.orm import Mapped, mapped_column, relationship

from app.models.base import BaseModel

if TYPE_CHECKING:
    from app.models.role import RolePermission


class Permission(BaseModel):
    """Permission model representing a specific action or access right."""

    __tablename__ = "permissions"

    # Unique permission code (e.g., "user.create", "project.view")
    code: Mapped[str] = mapped_column(
        String(100),
        nullable=False,
        unique=True,
        index=True,
        comment="Unique permission code",
    )

    # Human-readable name
    name: Mapped[str] = mapped_column(
        String(200), nullable=False, comment="Permission display name"
    )

    # Detailed description
    description: Mapped[Optional[str]] = mapped_column(
        Text, nullable=True, comment="Permission description"
    )

    # Category for grouping (e.g., "user", "project", "admin")
    category: Mapped[str] = mapped_column(
        String(50), nullable=False, index=True, comment="Permission category"
    )

    # Whether this permission is active
    is_active: Mapped[bool] = mapped_column(
        Boolean, nullable=False, default=True, comment="Whether permission is active"
    )

    # System permission that cannot be modified
    is_system: Mapped[bool] = mapped_column(
        Boolean,
        nullable=False,
        default=False,
        comment="Whether this is a system permission",
    )

    # Relationships
    role_permissions: Mapped[List["RolePermission"]] = relationship(
        "RolePermission",
        back_populates="permission",
        cascade="all, delete-orphan",
        lazy="select",
    )

    # Indexes and constraints
    __table_args__ = (
        UniqueConstraint("code", name="uq_permissions_code"),
        Index("ix_permissions_category_active", "category", "is_active"),
    )

    def __repr__(self) -> str:
        """String representation."""
        return (
            f"<Permission(code='{self.code}', name='{self.name}', "
            f"category='{self.category}')>"
        )

    @property
    def full_code(self) -> str:
        """Get full permission code with category."""
        return f"{self.category}.{self.code}"

    def is_admin_permission(self) -> bool:
        """Check if this is an admin permission."""
        return self.category == "admin" or self.code.startswith("admin.")


# Predefined system permissions
SYSTEM_PERMISSIONS = [
    # User management
    {
<<<<<<< HEAD
        "code": "user.view", "name": "View Users", "category": "user",
        "description": "View user information"
    },
    {
        "code": "user.create", "name": "Create Users", "category": "user",
        "description": "Create new users"
    },
    {
        "code": "user.edit", "name": "Edit Users", "category": "user",
        "description": "Edit user information"
    },
    {
        "code": "user.delete", "name": "Delete Users", "category": "user",
        "description": "Delete users"
    },

    # Role management
    {
        "code": "role.view", "name": "View Roles", "category": "role",
        "description": "View role information"
    },
    {
        "code": "role.create", "name": "Create Roles", "category": "role",
        "description": "Create new roles"
    },
    {
        "code": "role.edit", "name": "Edit Roles", "category": "role",
        "description": "Edit role information"
    },
    {
        "code": "role.delete", "name": "Delete Roles", "category": "role",
        "description": "Delete roles"
    },
    {
        "code": "role.assign", "name": "Assign Roles", "category": "role",
        "description": "Assign roles to users"
    },

    # Organization management
    {
        "code": "org.view", "name": "View Organizations",
        "category": "organization",
        "description": "View organization information"
    },
    {
        "code": "org.create", "name": "Create Organizations",
        "category": "organization",
        "description": "Create new organizations"
    },
    {
        "code": "org.edit", "name": "Edit Organizations",
        "category": "organization",
        "description": "Edit organization information"
    },
    {
        "code": "org.delete", "name": "Delete Organizations",
        "category": "organization",
        "description": "Delete organizations"
    },

    # Department management
    {
        "code": "dept.view", "name": "View Departments",
        "category": "department",
        "description": "View department information"
    },
    {
        "code": "dept.create", "name": "Create Departments",
        "category": "department",
        "description": "Create new departments"
    },
    {
        "code": "dept.edit", "name": "Edit Departments",
        "category": "department",
        "description": "Edit department information"
    },
    {
        "code": "dept.delete", "name": "Delete Departments",
        "category": "department",
        "description": "Delete departments"
    },

    # Project management
    {
        "code": "project.view", "name": "View Projects",
        "category": "project",
        "description": "View project information"
    },
    {
        "code": "project.create", "name": "Create Projects",
        "category": "project",
        "description": "Create new projects"
    },
    {
        "code": "project.edit", "name": "Edit Projects",
        "category": "project",
        "description": "Edit project information"
    },
    {
        "code": "project.delete", "name": "Delete Projects",
        "category": "project",
        "description": "Delete projects"
    },

    # Task management
    {
        "code": "task.view", "name": "View Tasks", "category": "task",
        "description": "View task information"
    },
    {
        "code": "task.create", "name": "Create Tasks", "category": "task",
        "description": "Create new tasks"
    },
    {
        "code": "task.edit", "name": "Edit Tasks", "category": "task",
        "description": "Edit task information"
    },
    {
        "code": "task.delete", "name": "Delete Tasks", "category": "task",
        "description": "Delete tasks"
    },

    # Admin permissions
    {
        "code": "admin.all", "name": "Full Admin Access", "category": "admin",
        "description": "Full system administration access"
    },
    {
        "code": "admin.audit", "name": "View Audit Logs", "category": "admin",
        "description": "View system audit logs"
    },
    {
        "code": "admin.settings", "name": "Manage Settings",
        "category": "admin",
        "description": "Manage system settings"
=======
        "code": "user.view",
        "name": "View Users",
        "category": "user",
        "description": "View user information",
    },
    {
        "code": "user.create",
        "name": "Create Users",
        "category": "user",
        "description": "Create new users",
    },
    {
        "code": "user.edit",
        "name": "Edit Users",
        "category": "user",
        "description": "Edit user information",
    },
    {
        "code": "user.delete",
        "name": "Delete Users",
        "category": "user",
        "description": "Delete users",
    },
    # Role management
    {
        "code": "role.view",
        "name": "View Roles",
        "category": "role",
        "description": "View role information",
    },
    {
        "code": "role.create",
        "name": "Create Roles",
        "category": "role",
        "description": "Create new roles",
    },
    {
        "code": "role.edit",
        "name": "Edit Roles",
        "category": "role",
        "description": "Edit role information",
    },
    {
        "code": "role.delete",
        "name": "Delete Roles",
        "category": "role",
        "description": "Delete roles",
    },
    {
        "code": "role.assign",
        "name": "Assign Roles",
        "category": "role",
        "description": "Assign roles to users",
    },
    # Organization management
    {
        "code": "org.view",
        "name": "View Organizations",
        "category": "organization",
        "description": "View organization information",
    },
    {
        "code": "org.create",
        "name": "Create Organizations",
        "category": "organization",
        "description": "Create new organizations",
    },
    {
        "code": "org.edit",
        "name": "Edit Organizations",
        "category": "organization",
        "description": "Edit organization information",
    },
    {
        "code": "org.delete",
        "name": "Delete Organizations",
        "category": "organization",
        "description": "Delete organizations",
    },
    # Department management
    {
        "code": "dept.view",
        "name": "View Departments",
        "category": "department",
        "description": "View department information",
    },
    {
        "code": "dept.create",
        "name": "Create Departments",
        "category": "department",
        "description": "Create new departments",
    },
    {
        "code": "dept.edit",
        "name": "Edit Departments",
        "category": "department",
        "description": "Edit department information",
    },
    {
        "code": "dept.delete",
        "name": "Delete Departments",
        "category": "department",
        "description": "Delete departments",
    },
    # Project management
    {
        "code": "project.view",
        "name": "View Projects",
        "category": "project",
        "description": "View project information",
    },
    {
        "code": "project.create",
        "name": "Create Projects",
        "category": "project",
        "description": "Create new projects",
    },
    {
        "code": "project.edit",
        "name": "Edit Projects",
        "category": "project",
        "description": "Edit project information",
    },
    {
        "code": "project.delete",
        "name": "Delete Projects",
        "category": "project",
        "description": "Delete projects",
    },
    # Task management
    {
        "code": "task.view",
        "name": "View Tasks",
        "category": "task",
        "description": "View task information",
    },
    {
        "code": "task.create",
        "name": "Create Tasks",
        "category": "task",
        "description": "Create new tasks",
    },
    {
        "code": "task.edit",
        "name": "Edit Tasks",
        "category": "task",
        "description": "Edit task information",
    },
    {
        "code": "task.delete",
        "name": "Delete Tasks",
        "category": "task",
        "description": "Delete tasks",
    },
    # Admin permissions
    {
        "code": "admin.all",
        "name": "Full Admin Access",
        "category": "admin",
        "description": "Full system administration access",
    },
    {
        "code": "admin.audit",
        "name": "View Audit Logs",
        "category": "admin",
        "description": "View system audit logs",
    },
    {
        "code": "admin.settings",
        "name": "Manage Settings",
        "category": "admin",
        "description": "Manage system settings",
>>>>>>> 88d30199
    },
]<|MERGE_RESOLUTION|>--- conflicted
+++ resolved
@@ -88,143 +88,6 @@
 SYSTEM_PERMISSIONS = [
     # User management
     {
-<<<<<<< HEAD
-        "code": "user.view", "name": "View Users", "category": "user",
-        "description": "View user information"
-    },
-    {
-        "code": "user.create", "name": "Create Users", "category": "user",
-        "description": "Create new users"
-    },
-    {
-        "code": "user.edit", "name": "Edit Users", "category": "user",
-        "description": "Edit user information"
-    },
-    {
-        "code": "user.delete", "name": "Delete Users", "category": "user",
-        "description": "Delete users"
-    },
-
-    # Role management
-    {
-        "code": "role.view", "name": "View Roles", "category": "role",
-        "description": "View role information"
-    },
-    {
-        "code": "role.create", "name": "Create Roles", "category": "role",
-        "description": "Create new roles"
-    },
-    {
-        "code": "role.edit", "name": "Edit Roles", "category": "role",
-        "description": "Edit role information"
-    },
-    {
-        "code": "role.delete", "name": "Delete Roles", "category": "role",
-        "description": "Delete roles"
-    },
-    {
-        "code": "role.assign", "name": "Assign Roles", "category": "role",
-        "description": "Assign roles to users"
-    },
-
-    # Organization management
-    {
-        "code": "org.view", "name": "View Organizations",
-        "category": "organization",
-        "description": "View organization information"
-    },
-    {
-        "code": "org.create", "name": "Create Organizations",
-        "category": "organization",
-        "description": "Create new organizations"
-    },
-    {
-        "code": "org.edit", "name": "Edit Organizations",
-        "category": "organization",
-        "description": "Edit organization information"
-    },
-    {
-        "code": "org.delete", "name": "Delete Organizations",
-        "category": "organization",
-        "description": "Delete organizations"
-    },
-
-    # Department management
-    {
-        "code": "dept.view", "name": "View Departments",
-        "category": "department",
-        "description": "View department information"
-    },
-    {
-        "code": "dept.create", "name": "Create Departments",
-        "category": "department",
-        "description": "Create new departments"
-    },
-    {
-        "code": "dept.edit", "name": "Edit Departments",
-        "category": "department",
-        "description": "Edit department information"
-    },
-    {
-        "code": "dept.delete", "name": "Delete Departments",
-        "category": "department",
-        "description": "Delete departments"
-    },
-
-    # Project management
-    {
-        "code": "project.view", "name": "View Projects",
-        "category": "project",
-        "description": "View project information"
-    },
-    {
-        "code": "project.create", "name": "Create Projects",
-        "category": "project",
-        "description": "Create new projects"
-    },
-    {
-        "code": "project.edit", "name": "Edit Projects",
-        "category": "project",
-        "description": "Edit project information"
-    },
-    {
-        "code": "project.delete", "name": "Delete Projects",
-        "category": "project",
-        "description": "Delete projects"
-    },
-
-    # Task management
-    {
-        "code": "task.view", "name": "View Tasks", "category": "task",
-        "description": "View task information"
-    },
-    {
-        "code": "task.create", "name": "Create Tasks", "category": "task",
-        "description": "Create new tasks"
-    },
-    {
-        "code": "task.edit", "name": "Edit Tasks", "category": "task",
-        "description": "Edit task information"
-    },
-    {
-        "code": "task.delete", "name": "Delete Tasks", "category": "task",
-        "description": "Delete tasks"
-    },
-
-    # Admin permissions
-    {
-        "code": "admin.all", "name": "Full Admin Access", "category": "admin",
-        "description": "Full system administration access"
-    },
-    {
-        "code": "admin.audit", "name": "View Audit Logs", "category": "admin",
-        "description": "View system audit logs"
-    },
-    {
-        "code": "admin.settings", "name": "Manage Settings",
-        "category": "admin",
-        "description": "Manage system settings"
-=======
         "code": "user.view",
         "name": "View Users",
         "category": "user",
@@ -397,6 +260,5 @@
         "name": "Manage Settings",
         "category": "admin",
         "description": "Manage system settings",
->>>>>>> 88d30199
     },
 ]