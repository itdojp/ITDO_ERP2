--- conflicted
+++ resolved
@@ -25,9 +25,5 @@
     created_at = Column(DateTime(timezone=True), server_default=func.now())
     updated_at = Column(DateTime(timezone=True), onupdate=func.now())
 
-<<<<<<< HEAD
-    def __repr__(self):  # type: ignore[no-untyped-def]
-=======
     def __repr__(self) -> dict:  # type: ignore[no-untyped-def]
->>>>>>> 3b976ce6
         return f"<Product(id={self.id}, code={self.code}, name={self.name})>"