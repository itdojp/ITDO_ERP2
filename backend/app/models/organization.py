"""Organization model implementation."""

<<<<<<< HEAD
from typing import TYPE_CHECKING, Any, Optional

from sqlalchemy import Boolean, ForeignKey, Integer, String, Text
from sqlalchemy.orm import Mapped, Session, mapped_column, relationship
=======
from typing import TYPE_CHECKING, Optional

from sqlalchemy import Boolean, ForeignKey, Integer, String, Text
from sqlalchemy.orm import Mapped, mapped_column, relationship
>>>>>>> c011e92e

from app.models.base import SoftDeletableModel
from app.types import OrganizationId

if TYPE_CHECKING:
    from app.models.department import Department
    from app.models.role import Role
    from app.models.user import User


class Organization(SoftDeletableModel):
    """Organization model for multi-tenant support."""

    __tablename__ = "organizations"

    id: Mapped[OrganizationId] = mapped_column(Integer, primary_key=True)
    name: Mapped[str] = mapped_column(String(100), nullable=False)
    code: Mapped[str] = mapped_column(String(20), unique=True, nullable=False)
    description: Mapped[Optional[str]] = mapped_column(Text, nullable=True)
    is_active: Mapped[bool] = mapped_column(Boolean, default=True, nullable=False)
    parent_id: Mapped[Optional[OrganizationId]] = mapped_column(
        ForeignKey("organizations.id"), nullable=True
    )

    # Relationships
    parent: Mapped[Optional["Organization"]] = relationship(
        "Organization", remote_side=[id], back_populates="children"
    )
    children: Mapped[list["Organization"]] = relationship(
        "Organization", back_populates="parent"
    )
    departments: Mapped[list["Department"]] = relationship(
<<<<<<< HEAD
        "Department",
        back_populates="organization",
        lazy="dynamic",
        cascade="all, delete-orphan",
    )
    users: Mapped[list["User"]] = relationship(
        "User",
        secondary="user_roles",
        primaryjoin="Organization.id == UserRole.organization_id",
        secondaryjoin="UserRole.user_id == User.id",
        viewonly=True,
        lazy="dynamic",
    )
    roles: Mapped[list["Role"]] = relationship(
        "Role",
        back_populates="organization",
        lazy="dynamic",
        cascade="all, delete-orphan",
    )
    creator: Mapped[Optional["User"]] = relationship(
        "User", foreign_keys="Organization.created_by", lazy="select"
    )


    # Multi-tenant user relationships
    user_memberships: Mapped[list["UserOrganization"]] = relationship(
        "UserOrganization",
        foreign_keys="UserOrganization.organization_id",
        back_populates="organization",
        cascade="all, delete-orphan",
    )
    invitations: Mapped[list["OrganizationInvitation"]] = relationship(
        "OrganizationInvitation",
        foreign_keys="OrganizationInvitation.organization_id",
        back_populates="organization",
        cascade="all, delete-orphan",
    )

    # Creator relationship for backward compatibility
    creator: Mapped[Optional["User"]] = relationship(
        "User", foreign_keys="Organization.created_by", lazy="joined"
    )
    updater: Mapped[Optional["User"]] = relationship(
        "User", foreign_keys="Organization.updated_by", lazy="joined"
=======
        "Department", back_populates="organization"
>>>>>>> c011e92e
    )
    users: Mapped[list["User"]] = relationship("User", back_populates="organization")
    roles: Mapped[list["Role"]] = relationship("Role", back_populates="organization")

    def __repr__(self) -> str:
        return f"<Organization(id={self.id}, name='{self.name}', code='{self.code}')>"

    @property
    def full_path(self) -> str:
        """Get the full hierarchical path of the organization."""
        path = [self.name]
        current = self
        while current.parent:
            path.insert(0, current.parent.name)
            current = current.parent
        return " > ".join(path)

    def get_ancestors(self) -> list["Organization"]:
        """Get all ancestor organizations."""
        ancestors = []
        current = self
        while current.parent:
            ancestors.append(current.parent)
            current = current.parent
        return ancestors

    def get_descendants(self) -> list["Organization"]:
        """Get all descendant organizations."""
        descendants = []
        for child in self.children:
            descendants.append(child)
            descendants.extend(child.get_descendants())
        return descendants

    def get_path_to_root(self) -> list["Organization"]:
        """Get path from this organization to root."""
        path = []
        current = self
        while current.parent:
            path.insert(0, current.parent)
            current = current.parent
        return path

<<<<<<< HEAD
    def update(self, db: Session, updated_by: int, **kwargs: Any) -> None:
        """Update organization attributes."""
        from datetime import datetime, timezone

        for key, value in kwargs.items():
            if hasattr(self, key) and key not in ["id", "created_at", "created_by"]:
                setattr(self, key, value)

        self.updated_by = updated_by
        self.updated_at = datetime.now(timezone.utc)
        db.add(self)
        db.flush()

    def validate(self) -> None:
        """Validate organization data."""
        if not self.code or len(self.code.strip()) == 0:
            raise ValueError("組織コードは必須です")

        if not self.name or len(self.name.strip()) == 0:
            raise ValueError("組織名は必須です")

        if self.fiscal_year_start and (self.fiscal_year_start < 1 or self.fiscal_year_start > 12):
            raise ValueError("会計年度開始月は1-12の範囲で入力してください")

    def __str__(self) -> str:
        """String representation for display."""
        return f"{self.code} - {self.name}"
=======
    def get_erp_context(self) -> dict:
        """Get ERP-specific organization context."""
        return {
            "organization_id": self.id,
            "code": self.code,
            "name": self.name,
            "parent_id": self.parent_id,
            "is_active": self.is_active,
            "hierarchy_level": len(self.get_path_to_root()),
            "full_path": self.full_path,
        }
>>>>>>> c011e92e
<|MERGE_RESOLUTION|>--- conflicted
+++ resolved
@@ -1,16 +1,9 @@
 """Organization model implementation."""
 
-<<<<<<< HEAD
 from typing import TYPE_CHECKING, Any, Optional
 
 from sqlalchemy import Boolean, ForeignKey, Integer, String, Text
 from sqlalchemy.orm import Mapped, Session, mapped_column, relationship
-=======
-from typing import TYPE_CHECKING, Optional
-
-from sqlalchemy import Boolean, ForeignKey, Integer, String, Text
-from sqlalchemy.orm import Mapped, mapped_column, relationship
->>>>>>> c011e92e
 
 from app.models.base import SoftDeletableModel
 from app.types import OrganizationId
@@ -43,32 +36,20 @@
         "Organization", back_populates="parent"
     )
     departments: Mapped[list["Department"]] = relationship(
-<<<<<<< HEAD
         "Department",
         back_populates="organization",
         lazy="dynamic",
         cascade="all, delete-orphan",
     )
-    users: Mapped[list["User"]] = relationship(
-        "User",
-        secondary="user_roles",
-        primaryjoin="Organization.id == UserRole.organization_id",
-        secondaryjoin="UserRole.user_id == User.id",
-        viewonly=True,
-        lazy="dynamic",
-    )
+    users: Mapped[list["User"]] = relationship("User", back_populates="organization")
     roles: Mapped[list["Role"]] = relationship(
         "Role",
         back_populates="organization",
         lazy="dynamic",
         cascade="all, delete-orphan",
     )
-    creator: Mapped[Optional["User"]] = relationship(
-        "User", foreign_keys="Organization.created_by", lazy="select"
-    )
 
-
-    # Multi-tenant user relationships
+    # Multi-tenant user relationships - extended functionality from HEAD
     user_memberships: Mapped[list["UserOrganization"]] = relationship(
         "UserOrganization",
         foreign_keys="UserOrganization.organization_id",
@@ -82,18 +63,13 @@
         cascade="all, delete-orphan",
     )
 
-    # Creator relationship for backward compatibility
+    # Creator relationship for auditing
     creator: Mapped[Optional["User"]] = relationship(
         "User", foreign_keys="Organization.created_by", lazy="joined"
     )
     updater: Mapped[Optional["User"]] = relationship(
         "User", foreign_keys="Organization.updated_by", lazy="joined"
-=======
-        "Department", back_populates="organization"
->>>>>>> c011e92e
     )
-    users: Mapped[list["User"]] = relationship("User", back_populates="organization")
-    roles: Mapped[list["Role"]] = relationship("Role", back_populates="organization")
 
     def __repr__(self) -> str:
         return f"<Organization(id={self.id}, name='{self.name}', code='{self.code}')>"
@@ -134,7 +110,6 @@
             current = current.parent
         return path
 
-<<<<<<< HEAD
     def update(self, db: Session, updated_by: int, **kwargs: Any) -> None:
         """Update organization attributes."""
         from datetime import datetime, timezone
@@ -156,13 +131,10 @@
         if not self.name or len(self.name.strip()) == 0:
             raise ValueError("組織名は必須です")
 
-        if self.fiscal_year_start and (self.fiscal_year_start < 1 or self.fiscal_year_start > 12):
-            raise ValueError("会計年度開始月は1-12の範囲で入力してください")
-
     def __str__(self) -> str:
         """String representation for display."""
         return f"{self.code} - {self.name}"
-=======
+
     def get_erp_context(self) -> dict:
         """Get ERP-specific organization context."""
         return {
@@ -173,5 +145,4 @@
             "is_active": self.is_active,
             "hierarchy_level": len(self.get_path_to_root()),
             "full_path": self.full_path,
-        }
->>>>>>> c011e92e
+        }