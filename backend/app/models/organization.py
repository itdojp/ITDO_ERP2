--- conflicted
+++ resolved
@@ -129,15 +129,6 @@
         lazy="dynamic",
         cascade="all, delete-orphan",
     )
-<<<<<<< HEAD
-    roles: Mapped[list["Role"]] = relationship(
-        "Role",
-        back_populates="organization",
-        lazy="dynamic",
-        cascade="all, delete-orphan",
-    )
-=======
->>>>>>> 8a382b49
     users: Mapped[list["User"]] = relationship(
         "User",
         secondary="user_roles",
@@ -147,20 +138,9 @@
         lazy="dynamic",
     )
     roles: Mapped[list["Role"]] = relationship(
-        "Role", back_populates="organization", lazy="dynamic"
-    )
-
-    # Multi-tenant user relationships
-    user_memberships: Mapped[list["UserOrganization"]] = relationship(
-        "UserOrganization",
-        foreign_keys="UserOrganization.organization_id",
-        back_populates="organization",
-        cascade="all, delete-orphan",
-    )
-    invitations: Mapped[list["OrganizationInvitation"]] = relationship(
-        "OrganizationInvitation",
-        foreign_keys="OrganizationInvitation.organization_id",
-        back_populates="organization",
+        "Role",
+        back_populates="organization",
+        lazy="dynamic",
         cascade="all, delete-orphan",
     )
 
