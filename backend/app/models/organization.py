"""Organization model implementation."""

<<<<<<< HEAD
from typing import TYPE_CHECKING, Optional
=======
from typing import TYPE_CHECKING, Any, Optional
>>>>>>> caa2f6bd

from sqlalchemy import Boolean, ForeignKey, Integer, String, Text
from sqlalchemy.orm import Mapped, Session, mapped_column, relationship

from app.models.base import SoftDeletableModel
from app.types import OrganizationId

if TYPE_CHECKING:
    from app.models.department import Department
    from app.models.role import Role
    from app.models.user import User
    from app.models.user_organization import (
        OrganizationInvitation,
        UserOrganization,
    )


class Organization(SoftDeletableModel):
    """Organization model for multi-tenant support."""

    __tablename__ = "organizations"

<<<<<<< HEAD
    # Basic fields
    code: Mapped[str] = mapped_column(
        String(50),
        unique=True,
        nullable=False,
        index=True,
        comment="Unique organization code",
    )
    name: Mapped[str] = mapped_column(
        String(200), nullable=False, comment="Organization name"
    )
    name_kana: Mapped[str | None] = mapped_column(
        String(200), nullable=True, comment="Organization name in Katakana"
    )
    name_en: Mapped[str | None] = mapped_column(
        String(200), nullable=True, comment="Organization name in English"
    )

    # Contact information
    phone: Mapped[str | None] = mapped_column(
        String(20), nullable=True, comment="Main phone number"
    )
    fax: Mapped[str | None] = mapped_column(
        String(20), nullable=True, comment="Fax number"
    )
    email: Mapped[str | None] = mapped_column(
        String(255), nullable=True, comment="Main email address"
    )
    website: Mapped[str | None] = mapped_column(
        String(255), nullable=True, comment="Website URL"
    )

    # Address information
    postal_code: Mapped[str | None] = mapped_column(
        String(10), nullable=True, comment="Postal/Zip code"
    )
    prefecture: Mapped[str | None] = mapped_column(
        String(50), nullable=True, comment="Prefecture/State"
    )
    city: Mapped[str | None] = mapped_column(String(100), nullable=True, comment="City")
    address_line1: Mapped[str | None] = mapped_column(
        String(255), nullable=True, comment="Address line 1"
    )
    address_line2: Mapped[str | None] = mapped_column(
        String(255), nullable=True, comment="Address line 2"
    )

    # Business information
    business_type: Mapped[str | None] = mapped_column(
        String(100), nullable=True, comment="Type of business"
    )
    industry: Mapped[str | None] = mapped_column(
        String(100), nullable=True, comment="Industry category"
    )
    capital: Mapped[int | None] = mapped_column(
        Integer, nullable=True, comment="Capital amount in JPY"
    )
    employee_count: Mapped[int | None] = mapped_column(
        Integer, nullable=True, comment="Number of employees"
    )
    fiscal_year_end: Mapped[str | None] = mapped_column(
        String(5), nullable=True, comment="Fiscal year end (MM-DD)"
    )

    # Hierarchy
    parent_id: Mapped[OrganizationId | None] = mapped_column(
        Integer,
        ForeignKey("organizations.id"),
        nullable=True,
        comment="Parent organization ID for subsidiaries",
    )

    # Status
    is_active: Mapped[bool] = mapped_column(
        Boolean,
        default=True,
        nullable=False,
        comment="Whether the organization is active",
    )

    # Settings (JSON)
    settings: Mapped[str | None] = mapped_column(
        Text, nullable=True, comment="Organization-specific settings in JSON format"
    )

    # Additional information
    description: Mapped[str | None] = mapped_column(
        Text, nullable=True, comment="Organization description"
    )
    logo_url: Mapped[str | None] = mapped_column(
        String(255), nullable=True, comment="URL to organization logo"
=======
    id: Mapped[OrganizationId] = mapped_column(Integer, primary_key=True)
    name: Mapped[str] = mapped_column(String(100), nullable=False)
    code: Mapped[str] = mapped_column(String(20), unique=True, nullable=False)
    description: Mapped[Optional[str]] = mapped_column(Text, nullable=True)
    is_active: Mapped[bool] = mapped_column(Boolean, default=True, nullable=False)
    parent_id: Mapped[Optional[OrganizationId]] = mapped_column(
        ForeignKey("organizations.id"), nullable=True
>>>>>>> caa2f6bd
    )

    # Relationships
    parent: Mapped[Optional["Organization"]] = relationship(
        "Organization", remote_side=[id], back_populates="children"
    )
<<<<<<< HEAD
    subsidiaries: Mapped[list["Organization"]] = relationship(
        "Organization", back_populates="parent", lazy="select"
=======
    children: Mapped[list["Organization"]] = relationship(
        "Organization", back_populates="parent"
>>>>>>> caa2f6bd
    )
    departments: Mapped[list["Department"]] = relationship(
        "Department",
        back_populates="organization",
        lazy="dynamic",
        cascade="all, delete-orphan",
    )
<<<<<<< HEAD
    roles: Mapped[list["Role"]] = relationship(
        "Role",
        back_populates="organization",
        lazy="dynamic",
        cascade="all, delete-orphan",
    )
    users: Mapped[list["User"]] = relationship(
        "User",
        secondary="user_roles",
        primaryjoin="Organization.id == UserRole.organization_id",
        secondaryjoin="UserRole.user_id == User.id",
        viewonly=True,
=======
    users: Mapped[list["User"]] = relationship("User", back_populates="organization")
    roles: Mapped[list["Role"]] = relationship(
        "Role",
        back_populates="organization",
>>>>>>> caa2f6bd
        lazy="dynamic",
        cascade="all, delete-orphan",
    )

<<<<<<< HEAD
    # Multi-tenant user relationships
=======
    # Multi-tenant user relationships - extended functionality from HEAD
>>>>>>> caa2f6bd
    user_memberships: Mapped[list["UserOrganization"]] = relationship(
        "UserOrganization",
        foreign_keys="UserOrganization.organization_id",
        back_populates="organization",
        cascade="all, delete-orphan",
    )
    invitations: Mapped[list["OrganizationInvitation"]] = relationship(
        "OrganizationInvitation",
        foreign_keys="OrganizationInvitation.organization_id",
        back_populates="organization",
        cascade="all, delete-orphan",
    )
<<<<<<< HEAD

    def __repr__(self) -> str:
        """String representation."""
        return f"<Organization(id={self.id}, code='{self.code}', name='{self.name}')>"

    @property
    def full_address(self) -> str | None:
        """Get full formatted address."""
        parts = []
        if self.postal_code:
            parts.append(f"〒{self.postal_code}")
        if self.prefecture:
            parts.append(self.prefecture)
        if self.city:
            parts.append(self.city)
        if self.address_line1:
            parts.append(self.address_line1)
        if self.address_line2:
            parts.append(self.address_line2)

        return " ".join(parts) if parts else None
=======

    # Creator relationship for auditing
    creator: Mapped[Optional["User"]] = relationship(
        "User", foreign_keys="Organization.created_by", lazy="joined"
    )
    updater: Mapped[Optional["User"]] = relationship(
        "User", foreign_keys="Organization.updated_by", lazy="joined"
    )
>>>>>>> caa2f6bd

    def __repr__(self) -> str:
        return f"<Organization(id={self.id}, name='{self.name}', code='{self.code}')>"

    @property
<<<<<<< HEAD
    def is_parent(self) -> bool:
        """Check if this organization has subsidiaries."""
        return len(self.subsidiaries) > 0

    def get_all_subsidiaries(self) -> list["Organization"]:
        """Get all subsidiaries recursively."""
        result = []
        for subsidiary in self.subsidiaries:
            result.append(subsidiary)
            result.extend(subsidiary.get_all_subsidiaries())
        return result

    def get_hierarchy_path(self) -> list["Organization"]:
        """Get the full hierarchy path from root to this organization."""
        path = [self]
=======
    def full_path(self) -> str:
        """Get the full hierarchical path of the organization."""
        path = [self.name]
        current = self
        while current.parent:
            path.insert(0, current.parent.name)
            current = current.parent
        return " > ".join(path)

    def get_ancestors(self) -> list["Organization"]:
        """Get all ancestor organizations."""
        ancestors = []
        current = self
        while current.parent:
            ancestors.append(current.parent)
            current = current.parent
        return ancestors

    def get_descendants(self) -> list["Organization"]:
        """Get all descendant organizations."""
        descendants = []
        for child in self.children:
            descendants.append(child)
            descendants.extend(child.get_descendants())
        return descendants

    def get_path_to_root(self) -> list["Organization"]:
        """Get path from this organization to root."""
        path = []
>>>>>>> caa2f6bd
        current = self
        while current.parent:
            path.insert(0, current.parent)
            current = current.parent
        return path

    def update(self, db: Session, updated_by: int, **kwargs: Any) -> None:
        """Update organization attributes."""
        from datetime import datetime, timezone

        for key, value in kwargs.items():
            if hasattr(self, key) and key not in ["id", "created_at", "created_by"]:
                setattr(self, key, value)

        self.updated_by = updated_by
        self.updated_at = datetime.now(timezone.utc)
        db.add(self)
        db.flush()

    def validate(self) -> None:
        """Validate organization data."""
        if not self.code or len(self.code.strip()) == 0:
            raise ValueError("組織コードは必須です")

        if not self.name or len(self.name.strip()) == 0:
            raise ValueError("組織名は必須です")

    def __str__(self) -> str:
        """String representation for display."""
        return f"{self.code} - {self.name}"

    def get_erp_context(self) -> dict:
        """Get ERP-specific organization context."""
        return {
            "organization_id": self.id,
            "code": self.code,
            "name": self.name,
            "parent_id": self.parent_id,
            "is_active": self.is_active,
            "hierarchy_level": len(self.get_path_to_root()),
            "full_path": self.full_path,
        }<|MERGE_RESOLUTION|>--- conflicted
+++ resolved
@@ -1,10 +1,6 @@
 """Organization model implementation."""
 
-<<<<<<< HEAD
 from typing import TYPE_CHECKING, Optional
-=======
-from typing import TYPE_CHECKING, Any, Optional
->>>>>>> caa2f6bd
 
 from sqlalchemy import Boolean, ForeignKey, Integer, String, Text
 from sqlalchemy.orm import Mapped, Session, mapped_column, relationship
@@ -27,7 +23,6 @@
 
     __tablename__ = "organizations"
 
-<<<<<<< HEAD
     # Basic fields
     code: Mapped[str] = mapped_column(
         String(50),
@@ -119,28 +114,14 @@
     )
     logo_url: Mapped[str | None] = mapped_column(
         String(255), nullable=True, comment="URL to organization logo"
-=======
-    id: Mapped[OrganizationId] = mapped_column(Integer, primary_key=True)
-    name: Mapped[str] = mapped_column(String(100), nullable=False)
-    code: Mapped[str] = mapped_column(String(20), unique=True, nullable=False)
-    description: Mapped[Optional[str]] = mapped_column(Text, nullable=True)
-    is_active: Mapped[bool] = mapped_column(Boolean, default=True, nullable=False)
-    parent_id: Mapped[Optional[OrganizationId]] = mapped_column(
-        ForeignKey("organizations.id"), nullable=True
->>>>>>> caa2f6bd
     )
 
     # Relationships
     parent: Mapped[Optional["Organization"]] = relationship(
         "Organization", remote_side=[id], back_populates="children"
     )
-<<<<<<< HEAD
     subsidiaries: Mapped[list["Organization"]] = relationship(
         "Organization", back_populates="parent", lazy="select"
-=======
-    children: Mapped[list["Organization"]] = relationship(
-        "Organization", back_populates="parent"
->>>>>>> caa2f6bd
     )
     departments: Mapped[list["Department"]] = relationship(
         "Department",
@@ -148,7 +129,6 @@
         lazy="dynamic",
         cascade="all, delete-orphan",
     )
-<<<<<<< HEAD
     roles: Mapped[list["Role"]] = relationship(
         "Role",
         back_populates="organization",
@@ -161,21 +141,11 @@
         primaryjoin="Organization.id == UserRole.organization_id",
         secondaryjoin="UserRole.user_id == User.id",
         viewonly=True,
-=======
-    users: Mapped[list["User"]] = relationship("User", back_populates="organization")
-    roles: Mapped[list["Role"]] = relationship(
-        "Role",
-        back_populates="organization",
->>>>>>> caa2f6bd
         lazy="dynamic",
         cascade="all, delete-orphan",
     )
 
-<<<<<<< HEAD
-    # Multi-tenant user relationships
-=======
     # Multi-tenant user relationships - extended functionality from HEAD
->>>>>>> caa2f6bd
     user_memberships: Mapped[list["UserOrganization"]] = relationship(
         "UserOrganization",
         foreign_keys="UserOrganization.organization_id",
@@ -188,11 +158,31 @@
         back_populates="organization",
         cascade="all, delete-orphan",
     )
-<<<<<<< HEAD
+
+    # Creator relationship for auditing
+    creator: Mapped[Optional["User"]] = relationship(
+        "User", foreign_keys="Organization.created_by", lazy="joined"
+    )
+    updater: Mapped[Optional["User"]] = relationship(
+        "User", foreign_keys="Organization.updated_by", lazy="joined"
+    )
+
+    # Multi-tenant user relationships
+    user_memberships: Mapped[list["UserOrganization"]] = relationship(
+        "UserOrganization",
+        foreign_keys="UserOrganization.organization_id",
+        back_populates="organization",
+        cascade="all, delete-orphan",
+    )
+    invitations: Mapped[list["OrganizationInvitation"]] = relationship(
+        "OrganizationInvitation",
+        foreign_keys="OrganizationInvitation.organization_id",
+        back_populates="organization",
+        cascade="all, delete-orphan",
+    )
 
     def __repr__(self) -> str:
-        """String representation."""
-        return f"<Organization(id={self.id}, code='{self.code}', name='{self.name}')>"
+        return f"<Organization(id={self.id}, name='{self.name}', code='{self.code}')>"
 
     @property
     def full_address(self) -> str | None:
@@ -209,48 +199,6 @@
         if self.address_line2:
             parts.append(self.address_line2)
 
-        return " ".join(parts) if parts else None
-=======
-
-    # Creator relationship for auditing
-    creator: Mapped[Optional["User"]] = relationship(
-        "User", foreign_keys="Organization.created_by", lazy="joined"
-    )
-    updater: Mapped[Optional["User"]] = relationship(
-        "User", foreign_keys="Organization.updated_by", lazy="joined"
-    )
->>>>>>> caa2f6bd
-
-    def __repr__(self) -> str:
-        return f"<Organization(id={self.id}, name='{self.name}', code='{self.code}')>"
-
-    @property
-<<<<<<< HEAD
-    def is_parent(self) -> bool:
-        """Check if this organization has subsidiaries."""
-        return len(self.subsidiaries) > 0
-
-    def get_all_subsidiaries(self) -> list["Organization"]:
-        """Get all subsidiaries recursively."""
-        result = []
-        for subsidiary in self.subsidiaries:
-            result.append(subsidiary)
-            result.extend(subsidiary.get_all_subsidiaries())
-        return result
-
-    def get_hierarchy_path(self) -> list["Organization"]:
-        """Get the full hierarchy path from root to this organization."""
-        path = [self]
-=======
-    def full_path(self) -> str:
-        """Get the full hierarchical path of the organization."""
-        path = [self.name]
-        current = self
-        while current.parent:
-            path.insert(0, current.parent.name)
-            current = current.parent
-        return " > ".join(path)
-
     def get_ancestors(self) -> list["Organization"]:
         """Get all ancestor organizations."""
         ancestors = []
@@ -268,10 +216,22 @@
             descendants.extend(child.get_descendants())
         return descendants
 
-    def get_path_to_root(self) -> list["Organization"]:
-        """Get path from this organization to root."""
-        path = []
->>>>>>> caa2f6bd
+    @property
+    def is_parent(self) -> bool:
+        """Check if this organization has subsidiaries."""
+        return len(self.subsidiaries) > 0
+
+    def get_all_subsidiaries(self) -> list["Organization"]:
+        """Get all subsidiaries recursively."""
+        result = []
+        for subsidiary in self.subsidiaries:
+            result.append(subsidiary)
+            result.extend(subsidiary.get_all_subsidiaries())
+        return result
+
+    def get_hierarchy_path(self) -> list["Organization"]:
+        """Get the full hierarchy path from root to this organization."""
+        path = [self]
         current = self
         while current.parent:
             path.insert(0, current.parent)
