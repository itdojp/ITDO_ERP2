--- conflicted
+++ resolved
@@ -15,15 +15,7 @@
 
 
 class Organization(SoftDeletableModel):
-<<<<<<< HEAD
-    """Organization model representing a company or business entity.
-
-    v17.0: Enhanced for ERP basic functionality with improved hierarchy
-    support, business metrics, and multi-tenant capabilities.
-    """
-=======
     """Organization model for multi-tenant support."""
->>>>>>> d69b084b
 
     __tablename__ = "organizations"
 
@@ -118,8 +110,6 @@
             current = current.parent
         return path
 
-<<<<<<< HEAD
-=======
     def update(self, db: Session, updated_by: int, **kwargs: Any) -> None:
         """Update organization attributes."""
         from datetime import datetime, timezone
@@ -145,7 +135,6 @@
         """String representation for display."""
         return f"{self.code} - {self.name}"
 
->>>>>>> d69b084b
     def get_erp_context(self) -> dict:
         """Get ERP-specific organization context."""
         return {
@@ -153,41 +142,7 @@
             "code": self.code,
             "name": self.name,
             "parent_id": self.parent_id,
-<<<<<<< HEAD
-            "is_subsidiary": self.is_subsidiary,
-            "is_parent": self.is_parent,
-            "industry": self.industry,
-            "business_type": self.business_type,
-            "employee_count": self.employee_count,
-            "fiscal_year_start": self.fiscal_year_start,
-            "contact": {
-                "email": self.email,
-                "phone": self.phone,
-                "website": self.website,
-            },
-            "address": self.full_address,
-        }
-
-    def get_display_name(self) -> str:
-        """Get display name for ERP UI."""
-        if self.name_en:
-            return f"{self.name} ({self.name_en})"
-        return self.name
-
-    def can_be_deleted(self) -> tuple[bool, str]:
-        """Check if organization can be safely deleted."""
-        if self.subsidiaries:
-            return False, "Cannot delete organization with subsidiaries"
-
-        if hasattr(self, "departments") and self.departments.count() > 0:
-            return False, "Cannot delete organization with departments"
-
-        # Would need to check for ERP data like orders, products, etc.
-        # For now, basic validation
-        return True, "OK"
-=======
             "is_active": self.is_active,
             "hierarchy_level": len(self.get_path_to_root()),
             "full_path": self.full_path,
-        }
->>>>>>> d69b084b
+        }