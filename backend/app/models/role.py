"""Role model implementation for RBAC (Role-Based Access Control).

<<<<<<< HEAD
=======
This module defines the Role, UserRole, and RolePermission models
for managing roles and permissions in the ITDO ERP System.
"""

>>>>>>> f5284c70
from datetime import UTC, datetime
from typing import TYPE_CHECKING, Any, Optional

from sqlalchemy import (
    Boolean,
    DateTime,
    ForeignKey,
    Index,
    Integer,
    String,
    Text,
    UniqueConstraint,
    func,
)
from sqlalchemy.dialects.postgresql import JSON
from sqlalchemy.orm import Mapped, mapped_column, relationship

<<<<<<< HEAD
from app.models.base import AuditableModel, SoftDeletableModel
=======
from app.models.base import AuditableModel, Base, SoftDeletableModel
>>>>>>> f5284c70
from app.types import DepartmentId, OrganizationId, RoleId, UserId

if TYPE_CHECKING:
    from app.models.department import Department
    from app.models.organization import Organization
<<<<<<< HEAD
=======
    from app.models.permission import Permission
    from app.models.permission_inheritance import RoleInheritanceRule
>>>>>>> f5284c70
    from app.models.user import User


class Role(SoftDeletableModel):
    """Role model for RBAC."""

    __tablename__ = "roles"
    __table_args__ = (
        UniqueConstraint(
            "organization_id", "code", name="uq_role_org_code"
        ),  # Unique code per org
    )

    # Basic fields
    code: Mapped[str] = mapped_column(
        String(50),
        nullable=False,
        index=True,
        comment="Unique role code within organization",
    )
    name: Mapped[str] = mapped_column(
        String(200), nullable=False, comment="Role display name"
    )
    name_en: Mapped[str | None] = mapped_column(
        String(200), nullable=True, comment="Role name in English"
    )
<<<<<<< HEAD

    # Role details
=======
>>>>>>> f5284c70
    description: Mapped[str | None] = mapped_column(
        Text, nullable=True, comment="Role description"
    )

    # Type and hierarchy
    role_type: Mapped[str] = mapped_column(
        String(50),
        nullable=False,
        default="custom",
        comment="Role type (system, organization, custom)",
    )
    parent_id: Mapped[RoleId | None] = mapped_column(
        Integer,
        ForeignKey("roles.id"),
        nullable=True,
        index=True,
        comment="Parent role for inheritance",
    )
    level: Mapped[int] = mapped_column(
        Integer, nullable=False, default=0, comment="Role hierarchy level"
    )
    full_path: Mapped[str | None] = mapped_column(
        String(500), nullable=True, comment="Full hierarchical path"
    )
    depth: Mapped[int] = mapped_column(
        Integer, nullable=False, default=0, comment="Hierarchy depth"
    )

    # Organization scope
    organization_id: Mapped[OrganizationId | None] = mapped_column(
        Integer,
        ForeignKey("organizations.id"),
        nullable=True,
        index=True,
        comment="Organization this role belongs to",
    )

<<<<<<< HEAD
    # Hierarchy
    parent_id: Mapped[RoleId | None] = mapped_column(
=======
    # Department scope (optional)
    department_id: Mapped[DepartmentId | None] = mapped_column(
>>>>>>> f5284c70
        Integer,
        ForeignKey("departments.id"),
        nullable=True,
        index=True,
        comment="Department scope for this role",
    )

    # Scope and permissions
    scope: Mapped[str] = mapped_column(
        String(50),
        nullable=False,
        default="organization",
        comment="Role scope (system, organization, department)",
    )
    max_users: Mapped[int | None] = mapped_column(
        Integer, nullable=True, comment="Maximum users for this role"
    )
<<<<<<< HEAD

    # Permissions (JSON array)
    permissions: Mapped[dict[str, Any]] = mapped_column(
        JSON, nullable=False, default=dict, comment="Role permissions in JSON format"
=======
    priority: Mapped[int] = mapped_column(
        Integer, nullable=False, default=0, comment="Role priority for conflicts"
>>>>>>> f5284c70
    )

    # Status flags
    is_active: Mapped[bool] = mapped_column(
        Boolean, nullable=False, default=True, comment="Whether role is active"
    )
    is_system: Mapped[bool] = mapped_column(
        Boolean,
        nullable=False,
        default=False,
        comment="Whether this is a system role",
    )
    is_default: Mapped[bool] = mapped_column(
        Boolean,
        nullable=False,
        default=False,
        comment="Whether this is a default role for new users",
    )

    # Metadata
    permissions_count: Mapped[int] = mapped_column(
        Integer, nullable=False, default=0, comment="Cached count of permissions"
    )
    users_count: Mapped[int] = mapped_column(
        Integer, nullable=False, default=0, comment="Cached count of users"
    )
<<<<<<< HEAD
=======
    
    # UI Display fields
>>>>>>> f5284c70
    icon: Mapped[str | None] = mapped_column(
        String(50), nullable=True, comment="Icon name or class for UI"
    )
    color: Mapped[str | None] = mapped_column(
        String(7), nullable=True, comment="Color code for UI (hex format)"
    )

    # Relationships
    organization: Mapped["Organization | None"] = relationship(
        "Organization", back_populates="roles"
    )
<<<<<<< HEAD
    child_roles: Mapped[list["Role"]] = relationship(
        "Role", back_populates="parent", lazy="select"
    )
    user_roles: Mapped[list["UserRole"]] = relationship(
        "UserRole", back_populates="role", cascade="all, delete-orphan", lazy="dynamic"
    )
    organization: Mapped[Optional["Organization"]] = relationship(
        "Organization", back_populates="roles", lazy="joined"
    )
    users: Mapped[list["User"]] = relationship(
        "User",
        secondary="user_roles",
        primaryjoin="Role.id == UserRole.role_id",
        secondaryjoin="UserRole.user_id == User.id",
        back_populates="roles",
        lazy="select",
        overlaps="user_roles",
=======
    department: Mapped["Department | None"] = relationship("Department")
    parent: Mapped["Role | None"] = relationship(
        "Role", remote_side="Role.id", back_populates="children"
    )
    children: Mapped[list["Role"]] = relationship(
        "Role", back_populates="parent", cascade="all, delete-orphan"
    )

    # Many-to-many relationships
    users: Mapped[list["User"]] = relationship(
        "User",
        secondary="user_roles",
        primaryjoin="Role.id == UserRole.role_id",
        secondaryjoin="UserRole.user_id == User.id",
        back_populates="roles",
    )
    user_roles: Mapped[list["UserRole"]] = relationship(
        "UserRole", back_populates="role", cascade="all, delete-orphan", lazy="dynamic"
    )
    permissions: Mapped[list["Permission"]] = relationship(
        "Permission", secondary="role_permissions", back_populates="roles"
    )
    role_permissions: Mapped[list["RolePermission"]] = relationship(
        "RolePermission", back_populates="role", cascade="all, delete-orphan"
    )

    # Inheritance relationships
    parent_inheritance_rules: Mapped[list["RoleInheritanceRule"]] = relationship(
        "RoleInheritanceRule",
        foreign_keys="RoleInheritanceRule.child_role_id",
        back_populates="child_role",
        cascade="all, delete-orphan",
    )
    child_inheritance_rules: Mapped[list["RoleInheritanceRule"]] = relationship(
        "RoleInheritanceRule",
        foreign_keys="RoleInheritanceRule.parent_role_id",
        back_populates="parent_role",
        cascade="all, delete-orphan",
>>>>>>> f5284c70
    )

    def __repr__(self) -> str:
        """String representation."""
        return f"<Role({self.code}, org={self.organization_id})>"

    def has_permission(self, permission_code: str) -> bool:
        """Check if role has a specific permission.

<<<<<<< HEAD
    def get_all_permissions(self) -> dict[str, Any]:
        """Get all permissions including inherited ones."""
        all_permissions = {}
=======
        Args:
            permission_code: Permission code to check
>>>>>>> f5284c70

        Returns:
            True if role has the permission
        """
        # Check direct permissions
        for rp in self.role_permissions:
            if rp.permission.code == permission_code and rp.is_granted:
                return True

        # Check inherited permissions from parent
        if self.parent:
            return self.parent.has_permission(permission_code)

        return False

    def get_all_permissions(self) -> dict[str, Any]:
        """Get all permissions including inherited ones.

<<<<<<< HEAD
    def has_permission(self, permission: str) -> bool:
        """Check if role has a specific permission."""
        all_permissions = self.get_all_permissions()
        return permission in all_permissions and all_permissions[permission] is True

    def add_permission(self, permission: str) -> None:
        """Add a permission to the role."""
        if not self.permissions:
            self.permissions = {}
        self.permissions[permission] = True

    def remove_permission(self, permission: str) -> None:
        """Remove a permission from the role."""
        if self.permissions and permission in self.permissions:
            del self.permissions[permission]

    def get_permission_list(self) -> list[str]:
        """Get list of permissions as strings."""
        all_permissions = self.get_all_permissions()
        return [perm for perm, granted in all_permissions.items() if granted]


class UserRole(AuditableModel):
    """Association table for user-role relationships."""
=======
        Returns:
            Dictionary of permission codes to permission details
        """
        permissions = {}

        # Get inherited permissions first (can be overridden)
        if self.parent:
            permissions.update(self.parent.get_all_permissions())

        # Add/override with direct permissions
        for rp in self.role_permissions:
            if rp.is_granted:
                permissions[rp.permission.code] = {
                    "id": rp.permission.id,
                    "code": rp.permission.code,
                    "name": rp.permission.name,
                    "category": rp.permission.category,
                    "inherited": False,
                }

        return permissions

    def add_permission(
        self, permission: "Permission", granted_by: UserId | None = None
    ) -> None:
        """Add a permission to this role.

        Args:
            permission: Permission to add
            granted_by: User who granted the permission
        """
        # Check if already exists
        for rp in self.role_permissions:
            if rp.permission_id == permission.id:
                rp.is_granted = True
                rp.granted_at = datetime.now(UTC)
                rp.granted_by = granted_by
                return

        # Create new role-permission association
        from app.models.role import RolePermission

        role_perm = RolePermission(
            role_id=self.id,
            permission_id=permission.id,
            is_granted=True,
            granted_at=datetime.now(UTC),
            granted_by=granted_by,
        )
        self.role_permissions.append(role_perm)
        self.permissions_count = len(
            [rp for rp in self.role_permissions if rp.is_granted]
        )

    def remove_permission(self, permission: "Permission") -> None:
        """Remove a permission from this role.

        Args:
            permission: Permission to remove
        """
        for rp in self.role_permissions:
            if rp.permission_id == permission.id:
                rp.is_granted = False
                break

        self.permissions_count = len(
            [rp for rp in self.role_permissions if rp.is_granted]
        )

    def assign_to_user(
        self,
        user: "User",
        assigned_by: UserId | None = None,
        expires_at: datetime | None = None,
    ) -> "UserRole":
        """Assign this role to a user.

        Args:
            user: User to assign role to
            assigned_by: User who assigned the role
            expires_at: Optional expiration datetime

        Returns:
            UserRole association object
        """
        from app.models.role import UserRole

        # Check if already assigned
        for ur in self.user_roles:
            if ur.user_id == user.id:
                ur.is_active = True
                ur.assigned_at = datetime.now(UTC)
                ur.assigned_by = assigned_by
                ur.expires_at = expires_at
                return ur

        # Create new assignment
        user_role = UserRole(
            user_id=user.id,
            role_id=self.id,
            organization_id=self.organization_id,
            assigned_at=datetime.now(UTC),
            assigned_by=assigned_by,
            expires_at=expires_at,
            is_active=True,
        )
        self.user_roles.append(user_role)
        self.users_count = len([ur for ur in self.user_roles if ur.is_active])
        return user_role

    def validate_scope(self, user: "User") -> bool:
        """Validate if user is in the correct scope for this role.

        Args:
            user: User to validate

        Returns:
            True if user is in correct scope
        """
        if self.scope == "system":
            return True

        if self.scope == "organization":
            # Check if user has any role in this organization
            return any(
                ur.organization_id == self.organization_id
                for ur in user.user_roles
                if not ur.is_expired
            )

        if self.scope == "department":
            # Check if user has any role in this organization and department
            return any(
                ur.organization_id == self.organization_id
                and ur.department_id == self.department_id
                for ur in user.user_roles
                if not ur.is_expired
            )

        return False


class UserRole(AuditableModel):
    """Association table between users and roles with additional metadata."""
>>>>>>> f5284c70

    __tablename__ = "user_roles"
    __table_args__ = (
        UniqueConstraint(
<<<<<<< HEAD
            "user_id",
            "role_id",
            "organization_id",
            name="uq_user_role_org",
        ),
        Index("idx_user_roles_user_id", "user_id"),
        Index("idx_user_roles_role_id", "role_id"),
        Index("idx_user_roles_org_id", "organization_id"),
=======
            "user_id", "role_id", "organization_id", name="uq_user_role_org"
        ),
>>>>>>> f5284c70
    )

    # Primary keys
    user_id: Mapped[UserId] = mapped_column(
        Integer, ForeignKey("users.id"), nullable=False, comment="User ID"
    )
    role_id: Mapped[RoleId] = mapped_column(
        Integer, ForeignKey("roles.id"), nullable=False, comment="Role ID"
    )
    organization_id: Mapped[OrganizationId] = mapped_column(
        Integer,
        ForeignKey("organizations.id"),
        nullable=False,
        comment="Organization context",
    )
<<<<<<< HEAD

    # Department context (optional)
=======
>>>>>>> f5284c70
    department_id: Mapped[DepartmentId | None] = mapped_column(
        Integer,
        ForeignKey("departments.id", ondelete="SET NULL"),
        nullable=True,
        comment="Department context (optional)",
    )

<<<<<<< HEAD
    # Assignment metadata
=======
    # Assignment details
>>>>>>> f5284c70
    assigned_by: Mapped[UserId | None] = mapped_column(
        Integer,
        ForeignKey("users.id"),
        nullable=True,
        comment="User who assigned the role",
    )
    assigned_at: Mapped[datetime] = mapped_column(
        DateTime(timezone=True),
        server_default=func.now(),
        nullable=False,
<<<<<<< HEAD
        comment="When the role was assigned",
=======
        server_default=func.now(),
        comment="When the role becomes valid",
    )
    valid_to: Mapped[datetime | None] = mapped_column(
        DateTime(timezone=True),
        nullable=True,
        comment="When the role validity ends (deprecated, use expires_at)",
>>>>>>> f5284c70
    )
    expires_at: Mapped[datetime | None] = mapped_column(
        DateTime(timezone=True),
        nullable=True,
        comment="When the role assignment expires",
    )

    # Status
    is_active: Mapped[bool] = mapped_column(
<<<<<<< HEAD
        Boolean,
        default=True,
        nullable=False,
        comment="Whether the role assignment is active",
=======
        Boolean, nullable=False, default=True, comment="Whether assignment is active"
>>>>>>> f5284c70
    )
    is_primary: Mapped[bool] = mapped_column(
        Boolean,
        default=False,
        nullable=False,
        comment="Whether this is the primary role for the user",
    )

<<<<<<< HEAD
    # Additional metadata
    notes: Mapped[str | None] = mapped_column(
        Text, nullable=True, comment="Additional notes about the assignment"
=======
    # Notes
    notes: Mapped[str | None] = mapped_column(
        Text, nullable=True, comment="Notes about this role assignment"
>>>>>>> f5284c70
    )

    # Approval workflow
    approval_status: Mapped[str | None] = mapped_column(
<<<<<<< HEAD
        String(20),
=======
        String(50),
>>>>>>> f5284c70
        nullable=True,
        comment="Approval status (pending, approved, rejected)",
    )
    approved_by: Mapped[UserId | None] = mapped_column(
        Integer,
        ForeignKey("users.id"),
        nullable=True,
        comment="User who approved the assignment",
    )
    approved_at: Mapped[datetime | None] = mapped_column(
<<<<<<< HEAD
        DateTime(timezone=True),
        nullable=True,
        comment="When the assignment was approved",
=======
        DateTime(timezone=True), nullable=True, comment="When the role was approved"
>>>>>>> f5284c70
    )

    # Relationships
    user: Mapped["User"] = relationship(
<<<<<<< HEAD
        "User", foreign_keys=[user_id], back_populates="user_roles", lazy="joined"
    )
    role: Mapped["Role"] = relationship(
        "Role", foreign_keys=[role_id], back_populates="user_roles", lazy="joined"
    )
    organization: Mapped["Organization"] = relationship(
        "Organization", foreign_keys=[organization_id], lazy="joined"
=======
        "User", back_populates="user_roles", foreign_keys=[user_id]
    )
    role: Mapped["Role"] = relationship("Role", back_populates="user_roles")
    organization: Mapped["Organization"] = relationship(
        "Organization", foreign_keys=[organization_id]
    )
    department: Mapped["Department | None"] = relationship(
        "Department", foreign_keys=[department_id]
>>>>>>> f5284c70
    )
    department: Mapped["Department"] = relationship(
        "Department", foreign_keys=[department_id], lazy="joined"
    )

    # User references
    assigned_by_user: Mapped["User"] = relationship(
        "User", foreign_keys=[assigned_by], lazy="joined"
    )
    approved_by_user: Mapped["User"] = relationship(
        "User", foreign_keys=[approved_by], lazy="joined"
    )

    def __repr__(self) -> str:
        """String representation."""
        return f"<UserRole(user_id={self.user_id}, role_id={self.role_id}, org_id={self.organization_id})>"

    @property
    def is_expired(self) -> bool:
        """Check if the role assignment has expired."""
        if self.expires_at is None:
            return False
<<<<<<< HEAD
        return self.expires_at < datetime.now(UTC)

    @property
    def is_valid(self) -> bool:
        """Check if the role assignment is currently valid."""
        return self.is_active and not self.is_expired

=======
        now = datetime.now(UTC)
        expires_at = (
            self.expires_at
            if self.expires_at.tzinfo
            else self.expires_at.replace(tzinfo=UTC)
        )
        return now > expires_at

    @property
    def is_valid(self) -> bool:
        """Check if role assignment is currently valid."""
        now = datetime.now(UTC)

        # Check if active
        if not self.is_active:
            return False

        # Ensure timezone-aware datetime comparison
        valid_from = (
            self.valid_from
            if self.valid_from.tzinfo
            else self.valid_from.replace(tzinfo=UTC)
        )

        # Check validity period
        if now < valid_from:
            return False

        # Check expiration
        if self.expires_at:
            expires_at = (
                self.expires_at
                if self.expires_at.tzinfo
                else self.expires_at.replace(tzinfo=UTC)
            )
            if now > expires_at:
                return False

        # Check approval if required
        if self.approval_status == "pending":
            return False

        return True

    @property
    def days_until_expiry(self) -> int | None:
        """Get days until expiry (None if no expiry date)."""
        if not self.expires_at:
            return None

        now = datetime.now(UTC)
        expires_at = (
            self.expires_at
            if self.expires_at.tzinfo
            else self.expires_at.replace(tzinfo=UTC)
        )
        delta = expires_at - now
        return delta.days

    
>>>>>>> f5284c70
    def get_effective_permissions(self) -> dict[str, Any]:
        """Get effective permissions for this role assignment."""
        if not self.is_valid:
            return {}

<<<<<<< HEAD
        return self.role.get_all_permissions()
=======
        return self.role.get_all_permissions()


class RolePermission(Base):
    """Association table between roles and permissions."""

    __tablename__ = "role_permissions"

    role_id: Mapped[RoleId] = mapped_column(
        Integer, ForeignKey("roles.id"), nullable=False, comment="Role ID"
    )
    permission_id: Mapped[int] = mapped_column(
        Integer, ForeignKey("permissions.id"), nullable=False, comment="Permission ID"
    )

    # Grant details
    is_granted: Mapped[bool] = mapped_column(
        Boolean, nullable=False, default=True, comment="Whether permission is granted"
    )
    granted_at: Mapped[datetime | None] = mapped_column(
        DateTime(timezone=True),
        server_default=func.now(),
        nullable=True,
        comment="When permission was granted",
    )
    granted_by: Mapped[UserId | None] = mapped_column(
        Integer,
        ForeignKey("users.id"),
        nullable=True,
        comment="User who granted the permission",
    )

    # Add timestamps for compatibility
    created_at: Mapped[datetime] = mapped_column(
        DateTime(timezone=True), server_default=func.now(), nullable=False
    )
    updated_at: Mapped[datetime] = mapped_column(
        DateTime(timezone=True),
        server_default=func.now(),
        onupdate=func.now(),
        nullable=False,
    )

    # Relationships
    role: Mapped["Role"] = relationship(
        "Role", back_populates="role_permissions", lazy="joined"
    )
    permission: Mapped["Permission"] = relationship(
        "Permission", back_populates="role_permissions", lazy="joined"
    )

    # Indexes and constraints
    __table_args__ = (
        UniqueConstraint(
            "role_id", "permission_id", name="ix_role_permissions_role_perm"
        ),
        Index("ix_role_permissions_role_id", "role_id"),
        Index("ix_role_permissions_permission_id", "permission_id"),
    )

    def __repr__(self) -> str:
        """String representation."""
        return (
            f"<RolePermission(role_id={self.role_id}, "
            f"permission_id={self.permission_id})>"
        )
>>>>>>> f5284c70
<|MERGE_RESOLUTION|>--- conflicted
+++ resolved
@@ -1,12 +1,9 @@
 """Role model implementation for RBAC (Role-Based Access Control).
 
-<<<<<<< HEAD
-=======
 This module defines the Role, UserRole, and RolePermission models
 for managing roles and permissions in the ITDO ERP System.
 """
 
->>>>>>> f5284c70
 from datetime import UTC, datetime
 from typing import TYPE_CHECKING, Any, Optional
 
@@ -24,21 +21,14 @@
 from sqlalchemy.dialects.postgresql import JSON
 from sqlalchemy.orm import Mapped, mapped_column, relationship
 
-<<<<<<< HEAD
-from app.models.base import AuditableModel, SoftDeletableModel
-=======
 from app.models.base import AuditableModel, Base, SoftDeletableModel
->>>>>>> f5284c70
 from app.types import DepartmentId, OrganizationId, RoleId, UserId
 
 if TYPE_CHECKING:
     from app.models.department import Department
     from app.models.organization import Organization
-<<<<<<< HEAD
-=======
     from app.models.permission import Permission
     from app.models.permission_inheritance import RoleInheritanceRule
->>>>>>> f5284c70
     from app.models.user import User
 
 
@@ -65,11 +55,6 @@
     name_en: Mapped[str | None] = mapped_column(
         String(200), nullable=True, comment="Role name in English"
     )
-<<<<<<< HEAD
-
-    # Role details
-=======
->>>>>>> f5284c70
     description: Mapped[str | None] = mapped_column(
         Text, nullable=True, comment="Role description"
     )
@@ -107,13 +92,8 @@
         comment="Organization this role belongs to",
     )
 
-<<<<<<< HEAD
-    # Hierarchy
-    parent_id: Mapped[RoleId | None] = mapped_column(
-=======
     # Department scope (optional)
     department_id: Mapped[DepartmentId | None] = mapped_column(
->>>>>>> f5284c70
         Integer,
         ForeignKey("departments.id"),
         nullable=True,
@@ -131,15 +111,8 @@
     max_users: Mapped[int | None] = mapped_column(
         Integer, nullable=True, comment="Maximum users for this role"
     )
-<<<<<<< HEAD
-
-    # Permissions (JSON array)
-    permissions: Mapped[dict[str, Any]] = mapped_column(
-        JSON, nullable=False, default=dict, comment="Role permissions in JSON format"
-=======
     priority: Mapped[int] = mapped_column(
         Integer, nullable=False, default=0, comment="Role priority for conflicts"
->>>>>>> f5284c70
     )
 
     # Status flags
@@ -166,11 +139,8 @@
     users_count: Mapped[int] = mapped_column(
         Integer, nullable=False, default=0, comment="Cached count of users"
     )
-<<<<<<< HEAD
-=======
     
     # UI Display fields
->>>>>>> f5284c70
     icon: Mapped[str | None] = mapped_column(
         String(50), nullable=True, comment="Icon name or class for UI"
     )
@@ -182,25 +152,6 @@
     organization: Mapped["Organization | None"] = relationship(
         "Organization", back_populates="roles"
     )
-<<<<<<< HEAD
-    child_roles: Mapped[list["Role"]] = relationship(
-        "Role", back_populates="parent", lazy="select"
-    )
-    user_roles: Mapped[list["UserRole"]] = relationship(
-        "UserRole", back_populates="role", cascade="all, delete-orphan", lazy="dynamic"
-    )
-    organization: Mapped[Optional["Organization"]] = relationship(
-        "Organization", back_populates="roles", lazy="joined"
-    )
-    users: Mapped[list["User"]] = relationship(
-        "User",
-        secondary="user_roles",
-        primaryjoin="Role.id == UserRole.role_id",
-        secondaryjoin="UserRole.user_id == User.id",
-        back_populates="roles",
-        lazy="select",
-        overlaps="user_roles",
-=======
     department: Mapped["Department | None"] = relationship("Department")
     parent: Mapped["Role | None"] = relationship(
         "Role", remote_side="Role.id", back_populates="children"
@@ -239,7 +190,6 @@
         foreign_keys="RoleInheritanceRule.parent_role_id",
         back_populates="parent_role",
         cascade="all, delete-orphan",
->>>>>>> f5284c70
     )
 
     def __repr__(self) -> str:
@@ -249,14 +199,8 @@
     def has_permission(self, permission_code: str) -> bool:
         """Check if role has a specific permission.
 
-<<<<<<< HEAD
-    def get_all_permissions(self) -> dict[str, Any]:
-        """Get all permissions including inherited ones."""
-        all_permissions = {}
-=======
         Args:
             permission_code: Permission code to check
->>>>>>> f5284c70
 
         Returns:
             True if role has the permission
@@ -275,32 +219,6 @@
     def get_all_permissions(self) -> dict[str, Any]:
         """Get all permissions including inherited ones.
 
-<<<<<<< HEAD
-    def has_permission(self, permission: str) -> bool:
-        """Check if role has a specific permission."""
-        all_permissions = self.get_all_permissions()
-        return permission in all_permissions and all_permissions[permission] is True
-
-    def add_permission(self, permission: str) -> None:
-        """Add a permission to the role."""
-        if not self.permissions:
-            self.permissions = {}
-        self.permissions[permission] = True
-
-    def remove_permission(self, permission: str) -> None:
-        """Remove a permission from the role."""
-        if self.permissions and permission in self.permissions:
-            del self.permissions[permission]
-
-    def get_permission_list(self) -> list[str]:
-        """Get list of permissions as strings."""
-        all_permissions = self.get_all_permissions()
-        return [perm for perm, granted in all_permissions.items() if granted]
-
-
-class UserRole(AuditableModel):
-    """Association table for user-role relationships."""
-=======
         Returns:
             Dictionary of permission codes to permission details
         """
@@ -445,24 +363,12 @@
 
 class UserRole(AuditableModel):
     """Association table between users and roles with additional metadata."""
->>>>>>> f5284c70
 
     __tablename__ = "user_roles"
     __table_args__ = (
         UniqueConstraint(
-<<<<<<< HEAD
-            "user_id",
-            "role_id",
-            "organization_id",
-            name="uq_user_role_org",
-        ),
-        Index("idx_user_roles_user_id", "user_id"),
-        Index("idx_user_roles_role_id", "role_id"),
-        Index("idx_user_roles_org_id", "organization_id"),
-=======
             "user_id", "role_id", "organization_id", name="uq_user_role_org"
         ),
->>>>>>> f5284c70
     )
 
     # Primary keys
@@ -478,11 +384,6 @@
         nullable=False,
         comment="Organization context",
     )
-<<<<<<< HEAD
-
-    # Department context (optional)
-=======
->>>>>>> f5284c70
     department_id: Mapped[DepartmentId | None] = mapped_column(
         Integer,
         ForeignKey("departments.id", ondelete="SET NULL"),
@@ -490,11 +391,7 @@
         comment="Department context (optional)",
     )
 
-<<<<<<< HEAD
-    # Assignment metadata
-=======
     # Assignment details
->>>>>>> f5284c70
     assigned_by: Mapped[UserId | None] = mapped_column(
         Integer,
         ForeignKey("users.id"),
@@ -503,11 +400,15 @@
     )
     assigned_at: Mapped[datetime] = mapped_column(
         DateTime(timezone=True),
+        nullable=False,
         server_default=func.now(),
-        nullable=False,
-<<<<<<< HEAD
         comment="When the role was assigned",
-=======
+    )
+
+    # Validity period
+    valid_from: Mapped[datetime] = mapped_column(
+        DateTime(timezone=True),
+        nullable=False,
         server_default=func.now(),
         comment="When the role becomes valid",
     )
@@ -515,50 +416,33 @@
         DateTime(timezone=True),
         nullable=True,
         comment="When the role validity ends (deprecated, use expires_at)",
->>>>>>> f5284c70
     )
     expires_at: Mapped[datetime | None] = mapped_column(
         DateTime(timezone=True),
         nullable=True,
-        comment="When the role assignment expires",
+        index=True,
+        comment="When the role expires (null = never)",
     )
 
     # Status
     is_active: Mapped[bool] = mapped_column(
-<<<<<<< HEAD
-        Boolean,
-        default=True,
-        nullable=False,
-        comment="Whether the role assignment is active",
-=======
         Boolean, nullable=False, default=True, comment="Whether assignment is active"
->>>>>>> f5284c70
     )
     is_primary: Mapped[bool] = mapped_column(
         Boolean,
         default=False,
         nullable=False,
-        comment="Whether this is the primary role for the user",
-    )
-
-<<<<<<< HEAD
-    # Additional metadata
-    notes: Mapped[str | None] = mapped_column(
-        Text, nullable=True, comment="Additional notes about the assignment"
-=======
+        comment="Whether this is the user's primary role",
+    )
+
     # Notes
     notes: Mapped[str | None] = mapped_column(
         Text, nullable=True, comment="Notes about this role assignment"
->>>>>>> f5284c70
     )
 
     # Approval workflow
     approval_status: Mapped[str | None] = mapped_column(
-<<<<<<< HEAD
-        String(20),
-=======
         String(50),
->>>>>>> f5284c70
         nullable=True,
         comment="Approval status (pending, approved, rejected)",
     )
@@ -566,29 +450,14 @@
         Integer,
         ForeignKey("users.id"),
         nullable=True,
-        comment="User who approved the assignment",
+        comment="User who approved this role assignment",
     )
     approved_at: Mapped[datetime | None] = mapped_column(
-<<<<<<< HEAD
-        DateTime(timezone=True),
-        nullable=True,
-        comment="When the assignment was approved",
-=======
         DateTime(timezone=True), nullable=True, comment="When the role was approved"
->>>>>>> f5284c70
     )
 
     # Relationships
     user: Mapped["User"] = relationship(
-<<<<<<< HEAD
-        "User", foreign_keys=[user_id], back_populates="user_roles", lazy="joined"
-    )
-    role: Mapped["Role"] = relationship(
-        "Role", foreign_keys=[role_id], back_populates="user_roles", lazy="joined"
-    )
-    organization: Mapped["Organization"] = relationship(
-        "Organization", foreign_keys=[organization_id], lazy="joined"
-=======
         "User", back_populates="user_roles", foreign_keys=[user_id]
     )
     role: Mapped["Role"] = relationship("Role", back_populates="user_roles")
@@ -597,38 +466,26 @@
     )
     department: Mapped["Department | None"] = relationship(
         "Department", foreign_keys=[department_id]
->>>>>>> f5284c70
-    )
-    department: Mapped["Department"] = relationship(
-        "Department", foreign_keys=[department_id], lazy="joined"
-    )
-
-    # User references
-    assigned_by_user: Mapped["User"] = relationship(
+    )
+    assigned_by_user: Mapped[Optional["User"]] = relationship(
         "User", foreign_keys=[assigned_by], lazy="joined"
     )
-    approved_by_user: Mapped["User"] = relationship(
+    approved_by_user: Mapped[Optional["User"]] = relationship(
         "User", foreign_keys=[approved_by], lazy="joined"
     )
 
     def __repr__(self) -> str:
         """String representation."""
-        return f"<UserRole(user_id={self.user_id}, role_id={self.role_id}, org_id={self.organization_id})>"
+        return (
+            f"<UserRole(user_id={self.user_id}, role_id={self.role_id}, "
+            f"org_id={self.organization_id}, dept_id={self.department_id})>"
+        )
 
     @property
     def is_expired(self) -> bool:
-        """Check if the role assignment has expired."""
-        if self.expires_at is None:
+        """Check if role assignment is expired."""
+        if not self.expires_at:
             return False
-<<<<<<< HEAD
-        return self.expires_at < datetime.now(UTC)
-
-    @property
-    def is_valid(self) -> bool:
-        """Check if the role assignment is currently valid."""
-        return self.is_active and not self.is_expired
-
-=======
         now = datetime.now(UTC)
         expires_at = (
             self.expires_at
@@ -689,15 +546,11 @@
         return delta.days
 
     
->>>>>>> f5284c70
     def get_effective_permissions(self) -> dict[str, Any]:
         """Get effective permissions for this role assignment."""
         if not self.is_valid:
             return {}
 
-<<<<<<< HEAD
-        return self.role.get_all_permissions()
-=======
         return self.role.get_all_permissions()
 
 
@@ -763,5 +616,4 @@
         return (
             f"<RolePermission(role_id={self.role_id}, "
             f"permission_id={self.permission_id})>"
-        )
->>>>>>> f5284c70
+        )