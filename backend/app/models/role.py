"""Role model implementation for RBAC (Role-Based Access Control).

<<<<<<< HEAD
This module defines the Role, UserRole, and RolePermission models
for managing roles and permissions in the ITDO ERP System.
"""

from datetime import UTC, datetime
from typing import TYPE_CHECKING, Any
=======
from datetime import UTC, datetime
from typing import TYPE_CHECKING, Any, Optional
>>>>>>> 8a382b49

from sqlalchemy import (
    Boolean,
    DateTime,
    ForeignKey,
    Integer,
    String,
    Text,
    UniqueConstraint,
    func,
)
from sqlalchemy.orm import Mapped, mapped_column, relationship

from app.models.base import AuditableModel, Base, SoftDeletableModel
from app.types import DepartmentId, OrganizationId, RoleId, UserId

if TYPE_CHECKING:
    from app.models.department import Department
    from app.models.organization import Organization
    from app.models.permission import Permission
    from app.models.permission_inheritance import RoleInheritanceRule
    from app.models.user import User


class Role(SoftDeletableModel):
    """Role model for RBAC."""

    __tablename__ = "roles"
    __table_args__ = (
        UniqueConstraint(
            "organization_id", "code", name="uq_role_org_code"
        ),  # Unique code per org
    )

    # Basic fields
    code: Mapped[str] = mapped_column(
        String(50),
        nullable=False,
        index=True,
        comment="Unique role code within organization",
    )
<<<<<<< HEAD
    name: Mapped[str] = mapped_column(String(200), nullable=False, comment="Role name")
    name_en: Mapped[str | None] = mapped_column(
        String(200), nullable=True, comment="Role name in English"
    )
=======
    name_en: Mapped[str | None] = mapped_column(
        String(200), nullable=True, comment="Role name in English"
    )

    # Role details
>>>>>>> 8a382b49
    description: Mapped[str | None] = mapped_column(
        Text, nullable=True, comment="Role description"
    )

    # Type and hierarchy
    role_type: Mapped[str] = mapped_column(
        String(50),
        nullable=False,
        default="custom",
        comment="Role type (system, organization, custom)",
    )
    parent_id: Mapped[RoleId | None] = mapped_column(
        Integer,
        ForeignKey("roles.id"),
        nullable=True,
        index=True,
        comment="Parent role for inheritance",
    )
    level: Mapped[int] = mapped_column(
        Integer, nullable=False, default=0, comment="Role hierarchy level"
    )
    full_path: Mapped[str | None] = mapped_column(
        String(500), nullable=True, comment="Full hierarchical path"
    )
    depth: Mapped[int] = mapped_column(
        Integer, nullable=False, default=0, comment="Hierarchy depth"
    )

<<<<<<< HEAD
    # Organization relationship
=======
    # Organization scope
>>>>>>> 8a382b49
    organization_id: Mapped[OrganizationId | None] = mapped_column(
        Integer,
        ForeignKey("organizations.id"),
        nullable=True,
        index=True,
        comment="Organization this role belongs to",
    )

<<<<<<< HEAD
    # Department scope (optional)
    department_id: Mapped[DepartmentId | None] = mapped_column(
=======
    # Hierarchy
    parent_id: Mapped[RoleId | None] = mapped_column(
>>>>>>> 8a382b49
        Integer,
        ForeignKey("departments.id"),
        nullable=True,
        index=True,
        comment="Department scope for this role",
    )

    # Scope and permissions
    scope: Mapped[str] = mapped_column(
        String(50),
        nullable=False,
        default="organization",
        comment="Role scope (system, organization, department)",
    )
    max_users: Mapped[int | None] = mapped_column(
        Integer, nullable=True, comment="Maximum users for this role"
    )
<<<<<<< HEAD
    priority: Mapped[int] = mapped_column(
        Integer, nullable=False, default=0, comment="Role priority for conflicts"
=======

    # Permissions (JSON array)
    permissions: Mapped[dict[str, Any]] = mapped_column(
        JSON, nullable=False, default=dict, comment="Role permissions in JSON format"
>>>>>>> 8a382b49
    )

    # Status flags
    is_active: Mapped[bool] = mapped_column(
        Boolean, nullable=False, default=True, comment="Whether role is active"
    )
    is_system: Mapped[bool] = mapped_column(
        Boolean,
        nullable=False,
        default=False,
        comment="Whether this is a system role",
    )
    is_default: Mapped[bool] = mapped_column(
        Boolean,
        nullable=False,
        default=False,
        comment="Whether this is a default role for new users",
    )

<<<<<<< HEAD
    # Metadata
    permissions_count: Mapped[int] = mapped_column(
        Integer, nullable=False, default=0, comment="Cached count of permissions"
    )
    users_count: Mapped[int] = mapped_column(
        Integer, nullable=False, default=0, comment="Cached count of users"
=======
    # Display
    display_order: Mapped[int] = mapped_column(
        Integer, default=0, nullable=False, comment="Display order for UI"
    )
    icon: Mapped[str | None] = mapped_column(
        String(50), nullable=True, comment="Icon name or class for UI"
    )
    color: Mapped[str | None] = mapped_column(
        String(7), nullable=True, comment="Color code for UI (hex format)"
>>>>>>> 8a382b49
    )

    # Relationships
    organization: Mapped["Organization | None"] = relationship(
        "Organization", back_populates="roles"
    )
    department: Mapped["Department | None"] = relationship("Department")
    parent: Mapped["Role | None"] = relationship(
        "Role", remote_side="Role.id", back_populates="children"
    )
    children: Mapped[list["Role"]] = relationship(
        "Role", back_populates="parent", cascade="all, delete-orphan"
    )

    # Many-to-many relationships
    users: Mapped[list["User"]] = relationship(
        "User",
        secondary="user_roles",
        primaryjoin="Role.id == UserRole.role_id",
        secondaryjoin="UserRole.user_id == User.id",
        back_populates="roles",
    )
<<<<<<< HEAD
    user_roles: Mapped[list["UserRole"]] = relationship(
        "UserRole", back_populates="role", cascade="all, delete-orphan"
    )
    permissions: Mapped[list["Permission"]] = relationship(
        "Permission", secondary="role_permissions", back_populates="roles"
    )
    role_permissions: Mapped[list["RolePermission"]] = relationship(
        "RolePermission", back_populates="role", cascade="all, delete-orphan"
    )

    # Inheritance relationships
    parent_inheritance_rules: Mapped[list["RoleInheritanceRule"]] = relationship(
        "RoleInheritanceRule",
        foreign_keys="RoleInheritanceRule.child_role_id",
        back_populates="child_role",
        cascade="all, delete-orphan",
    )
    child_inheritance_rules: Mapped[list["RoleInheritanceRule"]] = relationship(
        "RoleInheritanceRule",
        foreign_keys="RoleInheritanceRule.parent_role_id",
        back_populates="parent_role",
=======
    child_roles: Mapped[list["Role"]] = relationship(
        "Role", back_populates="parent", lazy="select"
    )
    user_roles: Mapped[list["UserRole"]] = relationship(
        "UserRole", back_populates="role", cascade="all, delete-orphan", lazy="dynamic"
    )
    role_permissions: Mapped[list["RolePermission"]] = relationship(
        "RolePermission",
        back_populates="role",
>>>>>>> 8a382b49
        cascade="all, delete-orphan",
    )

    def __repr__(self) -> str:
        """String representation."""
        return f"<Role({self.code}, org={self.organization_id})>"

    def has_permission(self, permission_code: str) -> bool:
        """Check if role has a specific permission.

        Args:
            permission_code: Permission code to check

<<<<<<< HEAD
        Returns:
            True if role has the permission
        """
        # Check direct permissions
        for rp in self.role_permissions:
            if rp.permission.code == permission_code and rp.is_granted:
                return True
=======
    def get_all_permissions(self) -> dict[str, Any]:
        """Get all permissions including inherited ones."""
        all_permissions = {}
>>>>>>> 8a382b49

        # Check inherited permissions from parent
        if self.parent:
            return self.parent.has_permission(permission_code)

        return False

    def get_all_permissions(self) -> dict[str, Any]:
        """Get all permissions including inherited ones.

        Returns:
            Dictionary of permission codes to permission details
        """
        permissions = {}

        # Get inherited permissions first (can be overridden)
        if self.parent:
            permissions.update(self.parent.get_all_permissions())

        # Add/override with direct permissions
        for rp in self.role_permissions:
            if rp.is_granted:
                permissions[rp.permission.code] = {
                    "id": rp.permission.id,
                    "code": rp.permission.code,
                    "name": rp.permission.name,
                    "category": rp.permission.category,
                    "inherited": False,
                }

        return permissions

    def add_permission(
        self, permission: "Permission", granted_by: UserId | None = None
    ) -> None:
        """Add a permission to this role.

        Args:
            permission: Permission to add
            granted_by: User who granted the permission
        """
        # Check if already exists
        for rp in self.role_permissions:
            if rp.permission_id == permission.id:
                rp.is_granted = True
                rp.granted_at = datetime.now(UTC)
                rp.granted_by = granted_by
                return

        # Create new role-permission association
        from app.models.role import RolePermission

        role_perm = RolePermission(
            role_id=self.id,
            permission_id=permission.id,
            is_granted=True,
            granted_at=datetime.now(UTC),
            granted_by=granted_by,
        )
        self.role_permissions.append(role_perm)
        self.permissions_count = len(
            [rp for rp in self.role_permissions if rp.is_granted]
        )

    def remove_permission(self, permission: "Permission") -> None:
        """Remove a permission from this role.

        Args:
            permission: Permission to remove
        """
        for rp in self.role_permissions:
            if rp.permission_id == permission.id:
                rp.is_granted = False
                break

        self.permissions_count = len(
            [rp for rp in self.role_permissions if rp.is_granted]
        )

    def assign_to_user(
        self,
        user: "User",
        assigned_by: UserId | None = None,
        expires_at: datetime | None = None,
    ) -> "UserRole":
        """Assign this role to a user.

        Args:
            user: User to assign role to
            assigned_by: User who assigned the role
            expires_at: Optional expiration datetime

        Returns:
            UserRole association object
        """
        from app.models.role import UserRole

        # Check if already assigned
        for ur in self.user_roles:
            if ur.user_id == user.id:
                ur.is_active = True
                ur.assigned_at = datetime.now(UTC)
                ur.assigned_by = assigned_by
                ur.expires_at = expires_at
                return ur

        # Create new assignment
        user_role = UserRole(
            user_id=user.id,
            role_id=self.id,
            organization_id=self.organization_id,
            assigned_at=datetime.now(UTC),
            assigned_by=assigned_by,
            expires_at=expires_at,
            is_active=True,
        )
        self.user_roles.append(user_role)
        self.users_count = len([ur for ur in self.user_roles if ur.is_active])
        return user_role

    def validate_scope(self, user: "User") -> bool:
        """Validate if user is in the correct scope for this role.

        Args:
            user: User to validate

        Returns:
            True if user is in correct scope
        """
        if self.scope == "system":
            return True

        if self.scope == "organization":
            # Check if user has any role in this organization
            return any(
                ur.organization_id == self.organization_id
                for ur in user.user_roles
                if not ur.is_expired
            )

        if self.scope == "department":
            # Check if user has any role in this organization and department
            return any(
                ur.organization_id == self.organization_id
                and ur.department_id == self.department_id
                for ur in user.user_roles
                if not ur.is_expired
            )

        return False


class UserRole(AuditableModel):
    """Association table between users and roles with additional metadata."""

    __tablename__ = "user_roles"
    __table_args__ = (
        UniqueConstraint(
            "user_id", "role_id", "organization_id", name="uq_user_role_org"
        ),
    )

    # Primary keys
    user_id: Mapped[UserId] = mapped_column(
        Integer, ForeignKey("users.id"), nullable=False, comment="User ID"
    )
    role_id: Mapped[RoleId] = mapped_column(
        Integer, ForeignKey("roles.id"), nullable=False, comment="Role ID"
    )
    organization_id: Mapped[OrganizationId] = mapped_column(
        Integer,
        ForeignKey("organizations.id"),
        nullable=False,
        comment="Organization context",
    )
<<<<<<< HEAD
    department_id: Mapped[int | None] = mapped_column(
=======
    department_id: Mapped[DepartmentId | None] = mapped_column(
>>>>>>> 8a382b49
        Integer,
        ForeignKey("departments.id", ondelete="SET NULL"),
        nullable=True,
        comment="Department context (optional)",
    )

    # Assignment details
<<<<<<< HEAD
=======
    assigned_by: Mapped[UserId | None] = mapped_column(
        Integer,
        ForeignKey("users.id"),
        nullable=True,
        comment="User who assigned this role",
    )
>>>>>>> 8a382b49
    assigned_at: Mapped[datetime] = mapped_column(
        DateTime(timezone=True),
        server_default=func.now(),
        nullable=False,
        comment="When role was assigned",
    )
<<<<<<< HEAD
    assigned_by: Mapped[UserId | None] = mapped_column(
        Integer,
        ForeignKey("users.id"),
=======
    valid_to: Mapped[datetime | None] = mapped_column(
        DateTime(timezone=True),
>>>>>>> 8a382b49
        nullable=True,
        comment="User who assigned the role",
    )
    expires_at: Mapped[datetime | None] = mapped_column(
<<<<<<< HEAD
        DateTime(timezone=True), nullable=True, comment="When role assignment expires"
=======
        DateTime(timezone=True),
        nullable=True,
        index=True,
        comment="When the role expires (null = never)",
>>>>>>> 8a382b49
    )

    # Status
    is_active: Mapped[bool] = mapped_column(
        Boolean, nullable=False, default=True, comment="Whether assignment is active"
    )
    is_primary: Mapped[bool] = mapped_column(
<<<<<<< HEAD
        Boolean, nullable=False, default=False, comment="Whether this is primary role"
=======
        Boolean,
        default=False,
        nullable=False,
        comment="Whether this is the user's primary role",
    )

    # Notes
    notes: Mapped[str | None] = mapped_column(
        Text, nullable=True, comment="Notes about this role assignment"
    )

    # Approval workflow
    approval_status: Mapped[str | None] = mapped_column(
        String(50),
        nullable=True,
        comment="Approval status (pending, approved, rejected)",
    )
    approved_by: Mapped[UserId | None] = mapped_column(
        Integer,
        ForeignKey("users.id"),
        nullable=True,
        comment="User who approved this role assignment",
    )
    approved_at: Mapped[datetime | None] = mapped_column(
        DateTime(timezone=True), nullable=True, comment="When the role was approved"
>>>>>>> 8a382b49
    )

    # Relationships
    user: Mapped["User"] = relationship(
        "User", back_populates="user_roles", foreign_keys=[user_id]
    )
    role: Mapped["Role"] = relationship("Role", back_populates="user_roles")
    organization: Mapped["Organization"] = relationship(
        "Organization", foreign_keys=[organization_id]
    )
    department: Mapped["Department | None"] = relationship(
        "Department", foreign_keys=[department_id]
    )
<<<<<<< HEAD
    assigner: Mapped["User | None"] = relationship("User", foreign_keys=[assigned_by])
=======

    def __repr__(self) -> str:
        """String representation."""
        return (
            f"<UserRole(user_id={self.user_id}, role_id={self.role_id}, "
            f"org_id={self.organization_id}, dept_id={self.department_id})>"
        )

    @property
    def is_expired(self) -> bool:
        """Check if role assignment is expired."""
        if not self.expires_at:
            return False
        now = datetime.now(UTC)
        expires_at = (
            self.expires_at
            if self.expires_at.tzinfo
            else self.expires_at.replace(tzinfo=UTC)
        )
        return now > expires_at
>>>>>>> 8a382b49

    @property
    def is_valid(self) -> bool:
        """Check if role assignment is currently valid."""
<<<<<<< HEAD
        if not self.is_active:
            return False

        if self.expires_at and self.expires_at < datetime.now(UTC):
=======
        now = datetime.now(UTC)

        # Check if active
        if not self.is_active:
            return False

        # Ensure timezone-aware datetime comparison
        valid_from = (
            self.valid_from
            if self.valid_from.tzinfo
            else self.valid_from.replace(tzinfo=UTC)
        )

        # Check validity period
        if now < valid_from:
            return False

        # Check expiration
        if self.expires_at:
            expires_at = (
                self.expires_at
                if self.expires_at.tzinfo
                else self.expires_at.replace(tzinfo=UTC)
            )
            if now > expires_at:
                return False

        # Check approval if required
        if self.approval_status == "pending":
>>>>>>> 8a382b49
            return False

        return True

    @property
<<<<<<< HEAD
    def is_expired(self) -> bool:
        """Check if role assignment has expired."""
        return self.expires_at is not None and self.expires_at < datetime.now(UTC)
=======
    def days_until_expiry(self) -> int | None:
        """Get days until expiry (None if no expiry date)."""
        if not self.expires_at:
            return None

        now = datetime.now(UTC)
        expires_at = (
            self.expires_at
            if self.expires_at.tzinfo
            else self.expires_at.replace(tzinfo=UTC)
        )
        delta = expires_at - now
        return delta.days
>>>>>>> 8a382b49

    def get_effective_permissions(self) -> dict[str, Any]:
        """Get effective permissions for this role assignment."""
        if not self.is_valid:
            return {}

        return self.role.get_all_permissions()


class RolePermission(Base):
    """Association table between roles and permissions."""

    __tablename__ = "role_permissions"

    role_id: Mapped[RoleId] = mapped_column(
        Integer, ForeignKey("roles.id"), nullable=False, comment="Role ID"
    )
    permission_id: Mapped[int] = mapped_column(
        Integer, ForeignKey("permissions.id"), nullable=False, comment="Permission ID"
    )

    # Grant details
    is_granted: Mapped[bool] = mapped_column(
        Boolean, nullable=False, default=True, comment="Whether permission is granted"
    )
    granted_at: Mapped[datetime | None] = mapped_column(
        DateTime(timezone=True),
        server_default=func.now(),
        nullable=True,
        comment="When permission was granted",
    )
    granted_by: Mapped[UserId | None] = mapped_column(
        Integer,
        ForeignKey("users.id"),
        nullable=True,
        comment="User who granted the permission",
    )

    # Add timestamps for compatibility
    created_at: Mapped[datetime] = mapped_column(
        DateTime(timezone=True), server_default=func.now(), nullable=False
    )
    updated_at: Mapped[datetime] = mapped_column(
        DateTime(timezone=True),
        server_default=func.now(),
        onupdate=func.now(),
        nullable=False,
    )

    # Relationships
    role: Mapped["Role"] = relationship(
        "Role", back_populates="role_permissions", lazy="joined"
    )
    permission: Mapped["Permission"] = relationship(
        "Permission", back_populates="role_permissions", lazy="joined"
<<<<<<< HEAD
    )
=======
    )

    # Indexes and constraints
    __table_args__ = (
        UniqueConstraint(
            "role_id", "permission_id", name="ix_role_permissions_role_perm"
        ),
        Index("ix_role_permissions_role_id", "role_id"),
        Index("ix_role_permissions_permission_id", "permission_id"),
    )

    def __repr__(self) -> str:
        """String representation."""
        return (
            f"<RolePermission(role_id={self.role_id}, "
            f"permission_id={self.permission_id})>"
        )
>>>>>>> 8a382b49
<|MERGE_RESOLUTION|>--- conflicted
+++ resolved
@@ -1,27 +1,24 @@
 """Role model implementation for RBAC (Role-Based Access Control).
 
-<<<<<<< HEAD
 This module defines the Role, UserRole, and RolePermission models
 for managing roles and permissions in the ITDO ERP System.
 """
 
 from datetime import UTC, datetime
-from typing import TYPE_CHECKING, Any
-=======
-from datetime import UTC, datetime
 from typing import TYPE_CHECKING, Any, Optional
->>>>>>> 8a382b49
 
 from sqlalchemy import (
     Boolean,
     DateTime,
     ForeignKey,
+    Index,
     Integer,
     String,
     Text,
     UniqueConstraint,
     func,
 )
+from sqlalchemy.dialects.postgresql import JSON
 from sqlalchemy.orm import Mapped, mapped_column, relationship
 
 from app.models.base import AuditableModel, Base, SoftDeletableModel
@@ -52,18 +49,12 @@
         index=True,
         comment="Unique role code within organization",
     )
-<<<<<<< HEAD
-    name: Mapped[str] = mapped_column(String(200), nullable=False, comment="Role name")
+    name: Mapped[str] = mapped_column(
+        String(200), nullable=False, comment="Role display name"
+    )
     name_en: Mapped[str | None] = mapped_column(
         String(200), nullable=True, comment="Role name in English"
     )
-=======
-    name_en: Mapped[str | None] = mapped_column(
-        String(200), nullable=True, comment="Role name in English"
-    )
-
-    # Role details
->>>>>>> 8a382b49
     description: Mapped[str | None] = mapped_column(
         Text, nullable=True, comment="Role description"
     )
@@ -92,11 +83,7 @@
         Integer, nullable=False, default=0, comment="Hierarchy depth"
     )
 
-<<<<<<< HEAD
-    # Organization relationship
-=======
     # Organization scope
->>>>>>> 8a382b49
     organization_id: Mapped[OrganizationId | None] = mapped_column(
         Integer,
         ForeignKey("organizations.id"),
@@ -105,13 +92,8 @@
         comment="Organization this role belongs to",
     )
 
-<<<<<<< HEAD
     # Department scope (optional)
     department_id: Mapped[DepartmentId | None] = mapped_column(
-=======
-    # Hierarchy
-    parent_id: Mapped[RoleId | None] = mapped_column(
->>>>>>> 8a382b49
         Integer,
         ForeignKey("departments.id"),
         nullable=True,
@@ -129,15 +111,8 @@
     max_users: Mapped[int | None] = mapped_column(
         Integer, nullable=True, comment="Maximum users for this role"
     )
-<<<<<<< HEAD
     priority: Mapped[int] = mapped_column(
         Integer, nullable=False, default=0, comment="Role priority for conflicts"
-=======
-
-    # Permissions (JSON array)
-    permissions: Mapped[dict[str, Any]] = mapped_column(
-        JSON, nullable=False, default=dict, comment="Role permissions in JSON format"
->>>>>>> 8a382b49
     )
 
     # Status flags
@@ -157,24 +132,20 @@
         comment="Whether this is a default role for new users",
     )
 
-<<<<<<< HEAD
     # Metadata
     permissions_count: Mapped[int] = mapped_column(
         Integer, nullable=False, default=0, comment="Cached count of permissions"
     )
     users_count: Mapped[int] = mapped_column(
         Integer, nullable=False, default=0, comment="Cached count of users"
-=======
-    # Display
-    display_order: Mapped[int] = mapped_column(
-        Integer, default=0, nullable=False, comment="Display order for UI"
-    )
+    )
+    
+    # UI Display fields
     icon: Mapped[str | None] = mapped_column(
         String(50), nullable=True, comment="Icon name or class for UI"
     )
     color: Mapped[str | None] = mapped_column(
         String(7), nullable=True, comment="Color code for UI (hex format)"
->>>>>>> 8a382b49
     )
 
     # Relationships
@@ -197,9 +168,8 @@
         secondaryjoin="UserRole.user_id == User.id",
         back_populates="roles",
     )
-<<<<<<< HEAD
     user_roles: Mapped[list["UserRole"]] = relationship(
-        "UserRole", back_populates="role", cascade="all, delete-orphan"
+        "UserRole", back_populates="role", cascade="all, delete-orphan", lazy="dynamic"
     )
     permissions: Mapped[list["Permission"]] = relationship(
         "Permission", secondary="role_permissions", back_populates="roles"
@@ -219,17 +189,6 @@
         "RoleInheritanceRule",
         foreign_keys="RoleInheritanceRule.parent_role_id",
         back_populates="parent_role",
-=======
-    child_roles: Mapped[list["Role"]] = relationship(
-        "Role", back_populates="parent", lazy="select"
-    )
-    user_roles: Mapped[list["UserRole"]] = relationship(
-        "UserRole", back_populates="role", cascade="all, delete-orphan", lazy="dynamic"
-    )
-    role_permissions: Mapped[list["RolePermission"]] = relationship(
-        "RolePermission",
-        back_populates="role",
->>>>>>> 8a382b49
         cascade="all, delete-orphan",
     )
 
@@ -243,7 +202,6 @@
         Args:
             permission_code: Permission code to check
 
-<<<<<<< HEAD
         Returns:
             True if role has the permission
         """
@@ -251,11 +209,6 @@
         for rp in self.role_permissions:
             if rp.permission.code == permission_code and rp.is_granted:
                 return True
-=======
-    def get_all_permissions(self) -> dict[str, Any]:
-        """Get all permissions including inherited ones."""
-        all_permissions = {}
->>>>>>> 8a382b49
 
         # Check inherited permissions from parent
         if self.parent:
@@ -431,11 +384,7 @@
         nullable=False,
         comment="Organization context",
     )
-<<<<<<< HEAD
-    department_id: Mapped[int | None] = mapped_column(
-=======
     department_id: Mapped[DepartmentId | None] = mapped_column(
->>>>>>> 8a382b49
         Integer,
         ForeignKey("departments.id", ondelete="SET NULL"),
         nullable=True,
@@ -443,41 +392,36 @@
     )
 
     # Assignment details
-<<<<<<< HEAD
-=======
     assigned_by: Mapped[UserId | None] = mapped_column(
         Integer,
         ForeignKey("users.id"),
         nullable=True,
-        comment="User who assigned this role",
-    )
->>>>>>> 8a382b49
+        comment="User who assigned the role",
+    )
     assigned_at: Mapped[datetime] = mapped_column(
         DateTime(timezone=True),
+        nullable=False,
         server_default=func.now(),
-        nullable=False,
-        comment="When role was assigned",
-    )
-<<<<<<< HEAD
-    assigned_by: Mapped[UserId | None] = mapped_column(
-        Integer,
-        ForeignKey("users.id"),
-=======
+        comment="When the role was assigned",
+    )
+
+    # Validity period
+    valid_from: Mapped[datetime] = mapped_column(
+        DateTime(timezone=True),
+        nullable=False,
+        server_default=func.now(),
+        comment="When the role becomes valid",
+    )
     valid_to: Mapped[datetime | None] = mapped_column(
         DateTime(timezone=True),
->>>>>>> 8a382b49
-        nullable=True,
-        comment="User who assigned the role",
+        nullable=True,
+        comment="When the role validity ends (deprecated, use expires_at)",
     )
     expires_at: Mapped[datetime | None] = mapped_column(
-<<<<<<< HEAD
-        DateTime(timezone=True), nullable=True, comment="When role assignment expires"
-=======
         DateTime(timezone=True),
         nullable=True,
         index=True,
         comment="When the role expires (null = never)",
->>>>>>> 8a382b49
     )
 
     # Status
@@ -485,9 +429,6 @@
         Boolean, nullable=False, default=True, comment="Whether assignment is active"
     )
     is_primary: Mapped[bool] = mapped_column(
-<<<<<<< HEAD
-        Boolean, nullable=False, default=False, comment="Whether this is primary role"
-=======
         Boolean,
         default=False,
         nullable=False,
@@ -513,7 +454,6 @@
     )
     approved_at: Mapped[datetime | None] = mapped_column(
         DateTime(timezone=True), nullable=True, comment="When the role was approved"
->>>>>>> 8a382b49
     )
 
     # Relationships
@@ -527,9 +467,12 @@
     department: Mapped["Department | None"] = relationship(
         "Department", foreign_keys=[department_id]
     )
-<<<<<<< HEAD
-    assigner: Mapped["User | None"] = relationship("User", foreign_keys=[assigned_by])
-=======
+    assigned_by_user: Mapped[Optional["User"]] = relationship(
+        "User", foreign_keys=[assigned_by], lazy="joined"
+    )
+    approved_by_user: Mapped[Optional["User"]] = relationship(
+        "User", foreign_keys=[approved_by], lazy="joined"
+    )
 
     def __repr__(self) -> str:
         """String representation."""
@@ -550,17 +493,10 @@
             else self.expires_at.replace(tzinfo=UTC)
         )
         return now > expires_at
->>>>>>> 8a382b49
 
     @property
     def is_valid(self) -> bool:
         """Check if role assignment is currently valid."""
-<<<<<<< HEAD
-        if not self.is_active:
-            return False
-
-        if self.expires_at and self.expires_at < datetime.now(UTC):
-=======
         now = datetime.now(UTC)
 
         # Check if active
@@ -590,17 +526,11 @@
 
         # Check approval if required
         if self.approval_status == "pending":
->>>>>>> 8a382b49
             return False
 
         return True
 
     @property
-<<<<<<< HEAD
-    def is_expired(self) -> bool:
-        """Check if role assignment has expired."""
-        return self.expires_at is not None and self.expires_at < datetime.now(UTC)
-=======
     def days_until_expiry(self) -> int | None:
         """Get days until expiry (None if no expiry date)."""
         if not self.expires_at:
@@ -614,8 +544,8 @@
         )
         delta = expires_at - now
         return delta.days
->>>>>>> 8a382b49
-
+
+    
     def get_effective_permissions(self) -> dict[str, Any]:
         """Get effective permissions for this role assignment."""
         if not self.is_valid:
@@ -670,9 +600,6 @@
     )
     permission: Mapped["Permission"] = relationship(
         "Permission", back_populates="role_permissions", lazy="joined"
-<<<<<<< HEAD
-    )
-=======
     )
 
     # Indexes and constraints
@@ -689,5 +616,4 @@
         return (
             f"<RolePermission(role_id={self.role_id}, "
             f"permission_id={self.permission_id})>"
-        )
->>>>>>> 8a382b49
+        )