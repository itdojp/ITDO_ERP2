--- conflicted
+++ resolved
@@ -3,11 +3,7 @@
 from __future__ import annotations
 
 from datetime import date
-<<<<<<< HEAD
 from typing import TYPE_CHECKING, List, Optional
-=======
-from typing import TYPE_CHECKING
->>>>>>> b821ecba
 
 from sqlalchemy import Date, Float, ForeignKey, Integer, String, Text
 from sqlalchemy.orm import Mapped, mapped_column, relationship
