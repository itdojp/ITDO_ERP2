from sqlalchemy import Boolean, Column, DateTime, String
from sqlalchemy.sql import func

from app.core.database_simple import Base


class User(Base):  # type: ignore[valid-type,misc]
    """Simple user model - v19.0 practical approach"""

    __tablename__ = "users_simple"

    id = Column(String, primary_key=True)
    email = Column(String, unique=True, nullable=False)
    username = Column(String, unique=True, nullable=False)
    full_name = Column(String, nullable=True)  # type: ignore[arg-type]
    is_active = Column(Boolean, default=True)
    created_at = Column(DateTime(timezone=True), server_default=func.now())
    updated_at = Column(DateTime(timezone=True), onupdate=func.now())

<<<<<<< HEAD
    def __repr__(self):  # type: ignore[no-untyped-def]
=======
    def __repr__(self) -> dict:  # type: ignore[no-untyped-def]
>>>>>>> d69b084b
        return f"<User(id={self.id}, email={self.email})>"<|MERGE_RESOLUTION|>--- conflicted
+++ resolved
@@ -17,9 +17,5 @@
     created_at = Column(DateTime(timezone=True), server_default=func.now())
     updated_at = Column(DateTime(timezone=True), onupdate=func.now())
 
-<<<<<<< HEAD
-    def __repr__(self):  # type: ignore[no-untyped-def]
-=======
     def __repr__(self) -> dict:  # type: ignore[no-untyped-def]
->>>>>>> d69b084b
         return f"<User(id={self.id}, email={self.email})>"