--- conflicted
+++ resolved
@@ -48,20 +48,12 @@
     def is_expired(self) -> bool:
         """Check if session is expired."""
         # Handle both timezone-aware and naive datetimes
-<<<<<<< HEAD
-        now = datetime.now(timezone.utc)
-        expires_at = self.expires_at
-        if expires_at.tzinfo is None:
-            expires_at = expires_at.replace(tzinfo=timezone.utc)
-        return now > expires_at
-=======
         if self.expires_at.tzinfo is None:
             # If expires_at is naive, compare with naive datetime
             return datetime.now() > self.expires_at
         else:
             # If expires_at is timezone-aware, compare with timezone-aware datetime
             return datetime.now(timezone.utc) > self.expires_at
->>>>>>> d1d68771
 
     def is_valid(self) -> bool:
         """Check if session is valid."""
