"""Audit log models."""

from __future__ import annotations

import hashlib
import json
from datetime import datetime
<<<<<<< HEAD
from typing import TYPE_CHECKING, Any, Optional
=======
from typing import TYPE_CHECKING, Any
>>>>>>> caa2f6bd

from sqlalchemy import JSON, DateTime, ForeignKey, Integer, String, Text, func
from sqlalchemy.orm import Mapped, mapped_column, relationship

from app.models.base import BaseModel

if TYPE_CHECKING:
    from app.models.organization import Organization  # noqa: F401
    from app.models.user import User  # noqa: F401

# Re-export for backwards compatibility
from app.models.user_activity_log import UserActivityLog

__all__ = ["AuditLog", "UserActivityLog"]


class AuditLog(BaseModel):
    """Audit log for tracking all system changes."""

    __tablename__ = "audit_logs"

    id: Mapped[int] = mapped_column(Integer, primary_key=True, index=True)
    user_id: Mapped[int] = mapped_column(
        Integer, ForeignKey("users.id"), nullable=False, index=True
    )
    action: Mapped[str] = mapped_column(String(50), nullable=False, index=True)
    resource_type: Mapped[str] = mapped_column(String(50), nullable=False, index=True)
    resource_id: Mapped[int] = mapped_column(Integer, nullable=False, index=True)
    organization_id: Mapped[int | None] = mapped_column(
        Integer, ForeignKey("organizations.id"), index=True
    )
    changes: Mapped[dict[str, Any]] = mapped_column(JSON, default=dict)
    ip_address: Mapped[str | None] = mapped_column(String(45))
    user_agent: Mapped[str | None] = mapped_column(Text)
    checksum: Mapped[str | None] = mapped_column(
        String(64)
    )  # SHA-256 hash for integrity
    created_at: Mapped[datetime] = mapped_column(
        DateTime(timezone=True), server_default=func.now(), index=True
    )

    # Relationships
    user = relationship("User", foreign_keys=[user_id], lazy="joined")
    organization = relationship(
        "Organization", foreign_keys=[organization_id], lazy="select"
    )

    def calculate_checksum(self) -> str:
        """Calculate checksum for audit log integrity."""
        data = {
            "user_id": self.user_id,
            "action": self.action,
            "resource_type": self.resource_type,
            "resource_id": self.resource_id,
            "changes": self.changes,
            "created_at": self.created_at.isoformat() if self.created_at else None,
        }

        # Create hash
        data_str = json.dumps(data, sort_keys=True)
        return hashlib.sha256(data_str.encode()).hexdigest()

    def verify_integrity(self) -> bool:
        """Verify audit log has not been tampered with."""
        if not self.checksum:
            return False

        calculated = self.calculate_checksum()
        return calculated == self.checksum

    def __repr__(self) -> str:
        return (
            f"<AuditLog(id={self.id}, user={self.user_id}, "
            f"action={self.action}, resource={self.resource_type}:{self.resource_id})>"
        )<|MERGE_RESOLUTION|>--- conflicted
+++ resolved
@@ -5,11 +5,7 @@
 import hashlib
 import json
 from datetime import datetime
-<<<<<<< HEAD
 from typing import TYPE_CHECKING, Any, Optional
-=======
-from typing import TYPE_CHECKING, Any
->>>>>>> caa2f6bd
 
 from sqlalchemy import JSON, DateTime, ForeignKey, Integer, String, Text, func
 from sqlalchemy.orm import Mapped, mapped_column, relationship
