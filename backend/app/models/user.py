--- conflicted
+++ resolved
@@ -85,39 +85,10 @@
 
     # Task relationships
     assigned_tasks: Mapped[list["Task"]] = relationship(
-<<<<<<< HEAD
         "Task", foreign_keys="Task.assignee_id", back_populates="assignee"
     )
     reported_tasks: Mapped[list["Task"]] = relationship(
         "Task", foreign_keys="Task.reporter_id", back_populates="reporter"
-=======
-        "Task", foreign_keys="Task.assigned_to", back_populates="assignee"
-    )
-    created_tasks: Mapped[list["Task"]] = relationship(
-        "Task", foreign_keys="Task.created_by", back_populates="creator"
-    )
-
-    # User preferences and privacy settings
-    preferences: Mapped["UserPreferences | None"] = relationship(
-        "UserPreferences",
-        back_populates="user",
-        uselist=False,
-        cascade="all, delete-orphan",
-    )
-    privacy_settings: Mapped["UserPrivacySettings | None"] = relationship(
-        "UserPrivacySettings",
-        back_populates="user",
-        uselist=False,
-        cascade="all, delete-orphan",
-    )
-
-    # Multi-tenant organization relationships
-    organization_memberships: Mapped[list["UserOrganization"]] = relationship(
-        "UserOrganization",
-        foreign_keys="UserOrganization.user_id",
-        back_populates="user",
-        cascade="all, delete-orphan",
->>>>>>> caa2f6bd
     )
 
     # User preferences and privacy settings
@@ -281,7 +252,6 @@
 
     def is_password_expired(self) -> bool:
         """Check if password has expired (90 days)."""
-<<<<<<< HEAD
         expiry_date = self.password_changed_at + timedelta(days=90)
         # Handle both timezone-aware and naive datetimes
         if expiry_date.tzinfo is None:
@@ -290,18 +260,6 @@
         else:
             # If expiry_date is timezone-aware, compare with timezone-aware datetime
             return datetime.now(timezone.utc) > expiry_date
-=======
-        if not self.password_changed_at:
-            return True
-
-        # Ensure timezone-aware comparison
-        password_changed = self.password_changed_at
-        if password_changed.tzinfo is None:
-            password_changed = password_changed.replace(tzinfo=timezone.utc)
-
-        expiry_date = password_changed + timedelta(days=90)
-        return datetime.now(timezone.utc) > expiry_date
->>>>>>> caa2f6bd
 
     def create_session(
         self,
@@ -455,15 +413,9 @@
                 user_role.organization_id == organization_id
                 and not user_role.is_expired
             ):
-<<<<<<< HEAD
                 # Handle permissions from role
                 if user_role.role and user_role.role.permissions:
                     # permissions is a list of Permission objects
-=======
-                # Handle permissions from role - use many-to-many relationship
-                if user_role.role and user_role.role.permissions:
-                    # permissions is a list of Permission objects through many-to-many
->>>>>>> caa2f6bd
                     for permission in user_role.role.permissions:
                         permissions.add(permission.code)
 
@@ -654,55 +606,5 @@
 
         return self.last_login_at > online_threshold
 
-<<<<<<< HEAD
-=======
-    @property
-    def organization_id(self) -> int | None:
-        """Get primary organization ID for the user."""
-        # Return the first active organization from user_organizations
-        if hasattr(self, "user_organizations") and self.user_organizations:
-            active_orgs = [
-                uo
-                for uo in self.user_organizations
-                if hasattr(uo, "is_active") and uo.is_active
-            ]
-            if active_orgs and hasattr(active_orgs[0], "organization_id"):
-                return int(active_orgs[0].organization_id)
-
-        # Fallback: if user has a department_id, get department's organization
-        if self.department_id:
-            # This would require a database query to get the actual department
-            # For now, return None as this requires additional context
-            pass
-
-        return None
-
-    def get_full_display_name(self) -> str:
-        """Get user's full display name for ERP systems."""
-        if self.full_name:
-            return self.full_name
-        return self.email
-
-    def is_erp_user(self) -> bool:
-        """Check if user has ERP access permissions."""
-        # Basic check - could be expanded with specific ERP permissions
-        return self.is_active and bool(self.organization_id)
-
-    def get_erp_context(self) -> dict[str, Any]:
-        """Get ERP-specific user context."""
-        return {
-            "user_id": self.id,
-            "full_name": self.full_name,
-            "email": self.email,
-            "organization_id": self.organization_id,
-            "department_id": self.department_id,
-            "is_active": self.is_active,
-            "is_superuser": self.is_superuser,
-            "last_login": self.last_login_at.isoformat()
-            if self.last_login_at
-            else None,
-        }
-
->>>>>>> caa2f6bd
     def __repr__(self) -> str:
         return f"<User(id={self.id}, email={self.email})>"