--- conflicted
+++ resolved
@@ -248,16 +248,6 @@
 
     def is_password_expired(self) -> bool:
         """Check if password has expired (90 days)."""
-<<<<<<< HEAD
-        expiry_date = self.password_changed_at + timedelta(days=90)
-        # Handle both timezone-aware and naive datetimes
-        if expiry_date.tzinfo is None:
-            # If expiry_date is naive, compare with naive datetime
-            return datetime.now() > expiry_date
-        else:
-            # If expiry_date is timezone-aware, compare with timezone-aware datetime
-            return datetime.now(timezone.utc) > expiry_date
-=======
         if not self.password_changed_at:
             return True
 
@@ -268,7 +258,6 @@
 
         expiry_date = password_changed + timedelta(days=90)
         return datetime.now(timezone.utc) > expiry_date
->>>>>>> d166cbe6
 
     def create_session(
         self,
