--- conflicted
+++ resolved
@@ -1,18 +1,10 @@
 """User model."""
 
-<<<<<<< HEAD
-from datetime import datetime
-from typing import List, Optional
-
-from sqlalchemy import Boolean, Column, DateTime, Integer, String, func
-from sqlalchemy.orm import Session, relationship
-=======
 from datetime import datetime, timedelta, timezone
 from typing import TYPE_CHECKING, Any, Dict, List, Optional
 
 from sqlalchemy import Boolean, DateTime, ForeignKey, Integer, String, desc, func
 from sqlalchemy.orm import Mapped, Session, mapped_column, relationship
->>>>>>> a38c5236
 
 from app.core.exceptions import BusinessLogicError, PermissionDenied
 from app.core.security import hash_password, verify_password
@@ -35,27 +27,6 @@
 class User(SoftDeletableModel):
     """User model with enhanced security and audit features."""
 
-<<<<<<< HEAD
-class User(Base):
-    """User model."""
-
-    __tablename__ = "users"
-
-    id = Column(Integer, primary_key=True, index=True)
-    email = Column(String, unique=True, index=True, nullable=False)
-    hashed_password = Column(String, nullable=False)
-    full_name = Column(String(100), nullable=False)
-    is_active = Column(Boolean, default=True)
-    is_superuser = Column(Boolean, default=False)
-    created_at = Column(DateTime(timezone=True), server_default=func.now())
-    updated_at = Column(
-        DateTime(timezone=True), server_default=func.now(), onupdate=func.now()
-    )
-
-    # Relationships
-    user_roles = relationship(
-        "UserRole", foreign_keys="UserRole.user_id", back_populates="user"
-=======
     __tablename__ = "users"
 
     # Basic fields
@@ -99,7 +70,6 @@
     )
     reported_tasks: Mapped[List["Task"]] = relationship(
         "Task", foreign_keys="Task.reporter_id", back_populates="reporter"
->>>>>>> a38c5236
     )
 
     @classmethod
@@ -129,10 +99,7 @@
             phone=phone,
             is_active=is_active,
             is_superuser=is_superuser,
-<<<<<<< HEAD
-=======
             password_changed_at=datetime.now(timezone.utc),
->>>>>>> a38c5236
         )
 
         # Add to database
@@ -164,11 +131,7 @@
 
         return user
 
-<<<<<<< HEAD
-    def update(self, db: Session, **kwargs) -> None:
-=======
     def update(self, db: Session, **kwargs: Any) -> None:
->>>>>>> a38c5236
         """Update user attributes."""
         for key, value in kwargs.items():
             if hasattr(self, key) and key not in ["id", "created_at"]:
@@ -180,45 +143,6 @@
                     self.password_changed_at = datetime.now(timezone.utc)
                 setattr(self, key, value)
 
-<<<<<<< HEAD
-        db.add(self)
-        db.flush()
-
-    def get_permissions(self, organization_id: int) -> List[str]:
-        """Get user permissions for a specific organization."""
-        permissions = set()
-
-        # Get all roles for this user in the organization
-        for user_role in self.user_roles:
-            if (
-                user_role.organization_id == organization_id
-                and not user_role.is_expired()
-            ):
-                role_permissions = user_role.role.permissions or []
-                for perm in role_permissions:
-                    if perm == "*":
-                        # System admin has all permissions
-                        permissions.add("*")
-                    elif perm.endswith("*"):
-                        # Wildcard permission - expand to specific permissions
-                        prefix = perm[:-1]
-                        permissions.add(f"{prefix}read")
-                        permissions.add(f"{prefix}write")
-                        permissions.add(f"{prefix}delete")
-                        permissions.add(f"{prefix}create")
-                    else:
-                        permissions.add(perm)
-
-        return list(permissions)
-
-    def has_role(self, role_code: str, organization_id: int) -> bool:
-        """Check if user has a specific role in an organization."""
-        for user_role in self.user_roles:
-            if (
-                user_role.organization_id == organization_id
-                and user_role.role.code == role_code
-                and not user_role.is_expired()
-=======
         db.add(self)
         db.flush()
 
@@ -464,6 +388,17 @@
         """Check if user has specific permission in organization."""
         return permission in self.get_effective_permissions(organization_id)
 
+    def has_role(self, role_code: str, organization_id: int) -> bool:
+        """Check if user has a specific role in an organization."""
+        for user_role in self.user_roles:
+            if (
+                user_role.organization_id == organization_id
+                and user_role.role.code == role_code
+                and not user_role.is_expired
+            ):
+                return True
+        return False
+
     def has_role_in_department(self, role_code: str, department_id: int) -> bool:
         """Check if user has role in department."""
         for user_role in self.user_roles:
@@ -471,33 +406,10 @@
                 user_role.department_id == department_id
                 and user_role.role.code == role_code
                 and not user_role.is_expired
->>>>>>> a38c5236
             ):
                 return True
         return False
 
-<<<<<<< HEAD
-    def has_permission(self, permission: str, organization_id: int) -> bool:
-        """Check if user has a specific permission in an organization."""
-        permissions = self.get_permissions(organization_id)
-
-        # Check for exact match
-        if permission in permissions:
-            return True
-
-        # Check for wildcard permissions
-        if "*" in permissions:
-            return True
-
-        # Check for pattern match
-        for perm in permissions:
-            if perm.endswith("*"):
-                prefix = perm[:-1]
-                if permission.startswith(prefix):
-                    return True
-
-        return False
-=======
     def has_permission_in_department(self, permission: str, department_id: int) -> bool:
         """Check if user has permission in department."""
         for user_role in self.user_roles:
@@ -656,5 +568,4 @@
         raise PermissionDenied("ユーザーは自分自身にロールを割り当てることはできません")
 
     def __repr__(self) -> str:
-        return f"<User(id={self.id}, email={self.email})>"
->>>>>>> a38c5236
+        return f"<User(id={self.id}, email={self.email})>"