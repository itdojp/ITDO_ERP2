--- conflicted
+++ resolved
@@ -59,7 +59,6 @@
     password_must_change: Mapped[bool] = mapped_column(Boolean, default=False)
 
     # Relationships
-<<<<<<< HEAD
     roles: Mapped[list["Role"]] = relationship(
         "Role",
         secondary="user_roles",
@@ -67,8 +66,6 @@
         secondaryjoin="UserRole.role_id == Role.id",
         back_populates="users",
     )
-=======
->>>>>>> 8a382b49
     user_roles: Mapped[list["UserRole"]] = relationship(
         "UserRole", back_populates="user", foreign_keys="UserRole.user_id"
     )
@@ -412,34 +409,11 @@
                 user_role.organization_id == organization_id
                 and not user_role.is_expired
             ):
-<<<<<<< HEAD
-                # Handle permissions from role
+                # Handle permissions from role - use many-to-many relationship
                 if user_role.role and user_role.role.permissions:
-                    # permissions is a list of Permission objects
+                    # permissions is a list of Permission objects through many-to-many
                     for permission in user_role.role.permissions:
                         permissions.add(permission.code)
-=======
-                # Handle permissions stored as JSON dict
-                if user_role.role and user_role.role.permissions:
-                    # Permissions is always a dict according to the model
-                    if isinstance(user_role.role.permissions, dict):
-                        # Handle various dict structures
-                        if "codes" in user_role.role.permissions:
-                            codes = user_role.role.permissions["codes"]
-                            if isinstance(codes, list):
-                                permissions.update(codes)
-                        elif "permissions" in user_role.role.permissions:
-                            perms = user_role.role.permissions["permissions"]
-                            if isinstance(perms, list):
-                                permissions.update(perms)
-                        else:
-                            # Try to extract values that look like permission codes
-                            for key, value in user_role.role.permissions.items():
-                                if isinstance(value, list):
-                                    permissions.update(value)
-                                elif isinstance(value, str) and ":" in value:
-                                    permissions.add(value)
->>>>>>> 8a382b49
 
         return list(permissions)
 
