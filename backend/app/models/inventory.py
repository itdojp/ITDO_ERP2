"""
Inventory models for ERP v17.0
Basic inventory management with warehouses, stock items, and transactions
"""

from datetime import UTC, date, datetime
from decimal import Decimal
from enum import Enum
from typing import TYPE_CHECKING, Optional

from sqlalchemy import (
    Boolean,
    Date,
    DateTime,
    ForeignKey,
    Integer,
    Numeric,
    String,
    Text,
)
from sqlalchemy.orm import Mapped, mapped_column, relationship

from app.models.base import SoftDeletableModel

if TYPE_CHECKING:
    from app.models.organization import Organization
    from app.models.product import Product
    from app.models.user import User


class MovementType(str, Enum):
    """Stock movement type enumeration."""

    IN = "in"  # Stock in (receipt)
    OUT = "out"  # Stock out (issue)
    TRANSFER = "transfer"  # Transfer between warehouses
    ADJUSTMENT = "adjustment"  # Inventory adjustment
    RETURN = "return"  # Return to supplier
    SCRAP = "scrap"  # Scrapped/damaged


class InventoryStatus(str, Enum):
    """Inventory status enumeration."""

    AVAILABLE = "available"
    RESERVED = "reserved"
    ON_HOLD = "on_hold"
    DAMAGED = "damaged"
    EXPIRED = "expired"


class Warehouse(SoftDeletableModel):
    """Warehouse model for storing inventory."""

    __tablename__ = "warehouses"

    # Basic fields
    code: Mapped[str] = mapped_column(
        String(50), nullable=False, unique=True, index=True
    )
    name: Mapped[str] = mapped_column(String(200), nullable=False)
    description: Mapped[str | None] = mapped_column(Text)

    # Organization
<<<<<<< HEAD
    organization_id: Mapped[int] = mapped_column(
        Integer, ForeignKey("organizations.id"), nullable=False
    )
=======
    organization_id: Mapped[int] = mapped_column(Integer, ForeignKey("organizations.id"), nullable=False)
>>>>>>> 89a992df

    # Location details
    address: Mapped[str | None] = mapped_column(String(500))
    postal_code: Mapped[str | None] = mapped_column(String(10))
    city: Mapped[str | None] = mapped_column(String(100))
    prefecture: Mapped[str | None] = mapped_column(String(50))

    # Contact information
    phone: Mapped[str | None] = mapped_column(String(20))
    email: Mapped[str | None] = mapped_column(String(255))
    manager_name: Mapped[str | None] = mapped_column(String(100))

    # Specifications
    total_area: Mapped[Decimal | None] = mapped_column(Numeric(10, 2))  # m²
    storage_capacity: Mapped[Decimal | None] = mapped_column(
        Numeric(12, 2)
    )  # capacity units
    temperature_controlled: Mapped[bool] = mapped_column(Boolean, default=False)

    # Status
    is_default: Mapped[bool] = mapped_column(Boolean, default=False)
    is_active: Mapped[bool] = mapped_column(Boolean, default=True)

    # Relationships
    organization: Mapped["Organization"] = relationship("Organization")
    inventory_items: Mapped[list["InventoryItem"]] = relationship(
        "InventoryItem", back_populates="warehouse"
    )
    stock_movements: Mapped[list["StockMovement"]] = relationship(
        "StockMovement", back_populates="warehouse"
    )

    @property
    def full_address(self) -> str:
        """Get full formatted address."""
        parts = []
        if self.postal_code:
            parts.append(f"〒{self.postal_code}")
        if self.prefecture:
            parts.append(self.prefecture)
        if self.city:
            parts.append(self.city)
        if self.address:
            parts.append(self.address)
        return " ".join(parts) if parts else ""

    def get_total_stock_value(self) -> Decimal:
        """Calculate total stock value in warehouse."""
        total = Decimal(0)
        for item in self.inventory_items:
            if item.total_cost and item.quantity_on_hand > 0:
                total += item.total_cost
        return total

    def get_utilization_percentage(self) -> Decimal | None:
        """Calculate storage utilization percentage."""
        if not self.storage_capacity or self.storage_capacity <= 0:
            return None

        used_capacity = sum(
            item.quantity_on_hand
            for item in self.inventory_items
            if item.quantity_on_hand > 0
        )

        return (used_capacity / self.storage_capacity) * 100

    def __repr__(self) -> str:
        return f"<Warehouse(id={self.id}, code='{self.code}', name='{self.name}')>"


class InventoryItem(SoftDeletableModel):
    """Inventory item representing stock of a product in a warehouse."""

    __tablename__ = "inventory_items"

    # Product and location
<<<<<<< HEAD
    product_id: Mapped[int] = mapped_column(
        Integer, ForeignKey("products.id"), nullable=False
    )
    warehouse_id: Mapped[int] = mapped_column(
        Integer, ForeignKey("warehouses.id"), nullable=False
    )
    organization_id: Mapped[int] = mapped_column(
        Integer, ForeignKey("organizations.id"), nullable=False
    )
=======
    product_id: Mapped[int] = mapped_column(Integer, ForeignKey("products.id"), nullable=False)
    warehouse_id: Mapped[int] = mapped_column(Integer, ForeignKey("warehouses.id"), nullable=False)
    organization_id: Mapped[int] = mapped_column(Integer, ForeignKey("organizations.id"), nullable=False)
>>>>>>> 89a992df

    # Quantities
    quantity_on_hand: Mapped[Decimal] = mapped_column(Numeric(12, 3), default=0)
    quantity_reserved: Mapped[Decimal] = mapped_column(Numeric(12, 3), default=0)
    quantity_available: Mapped[Decimal] = mapped_column(Numeric(12, 3), default=0)
    quantity_in_transit: Mapped[Decimal] = mapped_column(Numeric(12, 3), default=0)

    # Cost information
    cost_per_unit: Mapped[Decimal | None] = mapped_column(Numeric(12, 4))
    average_cost: Mapped[Decimal | None] = mapped_column(Numeric(12, 4))
    total_cost: Mapped[Decimal | None] = mapped_column(Numeric(15, 2))

    # Location within warehouse
    location_code: Mapped[str | None] = mapped_column(String(50))
    zone: Mapped[str | None] = mapped_column(String(50))

    # Stock levels
    minimum_level: Mapped[Decimal | None] = mapped_column(Numeric(12, 3))
    reorder_point: Mapped[Decimal | None] = mapped_column(Numeric(12, 3))

    # Status
<<<<<<< HEAD
    status: Mapped[str] = mapped_column(
        String(20), default=InventoryStatus.AVAILABLE.value
    )
=======
    status: Mapped[str] = mapped_column(String(20), default=InventoryStatus.AVAILABLE.value)
>>>>>>> 89a992df

    # Dates for tracking
    last_received_date: Mapped[datetime | None] = mapped_column(DateTime(timezone=True))
    last_issued_date: Mapped[datetime | None] = mapped_column(DateTime(timezone=True))
    expiry_date: Mapped[date | None] = mapped_column(Date)

    # Batch tracking
    lot_number: Mapped[str | None] = mapped_column(String(100))
    batch_number: Mapped[str | None] = mapped_column(String(100))

    # Relationships
    product: Mapped["Product"] = relationship("Product")
    warehouse: Mapped["Warehouse"] = relationship(
        "Warehouse", back_populates="inventory_items"
    )
    organization: Mapped["Organization"] = relationship("Organization")
    stock_movements: Mapped[list["StockMovement"]] = relationship(
        "StockMovement", back_populates="inventory_item"
    )

    @property
    def is_low_stock(self) -> bool:
        """Check if stock level is low."""
        if self.minimum_level and self.minimum_level > 0:
            return self.quantity_available <= self.minimum_level
        return False

    @property
    def needs_reorder(self) -> bool:
        """Check if reorder is needed."""
        if self.reorder_point and self.reorder_point > 0:
            return self.quantity_available <= self.reorder_point
        return False

    @property
    def is_expired(self) -> bool:
        """Check if inventory is expired."""
        if self.expiry_date:
            return date.today() > self.expiry_date
        return False

    @property
    def days_until_expiry(self) -> int | None:
        """Get days until expiry."""
        if self.expiry_date:
            delta = self.expiry_date - date.today()
            return delta.days
        return None

    def is_near_expiry(self, days_threshold: int = 30) -> bool:
        """Check if near expiry within threshold."""
        if self.days_until_expiry is not None:
            return 0 <= self.days_until_expiry <= days_threshold
        return False

    def calculate_available_quantity(self) -> None:
        """Calculate available quantity (on_hand - reserved)."""
<<<<<<< HEAD
        self.quantity_available = max(
            Decimal(0), self.quantity_on_hand - self.quantity_reserved
        )

    def update_average_cost(
        self, new_unit_cost: Decimal, new_quantity: Decimal
    ) -> None:
=======
        self.quantity_available = max(Decimal(0), self.quantity_on_hand - self.quantity_reserved)

    def update_average_cost(self, new_unit_cost: Decimal, new_quantity: Decimal) -> None:
>>>>>>> 89a992df
        """Update average cost based on weighted average."""
        if self.quantity_on_hand == 0:
            self.average_cost = new_unit_cost
            self.cost_per_unit = new_unit_cost
        else:
            total_value = (self.average_cost * self.quantity_on_hand) + (
                new_unit_cost * new_quantity
            )
            total_quantity = self.quantity_on_hand + new_quantity
            self.average_cost = total_value / total_quantity

        # Update total cost
        self.total_cost = self.average_cost * (self.quantity_on_hand + new_quantity)

    def reserve_stock(self, quantity: Decimal) -> bool:
        """Reserve stock for order."""
        if self.quantity_available >= quantity:
            self.quantity_reserved += quantity
            self.calculate_available_quantity()
            return True
        return False

    def release_reservation(self, quantity: Decimal) -> None:
        """Release reserved stock."""
        self.quantity_reserved = max(Decimal(0), self.quantity_reserved - quantity)
        self.calculate_available_quantity()

    def __repr__(self) -> str:
        return f"<InventoryItem(id={self.id}, product_id={self.product_id}, warehouse_id={self.warehouse_id})>"


class StockMovement(SoftDeletableModel):
    """Stock movement transaction record."""

    __tablename__ = "stock_movements"

    # Transaction identification
<<<<<<< HEAD
    transaction_number: Mapped[str] = mapped_column(
        String(100), nullable=False, unique=True, index=True
    )

    # Related entities
    inventory_item_id: Mapped[int] = mapped_column(
        Integer, ForeignKey("inventory_items.id"), nullable=False
    )
    product_id: Mapped[int] = mapped_column(
        Integer, ForeignKey("products.id"), nullable=False
    )
    warehouse_id: Mapped[int] = mapped_column(
        Integer, ForeignKey("warehouses.id"), nullable=False
    )
    organization_id: Mapped[int] = mapped_column(
        Integer, ForeignKey("organizations.id"), nullable=False
    )

    # Movement details
    movement_type: Mapped[str] = mapped_column(String(20), nullable=False)
    movement_date: Mapped[datetime] = mapped_column(
        DateTime(timezone=True), default=lambda: datetime.now(UTC)
    )
=======
    transaction_number: Mapped[str] = mapped_column(String(100), nullable=False, unique=True, index=True)

    # Related entities
    inventory_item_id: Mapped[int] = mapped_column(Integer, ForeignKey("inventory_items.id"), nullable=False)
    product_id: Mapped[int] = mapped_column(Integer, ForeignKey("products.id"), nullable=False)
    warehouse_id: Mapped[int] = mapped_column(Integer, ForeignKey("warehouses.id"), nullable=False)
    organization_id: Mapped[int] = mapped_column(Integer, ForeignKey("organizations.id"), nullable=False)

    # Movement details
    movement_type: Mapped[str] = mapped_column(String(20), nullable=False)
    movement_date: Mapped[datetime] = mapped_column(DateTime(timezone=True), default=lambda: datetime.now(UTC))
>>>>>>> 89a992df

    # Quantities
    quantity: Mapped[Decimal] = mapped_column(Numeric(12, 3), nullable=False)
    quantity_before: Mapped[Decimal] = mapped_column(Numeric(12, 3), default=0)
    quantity_after: Mapped[Decimal] = mapped_column(Numeric(12, 3), default=0)

    # Cost information
    unit_cost: Mapped[Decimal | None] = mapped_column(Numeric(12, 4))
    total_cost: Mapped[Decimal | None] = mapped_column(Numeric(15, 2))

    # Reference information
    reference_type: Mapped[str | None] = mapped_column(
        String(50)
    )  # 'sales_order', 'purchase_order', etc.
    reference_number: Mapped[str | None] = mapped_column(String(100))
    reference_id: Mapped[int | None] = mapped_column(Integer)

    # Movement details
    reason: Mapped[str | None] = mapped_column(String(200))
    notes: Mapped[str | None] = mapped_column(Text)

    # Location details
    from_location: Mapped[str | None] = mapped_column(String(100))
    to_location: Mapped[str | None] = mapped_column(String(100))
    lot_number: Mapped[str | None] = mapped_column(String(100))

    # User tracking
    performed_by: Mapped[int | None] = mapped_column(Integer, ForeignKey("users.id"))

    # Status
    is_posted: Mapped[bool] = mapped_column(Boolean, default=True)
    is_reversed: Mapped[bool] = mapped_column(Boolean, default=False)
<<<<<<< HEAD
    reversed_by_movement_id: Mapped[int | None] = mapped_column(
        Integer, ForeignKey("stock_movements.id")
    )
=======
    reversed_by_movement_id: Mapped[int | None] = mapped_column(Integer, ForeignKey("stock_movements.id"))
>>>>>>> 89a992df

    # Relationships
    inventory_item: Mapped["InventoryItem"] = relationship(
        "InventoryItem", back_populates="stock_movements"
    )
    product: Mapped["Product"] = relationship("Product")
    warehouse: Mapped["Warehouse"] = relationship(
        "Warehouse", back_populates="stock_movements"
    )
    organization: Mapped["Organization"] = relationship("Organization")
<<<<<<< HEAD
    performed_by_user: Mapped[Optional["User"]] = relationship(
        "User", foreign_keys=[performed_by]
    )
=======
    performed_by_user: Mapped[Optional["User"]] = relationship("User", foreign_keys=[performed_by])
>>>>>>> 89a992df

    # Self-referential for reversals
    reversed_by_movement: Mapped[Optional["StockMovement"]] = relationship(
        "StockMovement", remote_side="StockMovement.id"
    )

    def reverse_movement(self, reversed_by: int, reason: str) -> "StockMovement":
        """Create a reversal movement."""
        reversal = StockMovement(
            transaction_number=f"REV-{self.transaction_number}",
            inventory_item_id=self.inventory_item_id,
            product_id=self.product_id,
            warehouse_id=self.warehouse_id,
            organization_id=self.organization_id,
            movement_type=self.movement_type,
            quantity=-self.quantity,  # Negative quantity for reversal
            quantity_before=self.quantity_after,
            quantity_after=self.quantity_before,
            unit_cost=self.unit_cost,
            total_cost=-self.total_cost if self.total_cost else None,
            reference_type="reversal",
            reference_number=self.transaction_number,
            reference_id=self.id,
            reason=reason,
            performed_by=reversed_by,
            created_by=reversed_by,
            reversed_by_movement_id=self.id,
        )

        # Mark original as reversed
        self.is_reversed = True

        return reversal

    def __repr__(self) -> str:
        return f"<StockMovement(id={self.id}, transaction_number='{self.transaction_number}', type='{self.movement_type}')>"<|MERGE_RESOLUTION|>--- conflicted
+++ resolved
@@ -62,13 +62,7 @@
     description: Mapped[str | None] = mapped_column(Text)
 
     # Organization
-<<<<<<< HEAD
-    organization_id: Mapped[int] = mapped_column(
-        Integer, ForeignKey("organizations.id"), nullable=False
-    )
-=======
     organization_id: Mapped[int] = mapped_column(Integer, ForeignKey("organizations.id"), nullable=False)
->>>>>>> 89a992df
 
     # Location details
     address: Mapped[str | None] = mapped_column(String(500))
@@ -146,21 +140,9 @@
     __tablename__ = "inventory_items"
 
     # Product and location
-<<<<<<< HEAD
-    product_id: Mapped[int] = mapped_column(
-        Integer, ForeignKey("products.id"), nullable=False
-    )
-    warehouse_id: Mapped[int] = mapped_column(
-        Integer, ForeignKey("warehouses.id"), nullable=False
-    )
-    organization_id: Mapped[int] = mapped_column(
-        Integer, ForeignKey("organizations.id"), nullable=False
-    )
-=======
     product_id: Mapped[int] = mapped_column(Integer, ForeignKey("products.id"), nullable=False)
     warehouse_id: Mapped[int] = mapped_column(Integer, ForeignKey("warehouses.id"), nullable=False)
     organization_id: Mapped[int] = mapped_column(Integer, ForeignKey("organizations.id"), nullable=False)
->>>>>>> 89a992df
 
     # Quantities
     quantity_on_hand: Mapped[Decimal] = mapped_column(Numeric(12, 3), default=0)
@@ -182,13 +164,7 @@
     reorder_point: Mapped[Decimal | None] = mapped_column(Numeric(12, 3))
 
     # Status
-<<<<<<< HEAD
-    status: Mapped[str] = mapped_column(
-        String(20), default=InventoryStatus.AVAILABLE.value
-    )
-=======
     status: Mapped[str] = mapped_column(String(20), default=InventoryStatus.AVAILABLE.value)
->>>>>>> 89a992df
 
     # Dates for tracking
     last_received_date: Mapped[datetime | None] = mapped_column(DateTime(timezone=True))
@@ -246,19 +222,9 @@
 
     def calculate_available_quantity(self) -> None:
         """Calculate available quantity (on_hand - reserved)."""
-<<<<<<< HEAD
-        self.quantity_available = max(
-            Decimal(0), self.quantity_on_hand - self.quantity_reserved
-        )
-
-    def update_average_cost(
-        self, new_unit_cost: Decimal, new_quantity: Decimal
-    ) -> None:
-=======
         self.quantity_available = max(Decimal(0), self.quantity_on_hand - self.quantity_reserved)
 
     def update_average_cost(self, new_unit_cost: Decimal, new_quantity: Decimal) -> None:
->>>>>>> 89a992df
         """Update average cost based on weighted average."""
         if self.quantity_on_hand == 0:
             self.average_cost = new_unit_cost
@@ -296,31 +262,6 @@
     __tablename__ = "stock_movements"
 
     # Transaction identification
-<<<<<<< HEAD
-    transaction_number: Mapped[str] = mapped_column(
-        String(100), nullable=False, unique=True, index=True
-    )
-
-    # Related entities
-    inventory_item_id: Mapped[int] = mapped_column(
-        Integer, ForeignKey("inventory_items.id"), nullable=False
-    )
-    product_id: Mapped[int] = mapped_column(
-        Integer, ForeignKey("products.id"), nullable=False
-    )
-    warehouse_id: Mapped[int] = mapped_column(
-        Integer, ForeignKey("warehouses.id"), nullable=False
-    )
-    organization_id: Mapped[int] = mapped_column(
-        Integer, ForeignKey("organizations.id"), nullable=False
-    )
-
-    # Movement details
-    movement_type: Mapped[str] = mapped_column(String(20), nullable=False)
-    movement_date: Mapped[datetime] = mapped_column(
-        DateTime(timezone=True), default=lambda: datetime.now(UTC)
-    )
-=======
     transaction_number: Mapped[str] = mapped_column(String(100), nullable=False, unique=True, index=True)
 
     # Related entities
@@ -332,7 +273,6 @@
     # Movement details
     movement_type: Mapped[str] = mapped_column(String(20), nullable=False)
     movement_date: Mapped[datetime] = mapped_column(DateTime(timezone=True), default=lambda: datetime.now(UTC))
->>>>>>> 89a992df
 
     # Quantities
     quantity: Mapped[Decimal] = mapped_column(Numeric(12, 3), nullable=False)
@@ -365,13 +305,7 @@
     # Status
     is_posted: Mapped[bool] = mapped_column(Boolean, default=True)
     is_reversed: Mapped[bool] = mapped_column(Boolean, default=False)
-<<<<<<< HEAD
-    reversed_by_movement_id: Mapped[int | None] = mapped_column(
-        Integer, ForeignKey("stock_movements.id")
-    )
-=======
     reversed_by_movement_id: Mapped[int | None] = mapped_column(Integer, ForeignKey("stock_movements.id"))
->>>>>>> 89a992df
 
     # Relationships
     inventory_item: Mapped["InventoryItem"] = relationship(
@@ -382,13 +316,7 @@
         "Warehouse", back_populates="stock_movements"
     )
     organization: Mapped["Organization"] = relationship("Organization")
-<<<<<<< HEAD
-    performed_by_user: Mapped[Optional["User"]] = relationship(
-        "User", foreign_keys=[performed_by]
-    )
-=======
     performed_by_user: Mapped[Optional["User"]] = relationship("User", foreign_keys=[performed_by])
->>>>>>> 89a992df
 
     # Self-referential for reversals
     reversed_by_movement: Mapped[Optional["StockMovement"]] = relationship(
