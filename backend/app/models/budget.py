--- conflicted
+++ resolved
@@ -5,9 +5,6 @@
 from enum import Enum
 from typing import TYPE_CHECKING, List, Optional
 
-<<<<<<< HEAD
-from sqlalchemy import Boolean, Date, DateTime, Float, ForeignKey, Integer, Numeric, String, Text
-=======
 from sqlalchemy import (
     Boolean,
     Date,
@@ -18,7 +15,6 @@
     String,
     Text,
 )
->>>>>>> 3fe423a1
 from sqlalchemy.orm import Mapped, mapped_column, relationship
 
 from app.models.base import SoftDeletableModel
@@ -26,14 +22,15 @@
 
 if TYPE_CHECKING:
     from app.models.department import Department
+    from app.models.expense_category import ExpenseCategory
     from app.models.organization import Organization
     from app.models.project import Project
     from app.models.user import User
-    from app.models.expense_category import ExpenseCategory
 
 
 class BudgetStatus(str, Enum):
     """Budget status enumeration."""
+
     DRAFT = "draft"
     SUBMITTED = "submitted"
     APPROVED = "approved"
@@ -44,6 +41,7 @@
 
 class BudgetType(str, Enum):
     """Budget type enumeration."""
+
     PROJECT = "project"
     DEPARTMENT = "department"
     ANNUAL = "annual"
@@ -51,27 +49,6 @@
     MONTHLY = "monthly"
 
 
-class BudgetStatus(str, Enum):
-    """Budget status enumeration."""
-
-    DRAFT = "draft"
-    SUBMITTED = "submitted"
-    APPROVED = "approved"
-    REJECTED = "rejected"
-    ACTIVE = "active"
-    CLOSED = "closed"
-
-
-class BudgetType(str, Enum):
-    """Budget type enumeration."""
-
-    PROJECT = "project"
-    DEPARTMENT = "department"
-    ANNUAL = "annual"
-    QUARTERLY = "quarterly"
-    MONTHLY = "monthly"
-
-
 class Budget(SoftDeletableModel):
     """Budget model for financial planning and control."""
 
@@ -90,15 +67,6 @@
 
     # Foreign keys
     organization_id: Mapped[OrganizationId] = mapped_column(
-<<<<<<< HEAD
-        Integer, ForeignKey("organizations.id"), nullable=False, comment="Organization ID for multi-tenant support"
-    )
-    project_id: Mapped[Optional[int]] = mapped_column(
-        Integer, ForeignKey("projects.id"), nullable=True, comment="Project ID for project-specific budgets"
-    )
-    department_id: Mapped[Optional[DepartmentId]] = mapped_column(
-        Integer, ForeignKey("departments.id"), nullable=True, comment="Department ID for department-specific budgets"
-=======
         Integer,
         ForeignKey("organizations.id"),
         nullable=False,
@@ -115,31 +83,22 @@
         ForeignKey("departments.id"),
         nullable=True,
         comment="Department ID for department-specific budgets",
->>>>>>> 3fe423a1
     )
 
     # Budget details
     budget_type: Mapped[BudgetType] = mapped_column(
-<<<<<<< HEAD
-        String(50), nullable=False, comment="Budget type: project/department/annual/quarterly/monthly"
-=======
         String(50),
         nullable=False,
         comment="Budget type: project/department/annual/quarterly/monthly",
->>>>>>> 3fe423a1
     )
     fiscal_year: Mapped[int] = mapped_column(
         Integer, nullable=False, comment="Fiscal year"
     )
     budget_period: Mapped[str] = mapped_column(
-<<<<<<< HEAD
-        String(20), nullable=False, default="annual", comment="Budget period: annual/quarterly/monthly"
-=======
         String(20),
         nullable=False,
         default="annual",
         comment="Budget period: annual/quarterly/monthly",
->>>>>>> 3fe423a1
     )
     start_date: Mapped[date] = mapped_column(
         Date, nullable=False, comment="Budget start date"
@@ -151,17 +110,6 @@
     # Financial amounts - Supporting both Decimal and Float for different use cases
     total_amount: Mapped[Decimal] = mapped_column(
         Numeric(15, 2), nullable=False, comment="Total budget amount"
-<<<<<<< HEAD
-    )
-    approved_amount: Mapped[Optional[Decimal]] = mapped_column(
-        Numeric(15, 2), nullable=True, comment="Approved budget amount"
-    )
-    actual_amount: Mapped[Decimal] = mapped_column(
-        Numeric(15, 2), default=Decimal("0.00"), comment="Actual spent amount"
-    )
-    committed_amount: Mapped[Decimal] = mapped_column(
-        Numeric(15, 2), default=Decimal("0.00"), comment="Committed amount (pending expenses)"
-=======
     )
     approved_amount: Mapped[Optional[Decimal]] = mapped_column(
         Numeric(15, 2), nullable=True, comment="Approved budget amount"
@@ -173,7 +121,6 @@
         Numeric(15, 2),
         default=Decimal("0.00"),
         comment="Committed amount (pending expenses)",
->>>>>>> 3fe423a1
     )
     remaining_amount: Mapped[Decimal] = mapped_column(
         Numeric(15, 2), default=Decimal("0.00"), comment="Remaining budget amount"
@@ -181,13 +128,9 @@
 
     # Variance tracking
     variance_amount: Mapped[Decimal] = mapped_column(
-<<<<<<< HEAD
-        Numeric(15, 2), default=Decimal("0.00"), comment="Variance amount (actual - budget)"
-=======
         Numeric(15, 2),
         default=Decimal("0.00"),
         comment="Variance amount (actual - budget)",
->>>>>>> 3fe423a1
     )
     variance_percentage: Mapped[Decimal] = mapped_column(
         Numeric(8, 4), default=Decimal("0.00"), comment="Variance percentage"
@@ -200,26 +143,18 @@
 
     # Status and approval
     status: Mapped[BudgetStatus] = mapped_column(
-<<<<<<< HEAD
-        String(50), default=BudgetStatus.DRAFT, comment="Budget status: draft/submitted/approved/rejected/active/closed"
-=======
         String(50),
         default=BudgetStatus.DRAFT,
         comment="Budget status: draft/submitted/approved/rejected/active/closed",
->>>>>>> 3fe423a1
     )
     approval_level: Mapped[int] = mapped_column(
         Integer, default=0, comment="Current approval level"
     )
     approved_by: Mapped[Optional[UserId]] = mapped_column(
-<<<<<<< HEAD
-        Integer, ForeignKey("users.id"), nullable=True, comment="User who approved the budget"
-=======
         Integer,
         ForeignKey("users.id"),
         nullable=True,
         comment="User who approved the budget",
->>>>>>> 3fe423a1
     )
     approved_at: Mapped[Optional[datetime]] = mapped_column(
         DateTime(timezone=True), nullable=True, comment="Budget approval timestamp"
@@ -230,13 +165,9 @@
 
     # Alert settings
     alert_threshold: Mapped[Decimal] = mapped_column(
-<<<<<<< HEAD
-        Numeric(5, 2), default=Decimal("80.00"), comment="Alert threshold percentage (0-100)"
-=======
         Numeric(5, 2),
         default=Decimal("80.00"),
         comment="Alert threshold percentage (0-100)",
->>>>>>> 3fe423a1
     )
     is_alert_enabled: Mapped[bool] = mapped_column(
         Boolean, default=True, comment="Whether budget alerts are enabled"
@@ -245,13 +176,9 @@
     # Relationships
     organization: Mapped["Organization"] = relationship("Organization", lazy="select")
     project: Mapped[Optional["Project"]] = relationship("Project", lazy="select")
-<<<<<<< HEAD
-    department: Mapped[Optional["Department"]] = relationship("Department", lazy="select")
-=======
     department: Mapped[Optional["Department"]] = relationship(
         "Department", lazy="select"
     )
->>>>>>> 3fe423a1
     approved_by_user: Mapped[Optional["User"]] = relationship(
         "User", foreign_keys=[approved_by], lazy="select"
     )
@@ -327,13 +254,9 @@
         self.variance_amount = self.actual_amount - self.total_amount
 
         if self.total_amount > 0:
-<<<<<<< HEAD
-            self.variance_percentage = (self.variance_amount / self.total_amount) * Decimal("100.00")
-=======
             self.variance_percentage = (
                 self.variance_amount / self.total_amount
             ) * Decimal("100.00")
->>>>>>> 3fe423a1
         else:
             self.variance_percentage = Decimal("0.00")
 
@@ -392,7 +315,6 @@
         return f"<Budget(id={self.id}, code='{self.code}', name='{self.name}', status='{self.status}')>"
 
 
-
 class BudgetItem(SoftDeletableModel):
     """Budget item model for detailed budget breakdown."""
 
@@ -403,14 +325,10 @@
         Integer, ForeignKey("budgets.id"), nullable=False, comment="Budget ID"
     )
     expense_category_id: Mapped[int] = mapped_column(
-<<<<<<< HEAD
-        Integer, ForeignKey("expense_categories.id"), nullable=False, comment="Expense category ID"
-=======
         Integer,
         ForeignKey("expense_categories.id"),
         nullable=False,
         comment="Expense category ID",
->>>>>>> 3fe423a1
     )
 
     # Item details
@@ -455,15 +373,6 @@
     )
 
     # Sort order
-<<<<<<< HEAD
-    sort_order: Mapped[int] = mapped_column(
-        Integer, default=0, comment="Sort order"
-    )
-
-    # Relationships
-    budget: Mapped["Budget"] = relationship("Budget", back_populates="budget_items")
-    expense_category: Mapped["ExpenseCategory"] = relationship("ExpenseCategory", lazy="select")
-=======
     sort_order: Mapped[int] = mapped_column(Integer, default=0, comment="Sort order")
 
     # Relationships
@@ -471,7 +380,6 @@
     expense_category: Mapped["ExpenseCategory"] = relationship(
         "ExpenseCategory", lazy="select"
     )
->>>>>>> 3fe423a1
 
     # Computed properties
     @property
@@ -495,13 +403,9 @@
         """Calculate variance amounts."""
         self.variance_amount = self.actual_amount - self.budgeted_amount
         if self.budgeted_amount > 0:
-<<<<<<< HEAD
-            self.variance_percentage = (self.variance_amount / self.budgeted_amount) * Decimal("100.00")
-=======
             self.variance_percentage = (
                 self.variance_amount / self.budgeted_amount
             ) * Decimal("100.00")
->>>>>>> 3fe423a1
         else:
             self.variance_percentage = Decimal("0.00")
 
