"""Database models package."""

from app.models.analytics import (
    Dashboard,
    DashboardWidget,
    DataSource,
    Report,
    ReportExecution,
    ReportWidget,
)

# CC02 v31.0 Phase 2 - Analytics System Models
from app.models.analytics_extended import (
    AnalyticsAlert,
    AnalyticsAuditLog,
    AnalyticsDashboard,
    AnalyticsDataPoint,
    AnalyticsDataSource,
    AnalyticsInsight,
    AnalyticsMetric,
    AnalyticsPrediction,
    AnalyticsReport,
    AnalyticsReportExecution,
)
from app.models.audit import AuditLog
<<<<<<< HEAD
=======

# CC02 v31.0 Phase 2 - Audit Log System Models
from app.models.audit_extended import (
    AuditAlert,
    AuditCompliance,
    AuditConfiguration,
    AuditDataRetention,
    AuditLogEntry,
    AuditMetrics,
    AuditReport,
    AuditRule,
    AuditSession,
)
from app.models.budget import Budget, BudgetItem

# CC02 v31.0 Phase 2 - CRM Management Models
from app.models.crm_extended import (
    CampaignExtended,
    ContactExtended,
    CRMActivity,
    CRMAnalytics,
    CustomerExtended,
    LeadExtended,
    OpportunityExtended,
    SupportTicket,
)
>>>>>>> caa2f6bd
from app.models.cross_tenant_permissions import (
    CrossTenantAuditLog,
    CrossTenantPermissionRule,
)
<<<<<<< HEAD
=======
from app.models.customer import Customer, CustomerActivity, CustomerContact, Opportunity
>>>>>>> caa2f6bd
from app.models.department import Department

# CC02 v31.0 Phase 2 - Document Management Models
from app.models.document_extended import (
    DocumentActivity,
    DocumentAnalytics,
    DocumentApproval,
    DocumentComment,
    DocumentExtended,
    DocumentFolder,
    DocumentFolderPermission,
    DocumentShare,
    DocumentSignature,
    DocumentTemplate,
    DocumentWorkflow,
)

# Phase 4-7 Models
from app.models.expense import Expense, ExpenseApprovalFlow
from app.models.expense_category import ExpenseCategory

# CC02 v31.0 Phase 2 - Finance Management Models
from app.models.finance_extended import (
    Account,
)
from app.models.finance_extended import Budget as FinanceBudget
from app.models.finance_extended import (
    BudgetLine,
    CostCenter,
    FinanceAuditLog,
    FinancialPeriod,
    FinancialReport,
    JournalEntry,
    JournalEntryLine,
    TaxConfiguration,
)

# CC02 v31.0 Phase 2 - HR Management Models
from app.models.hr_extended import (
    Employee,
    EmployeeBenefit,
    HRAnalytics,
    JobPosting,
    LeaveRequest,
    OnboardingRecord,
    PayrollRecord,
    PerformanceReview,
    Position,
    TrainingRecord,
)

# CC02 v31.0 Phase 2 - Integration System Models
from app.models.integration_extended import (
    DataMapping,
    DataTransformation,
    ExternalSystem,
    IntegrationAuditLog,
    IntegrationConnector,
    IntegrationExecution,
    IntegrationMessage,
    WebhookEndpoint,
    WebhookRequest,
)

# CC02 v31.0 Phase 2 - Notification System Models
from app.models.notification_extended import (
    NotificationAnalytics,
    NotificationDelivery,
    NotificationEvent,
    NotificationExtended,
    NotificationInteraction,
    NotificationPreference,
    NotificationQueue,
    NotificationRule,
    NotificationSubscription,
    NotificationTemplate,
)
from app.models.organization import Organization
from app.models.password_history import PasswordHistory
from app.models.permission import Permission
from app.models.permission_inheritance import (
    InheritanceAuditLog,
    InheritanceConflictResolution,
    PermissionDependency,
    RoleInheritanceRule,
)
from app.models.project import Project

# CC02 v31.0 Phase 2 - Project Management Models
from app.models.project_extended import (
    ProjectDeliverable,
    ProjectExtended,
    ProjectIssue,
    ProjectMilestoneExtended,
    ProjectPortfolio,
    ProjectResource,
    ProjectRisk,
    ProjectTemplate,
    TaskComment,
    TaskDependencyExtended,
    TaskExtended,
    TimeEntry,
)
from app.models.project_member import ProjectMember
from app.models.project_milestone import ProjectMilestone
from app.models.role import Role, RolePermission, UserRole
from app.models.task import Task, TaskDependency, TaskHistory
from app.models.user import User
from app.models.user_activity_log import UserActivityLog
from app.models.user_organization import (
    OrganizationInvitation,
    UserOrganization,
    UserTransferRequest,
)
from app.models.user_preferences import UserPreferences
from app.models.user_privacy import UserPrivacySettings
from app.models.user_session import UserSession
from app.models.workflow import (
    Workflow,
    WorkflowConnection,
    WorkflowInstance,
    WorkflowNode,
    WorkflowTask,
)

# CC02 v31.0 Phase 2 - Workflow System Models
from app.models.workflow_extended import (
    WorkflowActivity,
    WorkflowAnalytics,
    WorkflowAttachment,
    WorkflowAuditLog,
    WorkflowComment,
    WorkflowDefinition,
    WorkflowInstance,
    WorkflowStep,
    WorkflowTask,
    WorkflowTemplate,
)

__all__ = [
    "User",
    "Organization",
    "Department",
    "Role",
    "UserRole",
    "RolePermission",
    "Permission",
    "PermissionDependency",
    "RoleInheritanceRule",
    "InheritanceConflictResolution",
    "InheritanceAuditLog",
    "PasswordHistory",
    "UserSession",
    "UserActivityLog",
    "UserPreferences",
    "UserPrivacySettings",
    "UserOrganization",
    "OrganizationInvitation",
    "UserTransferRequest",
    "CrossTenantPermissionRule",
    "CrossTenantAuditLog",
    "AuditLog",
    "Project",
    "ProjectMember",
    "ProjectMilestone",
    "Task",
    "TaskDependency",
    "TaskHistory",
    # Phase 4-7 Models
    "Budget",
    "BudgetItem",
    "ExpenseCategory",
    "Expense",
    "ExpenseApprovalFlow",
    "Customer",
    "CustomerContact",
    "Opportunity",
    "CustomerActivity",
    "Workflow",
    "WorkflowNode",
    "WorkflowConnection",
    "WorkflowInstance",
    "WorkflowTask",
    "Report",
    "ReportWidget",
    "Dashboard",
    "DashboardWidget",
    "ReportExecution",
    "DataSource",
    # CC02 v31.0 Phase 2 - Finance Management Models
    "Account",
    "FinanceBudget",
    "BudgetLine",
    "CostCenter",
    "FinanceAuditLog",
    "FinancialPeriod",
    "FinancialReport",
    "JournalEntry",
    "JournalEntryLine",
    "TaxConfiguration",
    # CC02 v31.0 Phase 2 - HR Management Models
    "Employee",
    "EmployeeBenefit",
    "HRAnalytics",
    "JobPosting",
    "LeaveRequest",
    "OnboardingRecord",
    "PayrollRecord",
    "PerformanceReview",
    "Position",
    "TrainingRecord",
    # CC02 v31.0 Phase 2 - Project Management Models
    "ProjectDeliverable",
    "ProjectExtended",
    "ProjectIssue",
    "ProjectMilestoneExtended",
    "ProjectPortfolio",
    "ProjectResource",
    "ProjectRisk",
    "ProjectTemplate",
    "TaskComment",
    "TaskDependencyExtended",
    "TaskExtended",
    "TimeEntry",
    # CC02 v31.0 Phase 2 - CRM Management Models
    "CampaignExtended",
    "ContactExtended",
    "CRMActivity",
    "CRMAnalytics",
    "CustomerExtended",
    "LeadExtended",
    "OpportunityExtended",
    "SupportTicket",
    # CC02 v31.0 Phase 2 - Document Management Models
    "DocumentActivity",
    "DocumentAnalytics",
    "DocumentApproval",
    "DocumentComment",
    "DocumentExtended",
    "DocumentFolder",
    "DocumentFolderPermission",
    "DocumentShare",
    "DocumentSignature",
    "DocumentTemplate",
    "DocumentWorkflow",
    # CC02 v31.0 Phase 2 - Notification System Models
    "NotificationExtended",
    "NotificationTemplate",
    "NotificationDelivery",
    "NotificationPreference",
    "NotificationSubscription",
    "NotificationInteraction",
    "NotificationEvent",
    "NotificationRule",
    "NotificationQueue",
    "NotificationAnalytics",
    # CC02 v31.0 Phase 2 - Analytics System Models
    "AnalyticsDataSource",
    "AnalyticsMetric",
    "AnalyticsDataPoint",
    "AnalyticsDashboard",
    "AnalyticsReport",
    "AnalyticsReportExecution",
    "AnalyticsAlert",
    "AnalyticsPrediction",
    "AnalyticsInsight",
    "AnalyticsAuditLog",
    # CC02 v31.0 Phase 2 - Integration System Models
    "ExternalSystem",
    "IntegrationConnector",
    "DataMapping",
    "DataTransformation",
    "IntegrationExecution",
    "WebhookEndpoint",
    "WebhookRequest",
    "IntegrationMessage",
    "IntegrationAuditLog",
    # CC02 v31.0 Phase 2 - Workflow System Models
    "WorkflowDefinition",
    "WorkflowStep",
    "WorkflowInstance",
    "WorkflowTask",
    "WorkflowActivity",
    "WorkflowComment",
    "WorkflowAttachment",
    "WorkflowTemplate",
    "WorkflowAnalytics",
    "WorkflowAuditLog",
    # CC02 v31.0 Phase 2 - Audit Log System Models
    "AuditLogEntry",
    "AuditRule",
    "AuditAlert",
    "AuditReport",
    "AuditSession",
    "AuditDataRetention",
    "AuditCompliance",
    "AuditConfiguration",
    "AuditMetrics",
]<|MERGE_RESOLUTION|>--- conflicted
+++ resolved
@@ -23,43 +23,10 @@
     AnalyticsReportExecution,
 )
 from app.models.audit import AuditLog
-<<<<<<< HEAD
-=======
-
-# CC02 v31.0 Phase 2 - Audit Log System Models
-from app.models.audit_extended import (
-    AuditAlert,
-    AuditCompliance,
-    AuditConfiguration,
-    AuditDataRetention,
-    AuditLogEntry,
-    AuditMetrics,
-    AuditReport,
-    AuditRule,
-    AuditSession,
-)
-from app.models.budget import Budget, BudgetItem
-
-# CC02 v31.0 Phase 2 - CRM Management Models
-from app.models.crm_extended import (
-    CampaignExtended,
-    ContactExtended,
-    CRMActivity,
-    CRMAnalytics,
-    CustomerExtended,
-    LeadExtended,
-    OpportunityExtended,
-    SupportTicket,
-)
->>>>>>> caa2f6bd
 from app.models.cross_tenant_permissions import (
     CrossTenantAuditLog,
     CrossTenantPermissionRule,
 )
-<<<<<<< HEAD
-=======
-from app.models.customer import Customer, CustomerActivity, CustomerContact, Opportunity
->>>>>>> caa2f6bd
 from app.models.department import Department
 
 # CC02 v31.0 Phase 2 - Document Management Models
