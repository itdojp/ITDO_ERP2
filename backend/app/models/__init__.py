--- conflicted
+++ resolved
@@ -22,14 +22,11 @@
 from app.models.task import Task
 from app.models.user import User
 from app.models.user_activity_log import UserActivityLog
-<<<<<<< HEAD
-=======
 from app.models.user_organization import (
     OrganizationInvitation,
     UserOrganization,
     UserTransferRequest,
 )
->>>>>>> 4928ddd6
 from app.models.user_preferences import UserPreferences
 from app.models.user_privacy import UserPrivacySettings
 from app.models.user_session import UserSession
@@ -50,14 +47,11 @@
     "UserActivityLog",
     "UserPreferences",
     "UserPrivacySettings",
-<<<<<<< HEAD
-=======
     "UserOrganization",
     "OrganizationInvitation",
     "UserTransferRequest",
     "CrossTenantPermissionRule",
     "CrossTenantAuditLog",
->>>>>>> 4928ddd6
     "AuditLog",
     "Project",
     "ProjectMember",
