"""Database models package."""

from app.models.audit import AuditLog
from app.models.budget import Budget, BudgetItem
from app.models.cross_tenant_permissions import (
    CrossTenantAuditLog,
    CrossTenantPermissionRule,
)
from app.models.customer import Customer, CustomerActivity, CustomerContact, Opportunity
from app.models.department import Department
from app.models.expense_category import ExpenseCategory
from app.models.organization import Organization
from app.models.password_history import PasswordHistory
from app.models.permission import Permission
from app.models.permission_inheritance import (
    InheritanceAuditLog,
    InheritanceConflictResolution,
    PermissionDependency,
    RoleInheritanceRule,
)
from app.models.project import Project
from app.models.project_member import ProjectMember
from app.models.project_milestone import ProjectMilestone
from app.models.role import Role, RolePermission, UserRole
from app.models.task import Task, TaskDependency, TaskHistory
from app.models.user import User
from app.models.user_activity_log import UserActivityLog
from app.models.user_organization import (
    OrganizationInvitation,
    UserOrganization,
    UserTransferRequest,
)
from app.models.user_preferences import UserPreferences
from app.models.user_privacy import UserPrivacySettings
from app.models.user_session import UserSession

__all__ = [
    "User",
    "Organization",
    "Department",
    "Role",
    "UserRole",
    "RolePermission",
    "Permission",
    "PermissionDependency",
    "RoleInheritanceRule",
    "InheritanceConflictResolution",
    "InheritanceAuditLog",
    "PasswordHistory",
    "UserSession",
    "UserActivityLog",
    "UserPreferences",
    "UserPrivacySettings",
    "UserOrganization",
    "OrganizationInvitation",
    "UserTransferRequest",
    "CrossTenantPermissionRule",
    "CrossTenantAuditLog",
    "AuditLog",
    "Project",
    "ProjectMember",
    "ProjectMilestone",
    "Task",
    "TaskDependency",
    "TaskHistory",
<<<<<<< HEAD
    # Phase 4: Financial Management
    "ExpenseCategory",
    "Budget",
    "BudgetItem",
=======
    # Phase 5: CRM
    "Customer",
    "CustomerContact",
    "Opportunity",
    "CustomerActivity",
>>>>>>> 1f6a04af
]<|MERGE_RESOLUTION|>--- conflicted
+++ resolved
@@ -63,16 +63,4 @@
     "Task",
     "TaskDependency",
     "TaskHistory",
-<<<<<<< HEAD
-    # Phase 4: Financial Management
-    "ExpenseCategory",
-    "Budget",
-    "BudgetItem",
-=======
-    # Phase 5: CRM
-    "Customer",
-    "CustomerContact",
-    "Opportunity",
-    "CustomerActivity",
->>>>>>> 1f6a04af
 ]