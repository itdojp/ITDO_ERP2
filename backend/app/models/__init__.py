--- conflicted
+++ resolved
@@ -18,13 +18,8 @@
 from app.models.project import Project
 from app.models.project_member import ProjectMember
 from app.models.project_milestone import ProjectMilestone
-<<<<<<< HEAD
 from app.models.role import Role, RolePermission, UserRole
 from app.models.task import Task, TaskDependency, TaskHistory
-=======
-from app.models.role import Role, UserRole
-from app.models.task import Task
->>>>>>> b821ecba
 from app.models.user import User
 from app.models.user_activity_log import UserActivityLog
 from app.models.user_organization import (
@@ -42,6 +37,7 @@
     "Department",
     "Role",
     "UserRole",
+    "RolePermission",
     "Permission",
     "PermissionDependency",
     "RoleInheritanceRule",
