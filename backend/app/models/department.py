"""Department model implementation."""

from typing import TYPE_CHECKING, Optional

from sqlalchemy import Boolean, ForeignKey, Integer, String, Text
from sqlalchemy.orm import Mapped, mapped_column, relationship

from app.models.base import SoftDeletableModel
from app.types import DepartmentId, OrganizationId, UserId

if TYPE_CHECKING:
    from app.models.organization import Organization
    from app.models.task import Task
    from app.models.user import User


class Department(SoftDeletableModel):
    """Department model representing a division within an organization."""

    __tablename__ = "departments"

    # Basic fields
    code: Mapped[str] = mapped_column(
        String(50),
        nullable=False,
        index=True,
        comment="Department code (unique within organization)",
    )
    name: Mapped[str] = mapped_column(
        String(200), nullable=False, comment="Department name"
    )
    name_kana: Mapped[str | None] = mapped_column(
        String(200), nullable=True, comment="Department name in Katakana"
    )
    name_en: Mapped[str | None] = mapped_column(
        String(200), nullable=True, comment="Department name in English"
    )
    short_name: Mapped[str | None] = mapped_column(
        String(50), nullable=True, comment="Short name or abbreviation"
    )

    # Organization relationship
    organization_id: Mapped[OrganizationId] = mapped_column(
        Integer,
        ForeignKey("organizations.id"),
        nullable=False,
        index=True,
        comment="Organization this department belongs to",
    )

    # Hierarchy
    parent_id: Mapped[DepartmentId | None] = mapped_column(
        Integer,
        ForeignKey("departments.id"),
        nullable=True,
        index=True,
        comment="Parent department ID for sub-departments",
    )

    # CRITICAL: Materialized path fields for hierarchical queries
    path: Mapped[str] = mapped_column(
        String(1000),
        nullable=False,
<<<<<<< HEAD
        default="",
=======
        default="/",
>>>>>>> 8a382b49
        index=True,
        comment="Materialized path for efficient hierarchy queries",
    )
    depth: Mapped[int] = mapped_column(
        Integer,
        nullable=False,
        default=0,
        comment="Depth level in hierarchy (0 = root)",
    )

    # Department head
    manager_id: Mapped[UserId | None] = mapped_column(
        Integer,
        ForeignKey("users.id"),
        nullable=True,
        comment="Department manager/head user ID",
    )

    # Contact information
    phone: Mapped[str | None] = mapped_column(
        String(20), nullable=True, comment="Department phone number"
    )
    fax: Mapped[str | None] = mapped_column(
        String(20), nullable=True, comment="Department fax number"
    )
    email: Mapped[str | None] = mapped_column(
        String(255), nullable=True, comment="Department email address"
    )

    # Location
    location: Mapped[str | None] = mapped_column(
        String(255), nullable=True, comment="Physical location (building, floor, etc.)"
    )

    # Budget and headcount
    budget: Mapped[int | None] = mapped_column(
        Integer, nullable=True, comment="Annual budget in JPY"
    )
    headcount_limit: Mapped[int | None] = mapped_column(
        Integer, nullable=True, comment="Maximum allowed headcount"
    )

    # Status and type
    is_active: Mapped[bool] = mapped_column(
        Boolean,
        default=True,
        nullable=False,
        index=True,
        comment="Whether the department is active",
    )
    department_type: Mapped[str | None] = mapped_column(
        String(50),
        nullable=True,
        comment="Type of department (e.g., sales, engineering, admin)",
    )

    # Cost center
    cost_center_code: Mapped[str | None] = mapped_column(
        String(50), nullable=True, comment="Cost center code for accounting"
    )

    # Display order
    display_order: Mapped[int] = mapped_column(
        Integer,
        default=0,
        nullable=False,
        comment="Display order within the same level",
    )

    # Hierarchy management fields
    path: Mapped[Optional[str]] = mapped_column(
        String(500),
        nullable=True,
        index=True,
        comment="Materialized path for efficient hierarchy queries (e.g., '1.2.3')",
    )
    depth: Mapped[int] = mapped_column(
        Integer,
        default=0,
        nullable=False,
        index=True,
        comment="Depth level in hierarchy (0 for root departments)",
    )

    # Additional fields
    description: Mapped[str | None] = mapped_column(
        Text, nullable=True, comment="Department description or mission"
    )

    # Relationships
    organization: Mapped["Organization"] = relationship(
        "Organization", back_populates="departments", lazy="joined"
    )
    parent: Mapped[Optional["Department"]] = relationship(
        "Department",
        remote_side="Department.id",
        back_populates="sub_departments",
        lazy="joined",
    )
    sub_departments: Mapped[list["Department"]] = relationship(
        "Department", back_populates="parent", lazy="select"
    )
    manager: Mapped[Optional["User"]] = relationship(
        "User", foreign_keys=[manager_id], lazy="joined"
    )
    users = relationship(
        "User",
        secondary="user_roles",
        primaryjoin="Department.id == UserRole.department_id",
        secondaryjoin="UserRole.user_id == User.id",
        viewonly=True,
        lazy="dynamic",
    )

    # CRITICAL: Task relationship for hierarchical task management
    tasks: Mapped[list["Task"]] = relationship(
        "Task", back_populates="department", cascade="save-update", lazy="dynamic"
    )

    def __repr__(self) -> str:
        """String representation."""
        return (
            f"<Department(id={self.id}, code='{self.code}', "
            f"name='{self.name}', org_id={self.organization_id})>"
        )

    @property
    def full_code(self) -> str:
        """Get full department code including organization code."""
        return f"{self.organization.code}-{self.code}"

    @property
    def is_sub_department(self) -> bool:
        """Check if this is a sub-department."""
        return self.parent_id is not None

    @property
    def is_parent_department(self) -> bool:
        """Check if this department has sub-departments."""
        return len(self.sub_departments) > 0

    @property
    def current_headcount(self) -> int:
        """Get current number of users in the department."""
        # type: ignore[no-any-return]
        return self.users.filter_by(is_active=True).count()

    @property
    def is_over_headcount(self) -> bool:
        """Check if department is over headcount limit."""
        if self.headcount_limit is None:
            return False
        return self.current_headcount > self.headcount_limit

    def get_all_sub_departments(self) -> list["Department"]:
        """Get all sub-departments recursively."""
        result = []
        for sub_dept in self.sub_departments:
            result.append(sub_dept)
            result.extend(sub_dept.get_all_sub_departments())
        return result

    def get_hierarchy_path(self) -> list["Department"]:
        """Get the full hierarchy path from root to this department."""
        path = [self]
        current = self
        while current.parent:
            path.insert(0, current.parent)
            current = current.parent
        return path

    def get_all_users(self, include_sub_departments: bool = False) -> list["User"]:
        """Get all users in this department and optionally in sub-departments."""
        users = list(self.users.filter_by(is_active=True).all())

        if include_sub_departments:
            for sub_dept in self.get_all_sub_departments():
                users.extend(sub_dept.users.filter_by(is_active=True).all())

        # Remove duplicates while preserving order
        seen = set()
        unique_users = []
        for user in users:
            if user.id not in seen:
                seen.add(user.id)
                unique_users.append(user)

        return unique_users

    def update_path(self) -> None:
        """Update the materialized path for this department."""
        if self.parent_id is None:
            self.path = str(self.id)
            self.depth = 0
        else:
            parent_path = self.parent.path or str(self.parent_id)
            self.path = f"{parent_path}.{self.id}"
            self.depth = (self.parent.depth or 0) + 1

    def update_subtree_paths(self) -> None:
        """Update paths for all sub-departments recursively."""
        for sub_dept in self.sub_departments:
            sub_dept.update_path()
            sub_dept.update_subtree_paths()<|MERGE_RESOLUTION|>--- conflicted
+++ resolved
@@ -61,11 +61,7 @@
     path: Mapped[str] = mapped_column(
         String(1000),
         nullable=False,
-<<<<<<< HEAD
-        default="",
-=======
         default="/",
->>>>>>> 8a382b49
         index=True,
         comment="Materialized path for efficient hierarchy queries",
     )
@@ -135,20 +131,6 @@
         comment="Display order within the same level",
     )
 
-    # Hierarchy management fields
-    path: Mapped[Optional[str]] = mapped_column(
-        String(500),
-        nullable=True,
-        index=True,
-        comment="Materialized path for efficient hierarchy queries (e.g., '1.2.3')",
-    )
-    depth: Mapped[int] = mapped_column(
-        Integer,
-        default=0,
-        nullable=False,
-        index=True,
-        comment="Depth level in hierarchy (0 for root departments)",
-    )
 
     # Additional fields
     description: Mapped[str | None] = mapped_column(
