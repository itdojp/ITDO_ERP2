--- conflicted
+++ resolved
@@ -19,11 +19,7 @@
 
     __tablename__ = "departments"
     __table_args__ = (
-<<<<<<< HEAD
-        UniqueConstraint('organization_id', 'code', name='uq_dept_org_code'),
-=======
         UniqueConstraint("organization_id", "code", name="uq_dept_org_code"),
->>>>>>> 3fe423a1
     )
 
     # Basic fields
@@ -156,13 +152,6 @@
     sub_departments: Mapped[list["Department"]] = relationship(
         "Department", back_populates="parent", lazy="select", cascade="all, delete"
     )
-<<<<<<< HEAD
-    
-    # Alias for compatibility with tests
-    children: Mapped[list["Department"]] = relationship(
-        "Department", back_populates="parent", lazy="select", cascade="all, delete",
-        overlaps="sub_departments"
-=======
 
     # Alias for compatibility with tests
     children: Mapped[list["Department"]] = relationship(
@@ -171,7 +160,6 @@
         lazy="select",
         cascade="all, delete",
         overlaps="sub_departments",
->>>>>>> 3fe423a1
     )
     manager: Mapped[Optional["User"]] = relationship(
         "User", foreign_keys=[manager_id], lazy="joined"
@@ -280,20 +268,12 @@
         for sub_dept in self.sub_departments:
             sub_dept.update_path()
             sub_dept.update_subtree_paths()
-<<<<<<< HEAD
-    
-=======
-
->>>>>>> 3fe423a1
+
     def validate_hierarchy(self) -> None:
         """Validate department hierarchy constraints."""
         if self.depth > 2:
             raise ValueError("部門階層は2階層まで")
-<<<<<<< HEAD
-    
-=======
-
->>>>>>> 3fe423a1
+
     def get_full_path_name(self, separator: str = " / ") -> str:
         """Get full path name including parent departments."""
         path = self.get_hierarchy_path()
