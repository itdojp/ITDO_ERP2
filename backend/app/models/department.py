"""Department model implementation."""

from typing import TYPE_CHECKING, Optional

from sqlalchemy import Boolean, ForeignKey, Integer, String, Text, UniqueConstraint
from sqlalchemy.orm import Mapped, mapped_column, relationship

from app.models.base import SoftDeletableModel
from app.types import DepartmentId, OrganizationId, UserId

if TYPE_CHECKING:
    from app.models.organization import Organization
    from app.models.task import Task
    from app.models.user import User


class Department(SoftDeletableModel):
    """Department model representing a division within an organization."""

    __tablename__ = "departments"
    __table_args__ = (
        UniqueConstraint("organization_id", "code", name="uq_dept_org_code"),
    )

    # Basic fields
    code: Mapped[str] = mapped_column(
        String(50),
        nullable=False,
        index=True,
        comment="Department code (unique within organization)",
    )
    name: Mapped[str] = mapped_column(
        String(200), nullable=False, comment="Department name"
    )
    name_kana: Mapped[str | None] = mapped_column(
        String(200), nullable=True, comment="Department name in Katakana"
    )
    name_en: Mapped[str | None] = mapped_column(
        String(200), nullable=True, comment="Department name in English"
    )
    short_name: Mapped[str | None] = mapped_column(
        String(50), nullable=True, comment="Short name or abbreviation"
    )

    # Organization relationship
    organization_id: Mapped[OrganizationId] = mapped_column(
        Integer,
        ForeignKey("organizations.id"),
        nullable=False,
        index=True,
        comment="Organization this department belongs to",
    )

    # Hierarchy
    parent_id: Mapped[DepartmentId | None] = mapped_column(
        Integer,
        ForeignKey("departments.id"),
        nullable=True,
        index=True,
        comment="Parent department ID for sub-departments",
    )

    # CRITICAL: Materialized path fields for hierarchical queries
    path: Mapped[str] = mapped_column(
        String(1000),
        nullable=False,
<<<<<<< HEAD
        default="",
=======
        default="/",
>>>>>>> caa2f6bd
        index=True,
        comment="Materialized path for efficient hierarchy queries",
    )
    depth: Mapped[int] = mapped_column(
        Integer,
        nullable=False,
        default=0,
        comment="Depth level in hierarchy (0 = root)",
    )

    # Department head
    manager_id: Mapped[UserId | None] = mapped_column(
        Integer,
        ForeignKey("users.id"),
        nullable=True,
        comment="Department manager/head user ID",
    )

    # Contact information
    phone: Mapped[str | None] = mapped_column(
        String(20), nullable=True, comment="Department phone number"
    )
    fax: Mapped[str | None] = mapped_column(
        String(20), nullable=True, comment="Department fax number"
    )
    email: Mapped[str | None] = mapped_column(
        String(255), nullable=True, comment="Department email address"
    )

    # Location
    location: Mapped[str | None] = mapped_column(
        String(255), nullable=True, comment="Physical location (building, floor, etc.)"
    )

    # Budget and headcount
    budget: Mapped[int | None] = mapped_column(
        Integer, nullable=True, comment="Annual budget in JPY"
    )
    headcount_limit: Mapped[int | None] = mapped_column(
        Integer, nullable=True, comment="Maximum allowed headcount"
    )

    # Status and type
    is_active: Mapped[bool] = mapped_column(
        Boolean,
        default=True,
        nullable=False,
        index=True,
        comment="Whether the department is active",
    )
    department_type: Mapped[str | None] = mapped_column(
        String(50),
        nullable=True,
        comment="Type of department (e.g., sales, engineering, admin)",
    )

    # Cost center
    cost_center_code: Mapped[str | None] = mapped_column(
        String(50), nullable=True, comment="Cost center code for accounting"
    )

    # Display order
    display_order: Mapped[int] = mapped_column(
        Integer,
        default=0,
        nullable=False,
        comment="Display order within the same level",
    )

    # Additional fields
    description: Mapped[str | None] = mapped_column(
        Text, nullable=True, comment="Department description or mission"
    )

    # Relationships
    organization: Mapped["Organization"] = relationship(
        "Organization", back_populates="departments", lazy="joined"
    )
    parent: Mapped[Optional["Department"]] = relationship(
        "Department",
        remote_side="Department.id",
        back_populates="sub_departments",
        lazy="joined",
    )
    sub_departments: Mapped[list["Department"]] = relationship(
<<<<<<< HEAD
        "Department", back_populates="parent", lazy="select"
=======
        "Department", back_populates="parent", lazy="select", cascade="all, delete"
    )

    # Alias for compatibility with tests
    children: Mapped[list["Department"]] = relationship(
        "Department",
        back_populates="parent",
        lazy="select",
        cascade="all, delete",
        overlaps="sub_departments",
>>>>>>> caa2f6bd
    )
    manager: Mapped[Optional["User"]] = relationship(
        "User", foreign_keys=[manager_id], lazy="joined"
    )
    users = relationship(
        "User",
        secondary="user_roles",
        primaryjoin="Department.id == UserRole.department_id",
        secondaryjoin="UserRole.user_id == User.id",
        viewonly=True,
        lazy="dynamic",
    )

    # CRITICAL: Task relationship for hierarchical task management
    tasks: Mapped[list["Task"]] = relationship(
        "Task", back_populates="department", cascade="save-update", lazy="dynamic"
    )

    def __repr__(self) -> str:
        """String representation."""
        return (
            f"<Department(id={self.id}, code='{self.code}', "
            f"name='{self.name}', org_id={self.organization_id})>"
        )

    @property
    def full_code(self) -> str:
        """Get full department code including organization code."""
        return f"{self.organization.code}-{self.code}"

    @property
    def is_sub_department(self) -> bool:
        """Check if this is a sub-department."""
        return self.parent_id is not None

    @property
    def is_parent_department(self) -> bool:
        """Check if this department has sub-departments."""
        return len(self.sub_departments) > 0

    @property
    def current_headcount(self) -> int:
        """Get current number of users in the department."""
        count = self.users.filter_by(is_active=True).count()
        return int(count) if count is not None else 0

    @property
    def is_over_headcount(self) -> bool:
        """Check if department is over headcount limit."""
        if self.headcount_limit is None:
            return False
        return self.current_headcount > self.headcount_limit

    def get_all_sub_departments(self) -> list["Department"]:
        """Get all sub-departments recursively."""
        result = []
        for sub_dept in self.sub_departments:
            result.append(sub_dept)
            result.extend(sub_dept.get_all_sub_departments())
        return result

    def get_hierarchy_path(self) -> list["Department"]:
        """Get the full hierarchy path from root to this department."""
        path = [self]
        current = self
        while current.parent:
            path.insert(0, current.parent)
            current = current.parent
        return path

    def get_all_users(self, include_sub_departments: bool = False) -> list["User"]:
        """Get all users in this department and optionally in sub-departments."""
        users = list(self.users.filter_by(is_active=True).all())

        if include_sub_departments:
            for sub_dept in self.get_all_sub_departments():
                users.extend(sub_dept.users.filter_by(is_active=True).all())

        # Remove duplicates while preserving order
        seen = set()
        unique_users = []
        for user in users:
            if user.id not in seen:
                seen.add(user.id)
                unique_users.append(user)

        return unique_users

    def update_path(self) -> None:
        """Update the materialized path for this department."""
        if self.parent_id is None:
            self.path = str(self.id)
            self.depth = 0
        else:
            if self.parent is not None:
                parent_path = self.parent.path or str(self.parent_id)
                self.path = f"{parent_path}.{self.id}"
                self.depth = (self.parent.depth or 0) + 1
            else:
                # Fallback if parent relationship is not loaded
                self.path = f"{self.parent_id}.{self.id}"
                self.depth = 1

    def update_subtree_paths(self) -> None:
        """Update paths for all sub-departments recursively."""
        for sub_dept in self.sub_departments:
            sub_dept.update_path()
            sub_dept.update_subtree_paths()

    def validate_hierarchy(self) -> None:
        """Validate department hierarchy constraints."""
        if self.depth > 2:
            raise ValueError("部門階層は2階層まで")

    def get_full_path_name(self, separator: str = " / ") -> str:
        """Get full path name including parent departments."""
        path = self.get_hierarchy_path()
        return separator.join([dept.name for dept in path])<|MERGE_RESOLUTION|>--- conflicted
+++ resolved
@@ -64,11 +64,7 @@
     path: Mapped[str] = mapped_column(
         String(1000),
         nullable=False,
-<<<<<<< HEAD
         default="",
-=======
-        default="/",
->>>>>>> caa2f6bd
         index=True,
         comment="Materialized path for efficient hierarchy queries",
     )
@@ -154,20 +150,7 @@
         lazy="joined",
     )
     sub_departments: Mapped[list["Department"]] = relationship(
-<<<<<<< HEAD
         "Department", back_populates="parent", lazy="select"
-=======
-        "Department", back_populates="parent", lazy="select", cascade="all, delete"
-    )
-
-    # Alias for compatibility with tests
-    children: Mapped[list["Department"]] = relationship(
-        "Department",
-        back_populates="parent",
-        lazy="select",
-        cascade="all, delete",
-        overlaps="sub_departments",
->>>>>>> caa2f6bd
     )
     manager: Mapped[Optional["User"]] = relationship(
         "User", foreign_keys=[manager_id], lazy="joined"
