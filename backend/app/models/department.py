"""Department model implementation."""

from typing import TYPE_CHECKING, Optional

from sqlalchemy import Boolean, ForeignKey, Integer, String, Text
from sqlalchemy.orm import Mapped, mapped_column, relationship

from app.models.base import SoftDeletableModel
from app.types import DepartmentId, OrganizationId, UserId

if TYPE_CHECKING:
    from app.models.organization import Organization
    from app.models.task import Task
    from app.models.user import User


class Department(SoftDeletableModel):
    """Department model representing a division within an organization."""

    __tablename__ = "departments"

    # Basic fields
    code: Mapped[str] = mapped_column(
        String(50),
        nullable=False,
        index=True,
        comment="Department code (unique within organization)",
    )
    name: Mapped[str] = mapped_column(
        String(200), nullable=False, comment="Department name"
    )
    name_kana: Mapped[str | None] = mapped_column(
        String(200), nullable=True, comment="Department name in Katakana"
    )
    name_en: Mapped[str | None] = mapped_column(
        String(200), nullable=True, comment="Department name in English"
    )
    short_name: Mapped[str | None] = mapped_column(
        String(50), nullable=True, comment="Short name or abbreviation"
    )

    # Organization relationship
    organization_id: Mapped[OrganizationId] = mapped_column(
        Integer,
        ForeignKey("organizations.id"),
        nullable=False,
        index=True,
        comment="Organization this department belongs to",
    )

    # Hierarchy
    parent_id: Mapped[DepartmentId | None] = mapped_column(
        Integer,
        ForeignKey("departments.id"),
        nullable=True,
        index=True,
        comment="Parent department ID for sub-departments",
    )

<<<<<<< HEAD
    # TODO: Add migration for path and depth fields
    # CRITICAL: Materialized path fields for hierarchical queries
    # path: Mapped[str] = mapped_column(
    #     String(1000),
    #     nullable=False,
    #     default="",
    #     index=True,
    #     comment="Materialized path for efficient hierarchy queries",
    # )
    # depth: Mapped[int] = mapped_column(
    #     Integer,
    #     nullable=False,
    #     default=0,
    #     comment="Depth level in hierarchy (0 = root)",
    # )
=======
    # CRITICAL: Materialized path fields for hierarchical queries
    path: Mapped[str] = mapped_column(
        String(1000),
        nullable=False,
        default="/",
        index=True,
        comment="Materialized path for efficient hierarchy queries",
    )
    depth: Mapped[int] = mapped_column(
        Integer,
        nullable=False,
        default=0,
        comment="Depth level in hierarchy (0 = root)",
    )
>>>>>>> 4928ddd6

    # Department head
    manager_id: Mapped[UserId | None] = mapped_column(
        Integer,
        ForeignKey("users.id"),
        nullable=True,
        comment="Department manager/head user ID",
    )

    # Contact information
    phone: Mapped[str | None] = mapped_column(
        String(20), nullable=True, comment="Department phone number"
    )
    fax: Mapped[str | None] = mapped_column(
        String(20), nullable=True, comment="Department fax number"
    )
    email: Mapped[str | None] = mapped_column(
        String(255), nullable=True, comment="Department email address"
    )

    # Location
    location: Mapped[str | None] = mapped_column(
        String(255), nullable=True, comment="Physical location (building, floor, etc.)"
    )

    # Budget and headcount
    budget: Mapped[int | None] = mapped_column(
        Integer, nullable=True, comment="Annual budget in JPY"
    )
    headcount_limit: Mapped[int | None] = mapped_column(
        Integer, nullable=True, comment="Maximum allowed headcount"
    )

    # Status and type
    is_active: Mapped[bool] = mapped_column(
        Boolean,
        default=True,
        nullable=False,
        index=True,
        comment="Whether the department is active",
    )
    department_type: Mapped[str | None] = mapped_column(
        String(50),
        nullable=True,
        comment="Type of department (e.g., sales, engineering, admin)",
    )

    # Cost center
    cost_center_code: Mapped[str | None] = mapped_column(
        String(50), nullable=True, comment="Cost center code for accounting"
    )

    # Display order
    display_order: Mapped[int] = mapped_column(
        Integer,
        default=0,
        nullable=False,
        comment="Display order within the same level",
    )


    # Additional fields
    description: Mapped[str | None] = mapped_column(
        Text, nullable=True, comment="Department description or mission"
    )

    # Relationships
    organization: Mapped["Organization"] = relationship(
        "Organization", back_populates="departments", lazy="joined"
    )
    parent: Mapped[Optional["Department"]] = relationship(
        "Department",
        remote_side="Department.id",
        back_populates="sub_departments",
        lazy="joined",
    )
    sub_departments: Mapped[list["Department"]] = relationship(
        "Department", back_populates="parent", lazy="select"
    )
    manager: Mapped[Optional["User"]] = relationship(
        "User", foreign_keys=[manager_id], lazy="joined"
    )
    users = relationship(
        "User",
        secondary="user_roles",
        primaryjoin="Department.id == UserRole.department_id",
        secondaryjoin="UserRole.user_id == User.id",
        viewonly=True,
        lazy="dynamic",
    )

    # CRITICAL: Task relationship for hierarchical task management
    tasks: Mapped[list["Task"]] = relationship(
        "Task", back_populates="department", cascade="save-update", lazy="dynamic"
    )

    def __repr__(self) -> str:
        """String representation."""
        return (
            f"<Department(id={self.id}, code='{self.code}', "
            f"name='{self.name}', org_id={self.organization_id})>"
        )

    @property
    def full_code(self) -> str:
        """Get full department code including organization code."""
        return f"{self.organization.code}-{self.code}"

    @property
    def is_sub_department(self) -> bool:
        """Check if this is a sub-department."""
        return self.parent_id is not None

    @property
    def is_parent_department(self) -> bool:
        """Check if this department has sub-departments."""
        return len(self.sub_departments) > 0

    @property
    def current_headcount(self) -> int:
        """Get current number of users in the department."""
        # type: ignore[no-any-return]
        return self.users.filter_by(is_active=True).count()

    @property
    def is_over_headcount(self) -> bool:
        """Check if department is over headcount limit."""
        if self.headcount_limit is None:
            return False
        return self.current_headcount > self.headcount_limit

    def get_all_sub_departments(self) -> list["Department"]:
        """Get all sub-departments recursively."""
        result = []
        for sub_dept in self.sub_departments:
            result.append(sub_dept)
            result.extend(sub_dept.get_all_sub_departments())
        return result

    def get_hierarchy_path(self) -> list["Department"]:
        """Get the full hierarchy path from root to this department."""
        path = [self]
        current = self
        while current.parent:
            path.insert(0, current.parent)
            current = current.parent
        return path

    def get_all_users(self, include_sub_departments: bool = False) -> list["User"]:
        """Get all users in this department and optionally in sub-departments."""
        users = list(self.users.filter_by(is_active=True).all())

        if include_sub_departments:
            for sub_dept in self.get_all_sub_departments():
                users.extend(sub_dept.users.filter_by(is_active=True).all())

        # Remove duplicates while preserving order
        seen = set()
        unique_users = []
        for user in users:
            if user.id not in seen:
                seen.add(user.id)
                unique_users.append(user)

        return unique_users

    def update_path(self) -> None:
        """Update the materialized path for this department."""
        if self.parent_id is None:
            self.path = str(self.id)
            self.depth = 0
        else:
            parent_path = self.parent.path or str(self.parent_id)
            self.path = f"{parent_path}.{self.id}"
            self.depth = (self.parent.depth or 0) + 1

    def update_subtree_paths(self) -> None:
        """Update paths for all sub-departments recursively."""
        for sub_dept in self.sub_departments:
            sub_dept.update_path()
            sub_dept.update_subtree_paths()<|MERGE_RESOLUTION|>--- conflicted
+++ resolved
@@ -57,23 +57,6 @@
         comment="Parent department ID for sub-departments",
     )
 
-<<<<<<< HEAD
-    # TODO: Add migration for path and depth fields
-    # CRITICAL: Materialized path fields for hierarchical queries
-    # path: Mapped[str] = mapped_column(
-    #     String(1000),
-    #     nullable=False,
-    #     default="",
-    #     index=True,
-    #     comment="Materialized path for efficient hierarchy queries",
-    # )
-    # depth: Mapped[int] = mapped_column(
-    #     Integer,
-    #     nullable=False,
-    #     default=0,
-    #     comment="Depth level in hierarchy (0 = root)",
-    # )
-=======
     # CRITICAL: Materialized path fields for hierarchical queries
     path: Mapped[str] = mapped_column(
         String(1000),
@@ -88,7 +71,6 @@
         default=0,
         comment="Depth level in hierarchy (0 = root)",
     )
->>>>>>> 4928ddd6
 
     # Department head
     manager_id: Mapped[UserId | None] = mapped_column(
