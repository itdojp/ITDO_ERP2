--- conflicted
+++ resolved
@@ -282,11 +282,6 @@
         """Get inheritance conflicts for a role."""
         conflicts: list[InheritanceConflict] = []
 
-<<<<<<< HEAD
-=======
-        conflicts = []
->>>>>>> e2f1146d
-
         # Get all parent roles
         parent_rules = (
             self.db.query(RoleInheritanceRule)
@@ -389,11 +384,6 @@
         )
 
         if existing_rp:
-<<<<<<< HEAD
-=======
-            existing_rp.is_granted = bool(final_decision)
-
->>>>>>> e2f1146d
             existing_rp.is_granted = final_decision
 
         else:
