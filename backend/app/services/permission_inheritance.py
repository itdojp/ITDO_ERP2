--- conflicted
+++ resolved
@@ -282,10 +282,6 @@
         """Get inheritance conflicts for a role."""
         conflicts: list[InheritanceConflict] = []
 
-<<<<<<< HEAD
-
-=======
->>>>>>> 1f6a04af
         # Get all parent roles
         parent_rules = (
             self.db.query(RoleInheritanceRule)
