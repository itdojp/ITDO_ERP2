--- conflicted
+++ resolved
@@ -384,14 +384,7 @@
         return list(roles), total
 
     def get_user_roles(
-<<<<<<< HEAD
         self, user_id: UserId, organization_id: OrganizationId | None = None
-=======
-        self,
-        user_id: UserId,
-        organization_id: OrganizationId | None = None,
-        active_only: bool = True,
->>>>>>> caa2f6bd
     ) -> list[UserRoleResponse]:
         """Get all roles for a user."""
         query = select(UserRole).where(UserRole.user_id == user_id)
@@ -518,34 +511,15 @@
         organization_id: OrganizationId | None = None,
     ) -> bool:
         """Check if user has specific permission."""
-<<<<<<< HEAD
         # Get user's active roles
         query = (
             select(UserRole)
             .join(Role)
-=======
-        # Get user
-        user = self.db.scalar(select(User).where(User.id == user_id))
-        if not user:
-            return False
-
-        # Check if user is superuser (has all permissions)
-        if user.is_superuser:
-            return True
-
-        # Check if user has the specific permission through role assignments
-        query = (
-            select(Permission)
-            .join(RolePermission)
-            .join(Role)
-            .join(UserRole)
->>>>>>> caa2f6bd
             .where(
                 and_(
                     UserRole.user_id == user_id,
                     UserRole.is_active,
                     Role.is_active,
-<<<<<<< HEAD
                 )
             )
         )
@@ -579,21 +553,6 @@
                 parent = parent.parent
 
         return False
-=======
-                    Permission.code == permission_code,
-                    Permission.is_active,
-                )
-            )
-        )
-
-        # Filter by organization if provided
-        if organization_id:
-            query = query.where(UserRole.organization_id == organization_id)
-
-        # Check if any matching permission exists
-        permission = self.db.scalar(query)
-        return permission is not None
->>>>>>> caa2f6bd
 
     def is_role_in_use(self, role_id: RoleId) -> bool:
         """Check if role is assigned to any users."""
