--- conflicted
+++ resolved
@@ -185,13 +185,7 @@
             date_format=prefs.date_format,
             time_format="24h"
             if prefs.time_format not in ["12h", "24h"]
-<<<<<<< HEAD
-            else ("12h" if prefs.time_format == "12h" else "24h"),
-
-
-=======
             else prefs.time_format,
->>>>>>> 6fa7e7be
             notification_email=prefs.notifications_email,
             notification_push=prefs.notifications_push,
             updated_at=prefs.updated_at,
@@ -261,13 +255,7 @@
             date_format=prefs.date_format,
             time_format="24h"
             if prefs.time_format not in ["12h", "24h"]
-<<<<<<< HEAD
-            else ("12h" if prefs.time_format == "12h" else "24h"),
-
-
-=======
             else prefs.time_format,
->>>>>>> 6fa7e7be
             notification_email=prefs.notifications_email,
             notification_push=prefs.notifications_push,
             updated_at=prefs.updated_at,
@@ -479,8 +467,4 @@
             last_seen_at=response_data.get("last_seen_at")
             if isinstance(response_data.get("last_seen_at"), datetime)
             else None,  # type: ignore[arg-type]
-<<<<<<< HEAD
-        )
-=======
-        )
->>>>>>> 6fa7e7be
+        )