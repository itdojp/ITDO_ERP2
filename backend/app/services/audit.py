"""Audit logging service."""

<<<<<<< HEAD
=======
import json
from datetime import datetime, timedelta
>>>>>>> 4928ddd6
from typing import Any

from sqlalchemy import func
from sqlalchemy.orm import Session

from app.models.audit import AuditLog
from app.models.user import User
from app.schemas.audit import AuditLogSearch


class AuditLogger:
    """Audit logger for tracking system changes."""

    def __init__(self, db: Session | None = None):
        """Initialize audit logger."""
        self.db = db

    @staticmethod
    def log(
        action: str,
        resource_type: str,
        resource_id: int,
        user: User,
        changes: dict[str, Any],
        db: Session,
        organization_id: int | None = None,
        ip_address: str | None = None,
        user_agent: str | None = None,
    ) -> AuditLog:
        """Log an audit entry."""
        # Create audit log
        audit = AuditLog(
            user_id=user.id,
            action=action,
            resource_type=resource_type,
            resource_id=resource_id,
            organization_id=organization_id,
            changes=changes,
            ip_address=ip_address,
            user_agent=user_agent,
        )

        # Calculate checksum for integrity
        audit.checksum = audit.calculate_checksum()

        db.add(audit)
        db.flush()

        return audit


class AuditService:
    """Service for querying audit logs."""

    def get_audit_logs(
        self,
        user: User,
        db: Session,
        organization_id: int | None = None,
        resource_type: str | None = None,
        action: str | None = None,
        page: int = 1,
        limit: int = 20,
    ) -> dict[str, Any]:
        """Get audit logs with filtering."""
        query = db.query(AuditLog)

        # Filter by organization if not superuser
        if not user.is_superuser:
            user_org_ids = [o.id for o in user.get_organizations()]
            query = query.filter(AuditLog.organization_id.in_(user_org_ids))

        # Apply filters
        if organization_id:
            query = query.filter(AuditLog.organization_id == organization_id)

        if resource_type:
            query = query.filter(AuditLog.resource_type == resource_type)

        if action:
            query = query.filter(AuditLog.action == action)

        # Order by newest first
        query = query.order_by(AuditLog.created_at.desc())

        # Pagination
        total = query.count()
        offset = (page - 1) * limit
        items = query.offset(offset).limit(limit).all()

        return {
            "items": items,
            "total": total,
            "page": page,
            "limit": limit,
        }

    def search_audit_logs(
        self,
        search_criteria: AuditLogSearch,
        user: User,
        db: Session | None = None,
    ) -> dict[str, Any]:
        """Advanced search for audit logs."""
        if db is None:
            raise ValueError("Database session is required")
        query = db.query(AuditLog)

        # Filter by organization if not superuser
        if not user.is_superuser:
            user_org_ids = [o.id for o in user.get_organizations()]
            query = query.filter(AuditLog.organization_id.in_(user_org_ids))

        # Apply search filters
        if search_criteria.organization_id:
            query = query.filter(
                AuditLog.organization_id == search_criteria.organization_id
            )

        if search_criteria.resource_types:
            query = query.filter(
                AuditLog.resource_type.in_(search_criteria.resource_types)
            )

        if search_criteria.actions:
            query = query.filter(AuditLog.action.in_(search_criteria.actions))

        if search_criteria.user_ids:
            query = query.filter(AuditLog.user_id.in_(search_criteria.user_ids))

        if search_criteria.date_from:
            query = query.filter(AuditLog.created_at >= search_criteria.date_from)

        if search_criteria.date_to:
            query = query.filter(AuditLog.created_at <= search_criteria.date_to)

        # Order by newest first
        query = query.order_by(AuditLog.created_at.desc())

        # Pagination
        total = query.count()
        offset = search_criteria.offset
        items = query.offset(offset).limit(search_criteria.limit).all()

        return {
            "items": items,
            "total": total,
            "offset": offset,
            "limit": search_criteria.limit,
        }

    def get_audit_statistics(
        self,
        organization_id: int,
        date_from: datetime,
        date_to: datetime,
        requester: User,
        db: Session | None = None,
    ) -> dict[str, Any]:
        """Get audit log statistics."""
        query = db.query(AuditLog)

        # Filter by organization if not superuser
        if not requester.is_superuser:
            user_org_ids = [o.id for o in requester.get_organizations()]
            query = query.filter(AuditLog.organization_id.in_(user_org_ids))

        if organization_id:
            query = query.filter(AuditLog.organization_id == organization_id)

        # Filter by date range
        query = query.filter(AuditLog.created_at >= date_from)
        query = query.filter(AuditLog.created_at <= date_to)

        # Get statistics
        total_logs = query.count()

        # Count by action
        action_counts = (
            query.with_entities(AuditLog.action, func.count(AuditLog.id))
            .group_by(AuditLog.action)
            .all()
        )

        # Count by resource type
        resource_counts = (
            query.with_entities(AuditLog.resource_type, func.count(AuditLog.id))
            .group_by(AuditLog.resource_type)
            .all()
        )

        return {
            "total_logs": total_logs,
            "date_from": date_from,
            "date_to": date_to,
            "action_counts": {action: count for action, count in action_counts},
            "resource_counts": {resource: count for resource, count in resource_counts},
        }

    def export_audit_logs_csv(
        self,
        organization_id: int,
        requester: User,
        date_from: datetime | None = None,
        date_to: datetime | None = None,
        actions: list[str] | None = None,
        resource_types: list[str] | None = None,
        db: Session | None = None,
    ) -> str:
        """Export audit logs as CSV."""
        query = db.query(AuditLog)

        # Filter by organization if not superuser
        if not requester.is_superuser:
            user_org_ids = [o.id for o in requester.get_organizations()]
            query = query.filter(AuditLog.organization_id.in_(user_org_ids))

        if organization_id:
            query = query.filter(AuditLog.organization_id == organization_id)

        if date_from:
            query = query.filter(AuditLog.created_at >= date_from)
        if date_to:
            query = query.filter(AuditLog.created_at <= date_to)
        if actions:
            query = query.filter(AuditLog.action.in_(actions))
        if resource_types:
            query = query.filter(AuditLog.resource_type.in_(resource_types))

        logs = query.order_by(AuditLog.created_at.desc()).all()

        # Simple CSV format
        csv_rows = [
            "ID,Action,Resource Type,Resource ID,User ID,Organization ID,Created At"
        ]
        for log in logs:
            csv_rows.append(
                f"{log.id},{log.action},{log.resource_type},{log.resource_id},{log.user_id},{log.organization_id},{log.created_at}"
            )

        return "\n".join(csv_rows)

    def export_audit_logs(
        self,
        user: User,
        db: Session,
        organization_id: int | None = None,
        format: str = "json",
    ) -> str:
        """Export audit logs to specified format."""
        query = db.query(AuditLog)

        # Filter by organization if not superuser
        if not user.is_superuser:
            user_org_ids = [o.id for o in user.get_organizations()]
            query = query.filter(AuditLog.organization_id.in_(user_org_ids))

        if organization_id:
            query = query.filter(AuditLog.organization_id == organization_id)

        logs = query.order_by(AuditLog.created_at.desc()).all()

        if format == "json":
            return json.dumps(
                [
                    {
                        "id": log.id,
                        "action": log.action,
                        "resource_type": log.resource_type,
                        "resource_id": log.resource_id,
                        "user_id": log.user_id,
                        "organization_id": log.organization_id,
                        "changes": log.changes,
                        "ip_address": log.ip_address,
                        "user_agent": log.user_agent,
                        "created_at": log.created_at.isoformat(),
                    }
                    for log in logs
                ],
                indent=2,
            )
        else:
            raise ValueError(f"Unsupported export format: {format}")

    def verify_log_integrity(
        self,
        log_id: int,
        requester: User,
        db: Session | None = None,
    ) -> bool:
        """Verify integrity of a specific audit log."""
        audit_log = db.query(AuditLog).filter(AuditLog.id == log_id).first()
        if not audit_log:
            return False

        # Calculate current checksum
        current_checksum = audit_log.calculate_checksum()

        # Compare with stored checksum
        return current_checksum == audit_log.checksum

    def verify_audit_log_integrity(
        self,
        user: User,
        db: Session,
        audit_log_id: int,
    ) -> bool:
        """Verify integrity of a specific audit log."""
        audit_log = db.query(AuditLog).filter(AuditLog.id == audit_log_id).first()
        if not audit_log:
            return False

        # Calculate current checksum
        current_checksum = audit_log.calculate_checksum()

        # Compare with stored checksum
        return current_checksum == audit_log.checksum

    def verify_logs_integrity_bulk(
        self,
        organization_id: int,
        date_from: datetime,
        date_to: datetime,
        requester: User,
        db: Session | None = None,
    ) -> dict[str, Any]:
        """Verify integrity of multiple audit logs."""
        query = db.query(AuditLog)

        # Filter by organization if not superuser
        if not requester.is_superuser:
            user_org_ids = [o.id for o in requester.get_organizations()]
            query = query.filter(AuditLog.organization_id.in_(user_org_ids))

        if organization_id:
            query = query.filter(AuditLog.organization_id == organization_id)

        # Filter by date range
        query = query.filter(AuditLog.created_at >= date_from)
        query = query.filter(AuditLog.created_at <= date_to)

        logs = query.all()
        total = len(logs)
        verified = 0
        failed = []

        for log in logs:
            if self.verify_log_integrity(log.id, requester, db):
                verified += 1
            else:
                failed.append(log.id)

        return {
            "total_logs": total,
            "verified_logs": verified,
            "failed_logs": len(failed),
            "failed_log_ids": failed,
        }

    def bulk_verify_integrity(
        self,
        user: User,
        db: Session,
        organization_id: int | None = None,
    ) -> dict[str, Any]:
        """Bulk verify integrity of audit logs."""
        query = db.query(AuditLog)

        # Filter by organization if not superuser
        if not user.is_superuser:
            user_org_ids = [o.id for o in user.get_organizations()]
            query = query.filter(AuditLog.organization_id.in_(user_org_ids))

        if organization_id:
            query = query.filter(AuditLog.organization_id == organization_id)

        logs = query.all()
        total = len(logs)
        verified = 0
        failed = []

        for log in logs:
            if self.verify_audit_log_integrity(user, db, log.id):
                verified += 1
            else:
                failed.append(log.id)

        return {
            "total": total,
            "verified": verified,
            "failed": len(failed),
            "failed_ids": failed,
        }

    def filter_sensitive_data(
        self,
        user: User,
        db: Session,
        audit_logs: list[AuditLog],
    ) -> list[AuditLog]:
        """Filter out sensitive data from audit logs."""
        filtered_logs = []
        sensitive_fields = ["password", "token", "secret", "key"]

        for log in audit_logs:
            filtered_log = log
            if log.changes:
                filtered_changes = {}
                for key, value in log.changes.items():
                    if any(
                        sensitive_field in key.lower()
                        for sensitive_field in sensitive_fields
                    ):
                        filtered_changes[key] = "***REDACTED***"
                    else:
                        filtered_changes[key] = value
                filtered_log.changes = filtered_changes
            filtered_logs.append(filtered_log)

        return filtered_logs

    def get_organization_audit_logs(
        self,
        organization_id: int,
        requester: User,
        limit: int = 50,
        offset: int = 0,
        db: Session | None = None,
    ) -> list[AuditLog]:
        """Get audit logs for organization."""
        query = db.query(AuditLog)

        # Filter by organization if not superuser
        if not requester.is_superuser:
            user_org_ids = [o.id for o in requester.get_organizations()]
            query = query.filter(AuditLog.organization_id.in_(user_org_ids))

        if organization_id:
            query = query.filter(AuditLog.organization_id == organization_id)

        return (
            query.order_by(AuditLog.created_at.desc()).offset(offset).limit(limit).all()
        )

    def apply_retention_policy(
        self,
        organization_id: int,
        retention_days: int,
        requester: User,
        db: Session | None = None,
    ) -> int:
        """Apply retention policy to audit logs."""
        if not requester.is_superuser:
            raise PermissionError("Only superusers can apply retention policies")

        cutoff_date = datetime.now() - timedelta(days=retention_days)
        query = db.query(AuditLog).filter(AuditLog.created_at < cutoff_date)

        if organization_id:
            query = query.filter(AuditLog.organization_id == organization_id)

        deleted_count = query.count()
        query.delete(synchronize_session=False)
        db.commit()

        return deleted_count<|MERGE_RESOLUTION|>--- conflicted
+++ resolved
@@ -1,10 +1,7 @@
 """Audit logging service."""
 
-<<<<<<< HEAD
-=======
 import json
 from datetime import datetime, timedelta
->>>>>>> 4928ddd6
 from typing import Any
 
 from sqlalchemy import func
