--- conflicted
+++ resolved
@@ -354,20 +354,11 @@
 
         # Simple CSV format
         csv_rows = [
-<<<<<<< HEAD
-            "ID,action,resource_type,Resource ID,User ID,Organization ID,Created At,timestamp,user_email"
-        ]
-        for log in logs:
-            user_email = log.user.email if log.user else ""
-            csv_rows.append(
-                f"{log.id},{log.action},{log.resource_type},{log.resource_id},{log.user_id},{log.organization_id},{log.created_at},{log.created_at},{user_email}"
-=======
             "ID,Action,Resource Type,Resource ID,User ID,Organization ID,Created At"
         ]
         for log in logs:
             csv_rows.append(
                 f"{log.id},{log.action},{log.resource_type},{log.resource_id},{log.user_id},{log.organization_id},{log.created_at}"
->>>>>>> e6c7ad96
             )
 
         return "\n".join(csv_rows)
