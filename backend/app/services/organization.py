--- conflicted
+++ resolved
@@ -86,23 +86,12 @@
             data["created_by"] = created_by
             data["updated_by"] = created_by
 
-<<<<<<< HEAD
-        # Convert settings dict to JSON string for database storage
-        import json
-
-        if data.get("settings") and isinstance(data["settings"], dict):
-            data["settings"] = json.dumps(data["settings"])
-
-        # Create organization directly - let IntegrityError be handled by API layer
-        return self.repository.create(data)
-=======
         # Create organization - pass dict directly to avoid schema validation issues
         db_obj = self.repository.model(**data)
         self.db.add(db_obj)
         self.db.commit()
         self.db.refresh(db_obj)
         return db_obj
->>>>>>> b821ecba
 
     def update_organization(
         self,
