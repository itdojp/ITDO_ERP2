--- conflicted
+++ resolved
@@ -231,18 +231,6 @@
         # Build response
         data = organization.to_dict()
 
-<<<<<<< HEAD
-        # Parse settings JSON string to dict if it exists
-        if data.get("settings") and isinstance(data["settings"], str):
-            import json
-
-            try:
-                data["settings"] = json.loads(data["settings"])
-            except (json.JSONDecodeError, TypeError):
-                data["settings"] = {}
-        elif not data.get("settings"):
-            data["settings"] = {}
-=======
         # Parse settings JSON if it's a string
         if isinstance(data.get("settings"), str):
             import json
@@ -253,7 +241,6 @@
                 )
             except json.JSONDecodeError:
                 data["settings"] = {}
->>>>>>> d1d68771
 
         data["parent"] = organization.parent.to_dict() if organization.parent else None
         data["full_address"] = organization.full_address
