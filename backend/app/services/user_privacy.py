--- conflicted
+++ resolved
@@ -74,14 +74,9 @@
         except NotFound:
             # Return default settings
             from datetime import datetime
-<<<<<<< HEAD
-            default_data = PrivacySettingsCreate()
-            now = datetime.now()
-=======
 
             default_data = PrivacySettingsCreate()
             now = datetime.utcnow()
->>>>>>> ac4fa44e
             return PrivacySettingsResponse(
                 id=0,  # Temporary ID for defaults
                 user_id=user_id,
