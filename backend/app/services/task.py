"""Task management service."""

from datetime import datetime
from typing import Any

from sqlalchemy.orm import Session, joinedload

from app.core.exceptions import BusinessLogicError, NotFound, PermissionDenied
from app.models.department import Department
from app.models.project import Project
from app.models.task import Task
from app.models.user import User
from app.schemas.task import (
    BulkStatusUpdate,
    BulkUpdateResponse,
    TaskCreate,
    TaskHistoryResponse,
    TaskListResponse,
    TaskResponse,
    TaskStatusUpdate,
    TaskUpdate,
)


class TaskService:
    """Service for managing tasks."""

    def create_task(
        self, task_data: TaskCreate, user: User, db: Session
    ) -> TaskResponse:
        """Create a new task."""
        # Check if project exists and user has access
        project = db.query(Project).filter(Project.id == task_data.project_id).first()
        if not project:
            raise NotFound("Project not found")

        # Check project access permissions
        if not user.is_active:
            raise PermissionDenied("User is not active")

        # Check if user has project access through roles
        user_org_ids = [org.id for org in user.get_organizations()]
        if project.organization_id not in user_org_ids:
            raise PermissionDenied("User does not have access to this project")

        # Create task
        task = Task(
            title=task_data.title,
            description=task_data.description,
            status="not_started",  # Default status
            priority=task_data.priority.value,
            project_id=task_data.project_id,
            assignee_id=task_data.assignee_ids[0] if task_data.assignee_ids else None,
            reporter_id=user.id,
            parent_task_id=task_data.parent_task_id,
            due_date=task_data.due_date,
            start_date=None,  # Not in TaskCreate schema
            estimated_hours=task_data.estimated_hours,
            created_by=user.id,
        )

        db.add(task)
        db.commit()
        db.refresh(task)

        return self._task_to_response(task)

    def get_task(self, task_id: int, user: User, db: Session) -> TaskResponse:
        """Get task details."""
        task = (
            db.query(Task)
            .options(
                joinedload(Task.project),
                joinedload(Task.assignee),
                joinedload(Task.reporter),
            )
            .filter(Task.id == task_id)
            .first()
        )

        if not task:
            raise NotFound("Task not found")

        # Check task access permissions
        if not user.is_active:
            raise PermissionDenied("User is not active")

        # Check if user has access to the task's project
        user_org_ids = [org.id for org in user.get_organizations()]
        if task.project.organization_id not in user_org_ids:
            raise PermissionDenied("User does not have access to this task")

        return self._task_to_response(task)

    def update_task(
        self, task_id: int, update_data: TaskUpdate, user: User, db: Session
    ) -> TaskResponse:
        """Update task information."""
        task = db.query(Task).filter(Task.id == task_id).first()
        if not task:
            raise NotFound("Task not found")

        # Check task update permissions
        if not user.is_active:
            raise PermissionDenied("User is not active")

        # Update fields
        for field, value in update_data.model_dump(exclude_unset=True).items():
            setattr(task, field, value)

        task.updated_by = user.id
        task.updated_at = datetime.utcnow()

        db.commit()
        db.refresh(task)

        return self._task_to_response(task)

    def delete_task(self, task_id: int, user: User, db: Session) -> bool:
        """Delete a task."""
        task = db.query(Task).filter(Task.id == task_id).first()
        if not task:
            raise NotFound("Task not found")

        # Check task delete permissions
        if not user.is_active:
            raise PermissionDenied("User is not active")

        # Check if user can delete this task
        # Users can delete tasks if they are:
        # 1. The task creator/reporter
        # 2. The task assignee
        # 3. Have 'task.delete' permission in the task's project organization
        can_delete = (
            task.reporter_id == user.id
            or task.assignee_id == user.id
            or user.is_superuser
        )

        # Check organization-level permissions if user is not directly involved
        if not can_delete and task.project and task.project.organization_id:
            can_delete = user.has_permission(
                "task.delete", task.project.organization_id
            )

        if not can_delete:
            raise PermissionDenied("Insufficient permissions to delete this task")

        # Soft delete
        task.deleted_at = datetime.utcnow()
        task.deleted_by = user.id
        task.is_deleted = True

        db.commit()
        return True

    def list_tasks(
        self,
        filters: dict[str, Any],
        user: User,
        db: Session,
        page: int = 1,
        page_size: int = 20,
        sort_by: str | None = None,
        sort_order: str = "asc",
    ) -> TaskListResponse:
        """List tasks with filters and pagination."""
        query = db.query(Task).options(
            joinedload(Task.project),
            joinedload(Task.assignee),
            joinedload(Task.reporter),
        )

        # Apply filters
        if filters.get("project_id"):
            query = query.filter(Task.project_id == filters["project_id"])
        if filters.get("status"):
            query = query.filter(Task.status == filters["status"])
        if filters.get("priority"):
            query = query.filter(Task.priority == filters["priority"])
        if filters.get("assignee_id"):
            query = query.filter(Task.assignee_id == filters["assignee_id"])

        # Only show active tasks (not deleted)
        query = query.filter(Task.is_deleted.is_(False))

        # Count total
        total = query.count()

        # Apply sorting
        if sort_by:
            sort_column = getattr(Task, sort_by, None)
            if sort_column:
                if sort_order == "desc":
                    query = query.order_by(sort_column.desc())
                else:
                    query = query.order_by(sort_column)

        # Apply pagination
        offset = (page - 1) * page_size
        tasks = query.offset(offset).limit(page_size).all()

        # Calculate total pages
        total_pages = (total + page_size - 1) // page_size if total > 0 else 0

        return TaskListResponse(
            items=[self._task_to_response(task) for task in tasks],
            total=total,
            page=page,
            page_size=page_size,
            total_pages=total_pages,
        )

    def update_task_status(
        self, task_id: int, status_update: TaskStatusUpdate, user: User, db: Session
    ) -> TaskResponse:
        """Update task status."""
        task = db.query(Task).filter(Task.id == task_id).first()
        if not task:
            raise NotFound("Task not found")

        # Check task update permissions
        if not user.is_active:
            raise PermissionDenied("User is not active")

        # Check if user can update this task
        # Users can update tasks if they are:
        # 1. The task creator/reporter
        # 2. The task assignee
        # 3. Have 'task.update' permission in the task's project organization
        can_update = (
            task.reporter_id == user.id
            or task.assignee_id == user.id
            or user.is_superuser
        )

        # Check organization-level permissions if user is not directly involved
        if not can_update and task.project and task.project.organization_id:
            can_update = user.has_permission(
                "task.update", task.project.organization_id
            )

        if not can_update:
            raise PermissionDenied("Insufficient permissions to update this task")

        # Update status
        task.status = status_update.status.value
        if status_update.status.value == "completed":
            task.completed_at = datetime.utcnow()

        task.updated_by = user.id
        task.updated_at = datetime.utcnow()

        db.commit()
        db.refresh(task)

        return self._task_to_response(task)

    def get_task_history(
        self, task_id: int, user: User, db: Session
    ) -> TaskHistoryResponse:
        """Get task change history."""
        task = db.query(Task).filter(Task.id == task_id).first()
        if not task:
            raise NotFound("Task not found")

        if not user.is_active:
            raise PermissionDenied("User is not active")

        # Retrieve actual audit log entries for this task
        from app.models.audit import AuditLog

        audit_logs = (
            db.query(AuditLog)
            .filter(AuditLog.resource_type == "Task", AuditLog.resource_id == task_id)
            .order_by(AuditLog.created_at.desc())
            .all()
        )

        # Convert audit logs to history items
        from app.schemas.task import TaskHistoryItem, UserInfo

        history_items = []
        for log in audit_logs:
<<<<<<< HEAD
            # Create a simplified history item compatible with TaskHistoryItem schema
            history_item = TaskHistoryItem(
                id=log.id,
                field_name=log.action,
                old_value=None,
                new_value=str(log.changes) if log.changes else None,
                changed_by=UserInfo(
                    id=log.user_id, name="System User", email="system@example.com"
                ),
                changed_at=log.created_at,
            )
            history_items.append(history_item)
=======
            history_items.append(
                {
                    "id": log.id,
                    "action": log.action,
                    "changes": log.changes,
                    "user_id": log.user_id,
                    "created_at": log.created_at,
                    "ip_address": log.ip_address,
                }
            )
>>>>>>> e6c7ad96

        return TaskHistoryResponse(items=history_items, total=len(history_items))

    def assign_user(
        self, task_id: int, assignee_id: int, user: User, db: Session
    ) -> TaskResponse:
        """Assign a user to a task."""
        task = db.query(Task).filter(Task.id == task_id).first()
        if not task:
            raise NotFound("Task not found")

        # Check if assignee exists
        from app.models.user import User as UserModel

        assignee = db.query(UserModel).filter(UserModel.id == assignee_id).first()
        if not assignee:
            raise NotFound("User not found")

        # Check assignment permissions
        if not user.is_active:
            raise PermissionDenied("User is not active")

        # Check if user can assign this task
        # Users can assign tasks if they are:
        # 1. The task creator/reporter
        # 2. Have 'task.assign' permission in the task's project organization
        # 3. Are a project manager or have management role
        can_assign = task.reporter_id == user.id or user.is_superuser

        # Check organization-level permissions
        if not can_assign and task.project and task.project.organization_id:
            can_assign = user.has_permission(
                "task.assign", task.project.organization_id
            )

        if not can_assign:
            raise PermissionDenied("Insufficient permissions to assign this task")

        task.assignee_id = assignee_id
        task.updated_by = user.id
        task.updated_at = datetime.utcnow()

        db.commit()
        db.refresh(task)

        return self._task_to_response(task)

    def unassign_user(
        self, task_id: int, assignee_id: int, user: User, db: Session
    ) -> TaskResponse:
        """Remove a user from a task."""
        task = db.query(Task).filter(Task.id == task_id).first()
        if not task:
            raise NotFound("Task not found")

        # Check unassignment permissions
        if not user.is_active:
            raise PermissionDenied("User is not active")

        # Check if user can unassign this task
        # Users can unassign tasks if they are:
        # 1. The task creator/reporter
        # 2. The currently assigned user (self-unassignment)
        # 3. Have 'task.assign' permission in the task's project organization
        can_unassign = (
            task.reporter_id == user.id
            or task.assignee_id == user.id
            or user.is_superuser
        )

        # Check organization-level permissions
        if not can_unassign and task.project and task.project.organization_id:
            can_unassign = user.has_permission(
                "task.assign", task.project.organization_id
            )

        if not can_unassign:
            raise PermissionDenied("Insufficient permissions to unassign this task")

        if task.assignee_id != assignee_id:
            raise BusinessLogicError("User is not assigned to this task")

        task.assignee_id = None
        task.updated_by = user.id
        task.updated_at = datetime.utcnow()

        db.commit()
        db.refresh(task)

        return self._task_to_response(task)

    def bulk_assign_users(
        self, task_id: int, assignee_ids: list[int], user: User, db: Session
    ) -> TaskResponse:
        """Assign multiple users to a task."""
        # For now, assign the first user only (single assignee model)
        if not assignee_ids:
            raise BusinessLogicError("At least one assignee ID required")

        return self.assign_user(task_id, assignee_ids[0], user, db)

    def set_due_date(
        self, task_id: int, due_date: datetime, user: User, db: Session
    ) -> TaskResponse:
        """Set task due date."""
        task = db.query(Task).filter(Task.id == task_id).first()
        if not task:
            raise NotFound("Task not found")

        # Check task update permissions
        if not user.is_active:
            raise PermissionDenied("User is not active")

        # Check if user can update this task
        # Users can update tasks if they are:
        # 1. The task creator/reporter
        # 2. The task assignee
        # 3. Have 'task.update' permission in the task's project organization
        can_update = (
            task.reporter_id == user.id
            or task.assignee_id == user.id
            or user.is_superuser
        )

        # Check organization-level permissions if user is not directly involved
        if not can_update and task.project and task.project.organization_id:
            can_update = user.has_permission(
                "task.update", task.project.organization_id
            )

        if not can_update:
            raise PermissionDenied("Insufficient permissions to update this task")

        task.due_date = due_date
        task.updated_by = user.id
        task.updated_at = datetime.utcnow()

        db.commit()
        db.refresh(task)

        return self._task_to_response(task)

    def get_overdue_tasks(
        self, project_id: int, user: User, db: Session
    ) -> TaskListResponse:
        """Get overdue tasks for a project."""
        if not user.is_active:
            raise PermissionDenied("User is not active")

        now = datetime.utcnow()
        overdue_tasks = (
            db.query(Task)
            .options(
                joinedload(Task.project),
                joinedload(Task.assignee),
                joinedload(Task.reporter),
            )
            .filter(
                Task.project_id == project_id,
                Task.due_date < now,
                Task.status != "completed",
                Task.is_deleted.is_(False),
            )
            .all()
        )

        return TaskListResponse(
            items=[self._task_to_response(task) for task in overdue_tasks],
            total=len(overdue_tasks),
            page=1,
            page_size=len(overdue_tasks),
            total_pages=1,
        )

    def set_priority(
        self, task_id: int, priority: str, user: User, db: Session
    ) -> TaskResponse:
        """Set task priority."""
        task = db.query(Task).filter(Task.id == task_id).first()
        if not task:
            raise NotFound("Task not found")

        # Validate priority
        valid_priorities = ["high", "medium", "low"]
        if priority not in valid_priorities:
            raise BusinessLogicError(
                f"Invalid priority. Must be one of: {valid_priorities}"
            )

        # Check task update permissions
        if not user.is_active:
            raise PermissionDenied("User is not active")

        # Check if user can update this task
        # Users can update tasks if they are:
        # 1. The task creator/reporter
        # 2. The task assignee
        # 3. Have 'task.update' permission in the task's project organization
        can_update = (
            task.reporter_id == user.id
            or task.assignee_id == user.id
            or user.is_superuser
        )

        # Check organization-level permissions if user is not directly involved
        if not can_update and task.project and task.project.organization_id:
            can_update = user.has_permission(
                "task.update", task.project.organization_id
            )

        if not can_update:
            raise PermissionDenied("Insufficient permissions to update this task")

        task.priority = priority
        task.updated_by = user.id
        task.updated_at = datetime.utcnow()

        db.commit()
        db.refresh(task)

        return self._task_to_response(task)

    def add_dependency(
        self, task_id: int, depends_on: int, user: User, db: Session
    ) -> dict[str, Any]:
        """Add task dependency."""
        # For now, use parent_task_id for simple hierarchy
        task = db.query(Task).filter(Task.id == task_id).first()
        if not task:
            raise NotFound("Task not found")

        depends_task = db.query(Task).filter(Task.id == depends_on).first()
        if not depends_task:
            raise NotFound("Dependency task not found")

        if not user.is_active:
            raise PermissionDenied("User is not active")

        # Check for circular dependency
        if depends_on == task_id:
            raise BusinessLogicError("Task cannot depend on itself")

        task.parent_task_id = depends_on
        task.updated_by = user.id
        task.updated_at = datetime.utcnow()

        db.commit()

        return {"task_id": task_id, "depends_on": depends_on, "status": "added"}

    def get_dependencies(self, task_id: int, user: User, db: Session) -> dict[str, Any]:
        """Get task dependencies."""
        task = db.query(Task).filter(Task.id == task_id).first()
        if not task:
            raise NotFound("Task not found")

        if not user.is_active:
            raise PermissionDenied("User is not active")

        dependencies = []
        if task.parent_task_id:
            dependencies.append({"id": task.parent_task_id, "type": "blocks"})

        return {
            "task_id": task_id,
            "dependencies": dependencies,
            "count": len(dependencies),
        }

    def remove_dependency(
        self, task_id: int, depends_on: int, user: User, db: Session
    ) -> bool:
        """Remove task dependency."""
        task = db.query(Task).filter(Task.id == task_id).first()
        if not task:
            raise NotFound("Task not found")

        if not user.is_active:
            raise PermissionDenied("User is not active")

        if task.parent_task_id != depends_on:
            raise BusinessLogicError("Dependency does not exist")

        task.parent_task_id = None
        task.updated_by = user.id
        task.updated_at = datetime.utcnow()

        db.commit()

        return True

    def bulk_update_status(
        self, bulk_data: BulkStatusUpdate, user: User, db: Session
    ) -> BulkUpdateResponse:
        """Update status for multiple tasks."""
        if not user.is_active:
            raise PermissionDenied("User is not active")

        updated_count = 0
        failed_count = 0
        errors = []

        for task_id in bulk_data.task_ids:
            try:
                task = db.query(Task).filter(Task.id == task_id).first()
                if task:
                    task.status = bulk_data.status.value
                    if bulk_data.status.value == "completed":
                        task.completed_at = datetime.utcnow()
                    task.updated_by = user.id
                    task.updated_at = datetime.utcnow()
                    updated_count += 1
                else:
                    failed_count += 1
                    errors.append({"task_id": task_id, "error": "Task not found"})
            except Exception as e:
                failed_count += 1
                errors.append({"task_id": task_id, "error": str(e)})

        db.commit()

        return BulkUpdateResponse(
            updated_count=updated_count,
            failed_count=failed_count,
            errors=errors if errors else None,
        )

    def search_tasks(
        self, query: str, user: User, db: Session, page: int = 1, page_size: int = 20
    ) -> TaskListResponse:
        """Search tasks by keyword."""
        from sqlalchemy import or_

        # Check search permissions
        if not user.is_active:
            raise PermissionDenied("User is not active")

        # Users can search tasks in organizations they belong to
        user_org_ids = [org.id for org in user.get_organizations()]
        if not user_org_ids and not user.is_superuser:
            raise PermissionDenied(
                "User must belong to at least one organization to search tasks"
            )

        # Search in title and description
        search_filter = or_(
            Task.title.ilike(f"%{query}%"), Task.description.ilike(f"%{query}%")
        )

        query_obj = (
            db.query(Task)
            .options(
                joinedload(Task.project),
                joinedload(Task.assignee),
                joinedload(Task.reporter),
            )
            .filter(search_filter, Task.is_deleted.is_(False))
        )

        # Count total
        total = query_obj.count()

        # Apply pagination
        offset = (page - 1) * page_size
        tasks = query_obj.offset(offset).limit(page_size).all()

        # Calculate total pages
        total_pages = (total + page_size - 1) // page_size if total > 0 else 0

        return TaskListResponse(
            items=[self._task_to_response(task) for task in tasks],
            total=total,
            page=page,
            page_size=page_size,
            total_pages=total_pages,
        )

    def _task_to_response(self, task: Task) -> TaskResponse:
        """Convert Task model to TaskResponse schema."""
        from app.schemas.task import (
            DepartmentBasic,
            ProjectInfo,
            TaskPriority,
            TaskStatus,
            UserInfo,
        )

        # Convert status string to enum
        status_map = {
            "not_started": TaskStatus.NOT_STARTED,
            "in_progress": TaskStatus.IN_PROGRESS,
            "completed": TaskStatus.COMPLETED,
            "on_hold": TaskStatus.ON_HOLD,
            "pending": TaskStatus.NOT_STARTED,  # Map pending to not_started
        }
        status = status_map.get(task.status, TaskStatus.NOT_STARTED)

        # Convert priority string to enum
        priority_map = {
            "high": TaskPriority.HIGH,
            "medium": TaskPriority.MEDIUM,
            "low": TaskPriority.LOW,
        }
        priority = priority_map.get(task.priority, TaskPriority.MEDIUM)

        # Build project info
        project_info = ProjectInfo(
            id=task.project.id if task.project else task.project_id,
            name=task.project.name if task.project else f"Project {task.project_id}",
        )

        # Build assignees list
        assignees = []
        if task.assignee:
            assignees.append(
                UserInfo(
                    id=task.assignee.id,
                    name=task.assignee.full_name,
                    email=task.assignee.email,
                )
            )

        # Build created_by info
        created_by = UserInfo(
            id=task.reporter.id if task.reporter else task.reporter_id,
            name=task.reporter.full_name if task.reporter else "Unknown",
            email=task.reporter.email if task.reporter else "unknown@example.com",
        )

        # Build department info if available
        department_info = None
        if task.department:
            department_info = DepartmentBasic(
                id=task.department.id,
                name=task.department.name,
                code=task.department.code,
            )

        return TaskResponse(
            id=task.id,
            title=task.title,
            description=task.description,
            project=project_info,
            parent_task_id=task.parent_task_id,
            status=status,
            priority=priority,
            due_date=task.due_date,
            estimated_hours=task.estimated_hours,
            actual_hours=task.actual_hours,
            assignees=assignees,
            tags=getattr(task, "tags", []) or [],
            created_at=task.created_at,
            updated_at=task.updated_at,
            created_by=created_by,
            # CRITICAL: Department integration fields
            department_id=task.department_id,
            department_visibility=task.department_visibility or "department_hierarchy",
            department=department_info,
        )

    # CRITICAL: Department Integration Methods for Phase 3

    def create_department_task(
        self, task_data: TaskCreate, user: User, db: Session, department_id: int
    ) -> TaskResponse:
        """Create a new task assigned to a department."""
        # Check if department exists
        department = db.query(Department).filter(Department.id == department_id).first()
        if not department:
            raise NotFound("Department not found")

        # Check if project exists and user has access
        project = db.query(Project).filter(Project.id == task_data.project_id).first()
        if not project:
            raise NotFound("Project not found")

        # Basic permission check - can be enhanced with department-specific permissions
        if not user.is_active:
            raise PermissionDenied("User is not active")

        # Create task with department assignment
        task = Task(
            title=task_data.title,
            description=task_data.description,
            status="not_started",
            priority=task_data.priority.value,
            project_id=task_data.project_id,
            assignee_id=task_data.assignee_ids[0] if task_data.assignee_ids else None,
            reporter_id=user.id,
            parent_task_id=task_data.parent_task_id,
            due_date=task_data.due_date,
            start_date=None,
            estimated_hours=task_data.estimated_hours,
            created_by=user.id,
            # CRITICAL: Department integration
            department_id=department_id,
            department_visibility="department_hierarchy",
        )

        db.add(task)
        db.commit()
        db.refresh(task)

        return self._task_to_response(task)

    def get_department_tasks(
        self,
        department_id: int,
        user: User,
        db: Session,
        include_subdepartments: bool = True,
        status_filter: str | None = None,
        page: int = 1,
        page_size: int = 20,
    ) -> TaskListResponse:
        """Get tasks for a department with hierarchical support."""
        # Check if department exists
        department = db.query(Department).filter(Department.id == department_id).first()
        if not department:
            raise NotFound("Department not found")

        # Basic permission check
        if not user.is_active:
            raise PermissionDenied("User is not active")

        # Build query for department tasks
        query = db.query(Task).options(
            joinedload(Task.project),
            joinedload(Task.assignee),
            joinedload(Task.reporter),
            joinedload(Task.department),
        )

        if include_subdepartments:
            # Get all subdepartments using materialized path
            subdept_query = db.query(Department).filter(
                Department.path.like(f"{department.path}%")
            )
            department_ids = [dept.id for dept in subdept_query.all()]
        else:
            department_ids = [department_id]

        # Filter by department IDs
        query = query.filter(Task.department_id.in_(department_ids))

        # Apply status filter if provided
        if status_filter:
            query = query.filter(Task.status == status_filter)

        # Only show active tasks
        query = query.filter(Task.is_deleted.is_(False))

        # Count total
        total = query.count()

        # Apply pagination
        offset = (page - 1) * page_size
        tasks = query.offset(offset).limit(page_size).all()

        # Calculate total pages
        total_pages = (total + page_size - 1) // page_size if total > 0 else 0

        return TaskListResponse(
            items=[self._task_to_response(task) for task in tasks],
            total=total,
            page=page,
            page_size=page_size,
            total_pages=total_pages,
        )

    def assign_task_to_department(
        self, task_id: int, department_id: int, user: User, db: Session
    ) -> TaskResponse:
        """Assign an existing task to a department."""
        # Get task
        task = db.query(Task).filter(Task.id == task_id).first()
        if not task:
            raise NotFound("Task not found")

        # Check if department exists
        department = db.query(Department).filter(Department.id == department_id).first()
        if not department:
            raise NotFound("Department not found")

        # Basic permission check
        if not user.is_active:
            raise PermissionDenied("User is not active")

        # Update task with department assignment
        task.department_id = department_id
        task.department_visibility = "department_hierarchy"
        task.updated_by = user.id
        task.updated_at = datetime.utcnow()

        db.commit()
        db.refresh(task)

        return self._task_to_response(task)

    def get_tasks_by_visibility(
        self,
        user: User,
        db: Session,
        visibility_scope: str = "department_hierarchy",
        page: int = 1,
        page_size: int = 20,
    ) -> TaskListResponse:
        """Get tasks based on visibility scope and user's department context."""
        if not user.is_active:
            raise PermissionDenied("User is not active")

        query = db.query(Task).options(
            joinedload(Task.project),
            joinedload(Task.assignee),
            joinedload(Task.reporter),
            joinedload(Task.department),
        )

        # Filter by visibility scope
        query = query.filter(Task.department_visibility == visibility_scope)

        # Only show active tasks
        query = query.filter(Task.is_deleted.is_(False))

        # Count total
        total = query.count()

        # Apply pagination
        offset = (page - 1) * page_size
        tasks = query.offset(offset).limit(page_size).all()

        # Calculate total pages
        total_pages = (total + page_size - 1) // page_size if total > 0 else 0

        return TaskListResponse(
            items=[self._task_to_response(task) for task in tasks],
            total=total,
            page=page,
            page_size=page_size,
            total_pages=total_pages,
        )<|MERGE_RESOLUTION|>--- conflicted
+++ resolved
@@ -282,20 +282,6 @@
 
         history_items = []
         for log in audit_logs:
-<<<<<<< HEAD
-            # Create a simplified history item compatible with TaskHistoryItem schema
-            history_item = TaskHistoryItem(
-                id=log.id,
-                field_name=log.action,
-                old_value=None,
-                new_value=str(log.changes) if log.changes else None,
-                changed_by=UserInfo(
-                    id=log.user_id, name="System User", email="system@example.com"
-                ),
-                changed_at=log.created_at,
-            )
-            history_items.append(history_item)
-=======
             history_items.append(
                 {
                     "id": log.id,
@@ -306,7 +292,6 @@
                     "ip_address": log.ip_address,
                 }
             )
->>>>>>> e6c7ad96
 
         return TaskHistoryResponse(items=history_items, total=len(history_items))
 
