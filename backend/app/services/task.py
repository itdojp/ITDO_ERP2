"""Task management service."""

from datetime import datetime
<<<<<<< HEAD
from typing import Any
=======
from typing import Any, Dict, Optional
>>>>>>> 4928ddd6

from sqlalchemy.orm import Session, joinedload

from app.core.exceptions import BusinessLogicError, NotFound, PermissionDenied
from app.models.department import Department
from app.models.project import Project
from app.models.task import Task
from app.models.user import User
from app.schemas.task import (
    BulkStatusUpdate,
    BulkUpdateResponse,
    TaskCreate,
    TaskHistoryResponse,
    TaskListResponse,
    TaskResponse,
    TaskStatusUpdate,
    TaskUpdate,
)
from app.services.audit import AuditLogger
from app.services.permission import permission_service


class TaskService:
    """Service for managing tasks."""

    def _log_task_change(
        self,
        action: str,
        task: Task,
        user: User,
        db: Session,
        old_values: Optional[Dict[str, Any]] = None,
        new_values: Optional[Dict[str, Any]] = None,
    ) -> None:
        """Log task changes to audit log."""
        changes = {}

        if old_values and new_values:
            # Record specific field changes
            for field, new_value in new_values.items():
                old_value = old_values.get(field)
                if old_value != new_value:
                    changes[field] = {"old": old_value, "new": new_value}
        elif new_values:
            # For creation, record all values
            changes = {"created": new_values}
        elif old_values:
            # For deletion, record deleted values
            changes = {"deleted": old_values}

        AuditLogger.log(
            action=action,
            resource_type="task",
            resource_id=task.id,
            user=user,
            changes=changes,
            db=db,
            organization_id=getattr(user, "organization_id", None),
        )

    def create_task(
        self, task_data: TaskCreate, user: User, db: Session
    ) -> TaskResponse:
        """Create a new task."""
        # Check if project exists and user has access
        project = db.query(Project).filter(Project.id == task_data.project_id).first()
        if not project:
            raise NotFound("Project not found")

        # Check task creation permissions
        permission_service.require_permission(
            user, "task.create", organization_id=user.organization_id, db=db
        )

        # Check project access permissions
        permission_service.require_permission(
            user, "project.view", organization_id=user.organization_id, db=db
        )

        # Check if user has project access through roles
        user_org_ids = [org.id for org in user.get_organizations()]
        if project.organization_id not in user_org_ids:
            raise PermissionDenied("User does not have access to this project")

        # Create task
        task = Task(
            title=task_data.title,
            description=task_data.description,
            status="not_started",  # Default status
            priority=task_data.priority.value,
            project_id=task_data.project_id,
            assignee_id=task_data.assignee_ids[0] if task_data.assignee_ids else None,
            reporter_id=user.id,
            parent_task_id=task_data.parent_task_id,
            due_date=task_data.due_date,
            start_date=None,  # Not in TaskCreate schema
            estimated_hours=task_data.estimated_hours,
            created_by=user.id,
        )

        db.add(task)
        db.commit()
        db.refresh(task)

        # Log task creation
        self._log_task_change(
            action="create",
            task=task,
            user=user,
            db=db,
            new_values={
                "title": task.title,
                "description": task.description,
                "status": task.status,
                "priority": task.priority,
                "project_id": task.project_id,
                "assignee_id": task.assignee_id,
                "due_date": task.due_date.isoformat() if task.due_date else None,
                "estimated_hours": task.estimated_hours,
            },
        )

        return self._task_to_response(task)

    def get_task(self, task_id: int, user: User, db: Session) -> TaskResponse:
        """Get task details."""
        task = (
            db.query(Task)
            .options(
                joinedload(Task.project),
                joinedload(Task.assignee),
                joinedload(Task.reporter),
            )
            .filter(Task.id == task_id)
            .first()
        )

        if not task:
            raise NotFound("Task not found")

        # Check task view permissions
        # User can view tasks they created or are assigned to (owner-based access)
        # or if they have general task.view permission
        has_general_permission = permission_service.has_permission(
            user, "task.view", organization_id=user.organization_id, db=db
        )
        is_task_owner = task.reporter_id == user.id or task.assignee_id == user.id

        if not has_general_permission and not is_task_owner:
            raise PermissionDenied("No access to this task")

        # Check if user has access to the task's project
        user_org_ids = [org.id for org in user.get_organizations()]
        if task.project.organization_id not in user_org_ids:
            raise PermissionDenied("User does not have access to this task")

        return self._task_to_response(task)

    def update_task(
        self, task_id: int, update_data: TaskUpdate, user: User, db: Session
    ) -> TaskResponse:
        """Update task information."""
        task = db.query(Task).filter(Task.id == task_id).first()
        if not task:
            raise NotFound("Task not found")

        # Check task update permissions
        # User can update tasks they created or are assigned to (owner-based access)
        # or if they have general task.edit permission
        has_general_permission = permission_service.has_permission(
            user, "task.edit", organization_id=user.organization_id, db=db
        )
        is_task_owner = task.reporter_id == user.id or task.assignee_id == user.id

        if not has_general_permission and not is_task_owner:
            raise PermissionDenied("No permission to update this task")

        # Capture old values for audit log
        old_values = {
            "title": task.title,
            "description": task.description,
            "status": task.status,
            "priority": task.priority,
            "assignee_id": task.assignee_id,
            "due_date": task.due_date.isoformat() if task.due_date else None,
            "estimated_hours": task.estimated_hours,
        }

        # Update fields
        update_dict = update_data.model_dump(exclude_unset=True)
        for field, value in update_dict.items():
            setattr(task, field, value)

        task.updated_by = user.id
        task.updated_at = datetime.utcnow()

        db.commit()
        db.refresh(task)

        # Capture new values for audit log
        new_values = {
            "title": task.title,
            "description": task.description,
            "status": task.status,
            "priority": task.priority,
            "assignee_id": task.assignee_id,
            "due_date": task.due_date.isoformat() if task.due_date else None,
            "estimated_hours": task.estimated_hours,
        }

        # Log task update
        self._log_task_change(
            action="update",
            task=task,
            user=user,
            db=db,
            old_values=old_values,
            new_values=new_values,
        )

        return self._task_to_response(task)

    def delete_task(self, task_id: int, user: User, db: Session) -> bool:
        """Delete a task."""
        task = db.query(Task).filter(Task.id == task_id).first()
        if not task:
            raise NotFound("Task not found")

        # Check task delete permissions
        # Only users with task.delete permission or task creators can delete tasks
        has_delete_permission = permission_service.has_permission(
            user, "task.delete", organization_id=user.organization_id, db=db
        )
        is_task_creator = task.reporter_id == user.id

        if not has_delete_permission and not is_task_creator:
            raise PermissionDenied("No permission to delete this task")

        # Capture task values before deletion for audit log
        old_values = {
            "title": task.title,
            "description": task.description,
            "status": task.status,
            "priority": task.priority,
            "project_id": task.project_id,
            "assignee_id": task.assignee_id,
            "due_date": task.due_date.isoformat() if task.due_date else None,
            "estimated_hours": task.estimated_hours,
        }

        # Check if user can delete this task
        # Users can delete tasks if they are:
        # 1. The task creator/reporter
        # 2. The task assignee
        # 3. Have 'task.delete' permission in the task's project organization
        can_delete = (
            task.reporter_id == user.id
            or task.assignee_id == user.id
            or user.is_superuser
        )

        # Check organization-level permissions if user is not directly involved
        if not can_delete and task.project and task.project.organization_id:
            can_delete = user.has_permission(
                "task.delete", task.project.organization_id
            )

        if not can_delete:
            raise PermissionDenied("Insufficient permissions to delete this task")

        # Soft delete
        task.deleted_at = datetime.utcnow()
        task.deleted_by = user.id
        task.is_deleted = True

        db.commit()

        # Log task deletion
        self._log_task_change(
            action="delete",
            task=task,
            user=user,
            db=db,
            old_values=old_values,
        )

        return True

    def list_tasks(
        self,
        filters: dict[str, Any],
        user: User,
        db: Session,
        page: int = 1,
        page_size: int = 20,
        sort_by: str | None = None,
        sort_order: str = "asc",
    ) -> TaskListResponse:
        """List tasks with filters and pagination."""
        query = db.query(Task).options(
            joinedload(Task.project),
            joinedload(Task.assignee),
            joinedload(Task.reporter),
        )

        # Apply permission-based filtering
        # If user doesn't have general task.view permission, only show their own tasks
        has_general_permission = permission_service.has_permission(
            user, "task.view", organization_id=user.organization_id, db=db
        )

        if not has_general_permission:
            # Filter to only tasks user created or is assigned to
            query = query.filter(
                (Task.reporter_id == user.id) | (Task.assignee_id == user.id)
            )

        # Apply filters
        if filters.get("project_id"):
            query = query.filter(Task.project_id == filters["project_id"])
        if filters.get("status"):
            query = query.filter(Task.status == filters["status"])
        if filters.get("priority"):
            query = query.filter(Task.priority == filters["priority"])
        if filters.get("assignee_id"):
            query = query.filter(Task.assignee_id == filters["assignee_id"])

        # Only show active tasks (not deleted)
        query = query.filter(Task.is_deleted.is_(False))

        # Count total
        total = query.count()

        # Apply sorting
        if sort_by:
            sort_column = getattr(Task, sort_by, None)
            if sort_column:
                if sort_order == "desc":
                    query = query.order_by(sort_column.desc())
                else:
                    query = query.order_by(sort_column)

        # Apply pagination
        offset = (page - 1) * page_size
        tasks = query.offset(offset).limit(page_size).all()

        # Calculate total pages
        total_pages = (total + page_size - 1) // page_size if total > 0 else 0

        return TaskListResponse(
            items=[self._task_to_response(task) for task in tasks],
            total=total,
            page=page,
            page_size=page_size,
            total_pages=total_pages,
        )

    def update_task_status(
        self, task_id: int, status_update: TaskStatusUpdate, user: User, db: Session
    ) -> TaskResponse:
        """Update task status."""
        task = db.query(Task).filter(Task.id == task_id).first()
        if not task:
            raise NotFound("Task not found")

        # Check task update permissions
        # User can update status of tasks they created or are assigned to
        # (owner-based access)
        # or if they have general task.edit permission
        has_general_permission = permission_service.has_permission(
            user, "task.edit", organization_id=user.organization_id, db=db
        )
        is_task_owner = task.reporter_id == user.id or task.assignee_id == user.id

        if not has_general_permission and not is_task_owner:
            raise PermissionDenied("No permission to update this task status")

        # Capture old status for audit log
        old_status = task.status

        # Check if user can update this task
        # Users can update tasks if they are:
        # 1. The task creator/reporter
        # 2. The task assignee
        # 3. Have 'task.update' permission in the task's project organization
        can_update = (
            task.reporter_id == user.id
            or task.assignee_id == user.id
            or user.is_superuser
        )

        # Check organization-level permissions if user is not directly involved
        if not can_update and task.project and task.project.organization_id:
            can_update = user.has_permission(
                "task.update", task.project.organization_id
            )

        if not can_update:
            raise PermissionDenied("Insufficient permissions to update this task")

        # Update status
        task.status = status_update.status.value
        if status_update.status.value == "completed":
            task.completed_at = datetime.utcnow()

        task.updated_by = user.id
        task.updated_at = datetime.utcnow()

        db.commit()
        db.refresh(task)

        # Log status change
        self._log_task_change(
            action="update_status",
            task=task,
            user=user,
            db=db,
            old_values={"status": old_status},
            new_values={"status": status_update.status.value},
        )

        return self._task_to_response(task)

    def get_task_history(
        self, task_id: int, user: User, db: Session
    ) -> TaskHistoryResponse:
        """Get task change history."""
        task = db.query(Task).filter(Task.id == task_id).first()
        if not task:
            raise NotFound("Task not found")

        # Check task view permissions
        # User can view history of tasks they created or are assigned to
        # (owner-based access)
        # or if they have general task.view permission
        has_general_permission = permission_service.has_permission(
            user, "task.view", organization_id=user.organization_id, db=db
        )
        is_task_owner = task.reporter_id == user.id or task.assignee_id == user.id

        if not has_general_permission and not is_task_owner:
            raise PermissionDenied("No access to this task history")

        # Get audit logs for this task
        from app.models.audit import AuditLog

        audit_logs = (
            db.query(AuditLog)
            .filter(AuditLog.resource_type == "task", AuditLog.resource_id == task_id)
            .order_by(AuditLog.created_at.desc())
            .all()
        )

        # Convert audit logs to history items
        from app.schemas.task import TaskHistoryItem

        history_items = []
        for log in audit_logs:
            # Get user info for the log
            log_user = db.query(User).filter(User.id == log.user_id).first()
            user_name = log_user.full_name if log_user else "Unknown User"

            history_items.append(
                TaskHistoryItem(
                    id=log.id,
                    action=log.action,
                    user_name=user_name,
                    timestamp=log.created_at,
                    changes=log.changes or {},
                )
            )

        return TaskHistoryResponse(items=history_items, total=len(history_items))

    def assign_user(
        self, task_id: int, assignee_id: int, user: User, db: Session
    ) -> TaskResponse:
        """Assign a user to a task."""
        task = db.query(Task).filter(Task.id == task_id).first()
        if not task:
            raise NotFound("Task not found")

        # Check if assignee exists
        from app.models.user import User as UserModel

        assignee = db.query(UserModel).filter(UserModel.id == assignee_id).first()
        if not assignee:
            raise NotFound("User not found")

        # Check assignment permissions
        # User can assign tasks they created or if they have task.edit permission
        has_general_permission = permission_service.has_permission(
            user, "task.edit", organization_id=user.organization_id, db=db
        )
        is_task_creator = task.reporter_id == user.id

        if not has_general_permission and not is_task_creator:
            raise PermissionDenied("No permission to assign this task")

        # Check if assignee is in the same organization
        if hasattr(assignee, "organization_id") and hasattr(user, "organization_id"):
            if assignee.organization_id != user.organization_id:
                raise PermissionDenied(
                    "Cannot assign task to user from different organization"
                )

        # Capture old assignee for audit log
        old_assignee_id = task.assignee_id

        # Check if user can assign this task
        # Users can assign tasks if they are:
        # 1. The task creator/reporter
        # 2. Have 'task.assign' permission in the task's project organization
        # 3. Are a project manager or have management role
        can_assign = task.reporter_id == user.id or user.is_superuser

        # Check organization-level permissions
        if not can_assign and task.project and task.project.organization_id:
            can_assign = user.has_permission(
                "task.assign", task.project.organization_id
            )

        if not can_assign:
            raise PermissionDenied("Insufficient permissions to assign this task")

        task.assignee_id = assignee_id
        task.updated_by = user.id
        task.updated_at = datetime.utcnow()

        db.commit()
        db.refresh(task)

        # Log assignment change
        self._log_task_change(
            action="assign_user",
            task=task,
            user=user,
            db=db,
            old_values={"assignee_id": old_assignee_id},
            new_values={"assignee_id": assignee_id},
        )

        return self._task_to_response(task)

    def unassign_user(
        self, task_id: int, assignee_id: int, user: User, db: Session
    ) -> TaskResponse:
        """Remove a user from a task."""
        task = db.query(Task).filter(Task.id == task_id).first()
        if not task:
            raise NotFound("Task not found")

        # Check unassignment permissions
        # User can unassign tasks they created or if they have task.edit permission
        has_general_permission = permission_service.has_permission(
            user, "task.edit", organization_id=user.organization_id, db=db
        )
        is_task_creator = task.reporter_id == user.id

        if not has_general_permission and not is_task_creator:
            raise PermissionDenied("No permission to unassign this task")

        # Check if user can unassign this task
        # Users can unassign tasks if they are:
        # 1. The task creator/reporter
        # 2. The currently assigned user (self-unassignment)
        # 3. Have 'task.assign' permission in the task's project organization
        can_unassign = (
            task.reporter_id == user.id
            or task.assignee_id == user.id
            or user.is_superuser
        )

        # Check organization-level permissions
        if not can_unassign and task.project and task.project.organization_id:
            can_unassign = user.has_permission(
                "task.assign", task.project.organization_id
            )

        if not can_unassign:
            raise PermissionDenied("Insufficient permissions to unassign this task")

        if task.assignee_id != assignee_id:
            raise BusinessLogicError("User is not assigned to this task")

        # Capture old assignee for audit log
        old_assignee_id = task.assignee_id

        task.assignee_id = None
        task.updated_by = user.id
        task.updated_at = datetime.utcnow()

        db.commit()
        db.refresh(task)

        # Log unassignment change
        self._log_task_change(
            action="unassign_user",
            task=task,
            user=user,
            db=db,
            old_values={"assignee_id": old_assignee_id},
            new_values={"assignee_id": None},
        )

        return self._task_to_response(task)

    def bulk_assign_users(
        self, task_id: int, assignee_ids: list[int], user: User, db: Session
    ) -> TaskResponse:
        """Assign multiple users to a task."""
        # For now, assign the first user only (single assignee model)
        if not assignee_ids:
            raise BusinessLogicError("At least one assignee ID required")

        return self.assign_user(task_id, assignee_ids[0], user, db)

    def set_due_date(
        self, task_id: int, due_date: datetime, user: User, db: Session
    ) -> TaskResponse:
        """Set task due date."""
        task = db.query(Task).filter(Task.id == task_id).first()
        if not task:
            raise NotFound("Task not found")

        # Check task update permissions
        # User can update due date of tasks they created or are assigned to
        # (owner-based access)
        # or if they have general task.edit permission
        has_general_permission = permission_service.has_permission(
            user, "task.edit", organization_id=user.organization_id, db=db
        )
        is_task_owner = task.reporter_id == user.id or task.assignee_id == user.id

        if not has_general_permission and not is_task_owner:
            raise PermissionDenied("No permission to update this task due date")

        # Check if user can update this task
        # Users can update tasks if they are:
        # 1. The task creator/reporter
        # 2. The task assignee
        # 3. Have 'task.update' permission in the task's project organization
        can_update = (
            task.reporter_id == user.id
            or task.assignee_id == user.id
            or user.is_superuser
        )

        # Check organization-level permissions if user is not directly involved
        if not can_update and task.project and task.project.organization_id:
            can_update = user.has_permission(
                "task.update", task.project.organization_id
            )

        if not can_update:
            raise PermissionDenied("Insufficient permissions to update this task")

        task.due_date = due_date
        task.updated_by = user.id
        task.updated_at = datetime.utcnow()

        db.commit()
        db.refresh(task)

        return self._task_to_response(task)

    def get_overdue_tasks(
        self, project_id: int, user: User, db: Session
    ) -> TaskListResponse:
        """Get overdue tasks for a project."""
        if not user.is_active:
            raise PermissionDenied("User is not active")

        now = datetime.utcnow()
        overdue_tasks = (
            db.query(Task)
            .options(
                joinedload(Task.project),
                joinedload(Task.assignee),
                joinedload(Task.reporter),
            )
            .filter(
                Task.project_id == project_id,
                Task.due_date < now,
                Task.status != "completed",
                Task.is_deleted.is_(False),
            )
            .all()
        )

        return TaskListResponse(
            items=[self._task_to_response(task) for task in overdue_tasks],
            total=len(overdue_tasks),
            page=1,
            page_size=len(overdue_tasks),
            total_pages=1,
        )

    def set_priority(
        self, task_id: int, priority: str, user: User, db: Session
    ) -> TaskResponse:
        """Set task priority."""
        task = db.query(Task).filter(Task.id == task_id).first()
        if not task:
            raise NotFound("Task not found")

        # Validate priority
        valid_priorities = ["high", "medium", "low"]
        if priority not in valid_priorities:
            raise BusinessLogicError(
                f"Invalid priority. Must be one of: {valid_priorities}"
            )

        # Check task update permissions
        # User can update priority of tasks they created or are assigned to
        # (owner-based access)
        # or if they have general task.edit permission
        has_general_permission = permission_service.has_permission(
            user, "task.edit", organization_id=user.organization_id, db=db
        )
        is_task_owner = task.reporter_id == user.id or task.assignee_id == user.id

        if not has_general_permission and not is_task_owner:
            raise PermissionDenied("No permission to update this task priority")

        # Check if user can update this task
        # Users can update tasks if they are:
        # 1. The task creator/reporter
        # 2. The task assignee
        # 3. Have 'task.update' permission in the task's project organization
        can_update = (
            task.reporter_id == user.id
            or task.assignee_id == user.id
            or user.is_superuser
        )

        # Check organization-level permissions if user is not directly involved
        if not can_update and task.project and task.project.organization_id:
            can_update = user.has_permission(
                "task.update", task.project.organization_id
            )

        if not can_update:
            raise PermissionDenied("Insufficient permissions to update this task")

        task.priority = priority
        task.updated_by = user.id
        task.updated_at = datetime.utcnow()

        db.commit()
        db.refresh(task)

        return self._task_to_response(task)

    def add_dependency(
        self, task_id: int, depends_on: int, user: User, db: Session
    ) -> dict[str, Any]:
        """Add task dependency."""
        # For now, use parent_task_id for simple hierarchy
        task = db.query(Task).filter(Task.id == task_id).first()
        if not task:
            raise NotFound("Task not found")

        depends_task = db.query(Task).filter(Task.id == depends_on).first()
        if not depends_task:
            raise NotFound("Dependency task not found")

        if not user.is_active:
            raise PermissionDenied("User is not active")

        # Check for circular dependency
        if depends_on == task_id:
            raise BusinessLogicError("Task cannot depend on itself")

        task.parent_task_id = depends_on
        task.updated_by = user.id
        task.updated_at = datetime.utcnow()

        db.commit()

        return {"task_id": task_id, "depends_on": depends_on, "status": "added"}

    def get_dependencies(self, task_id: int, user: User, db: Session) -> dict[str, Any]:
        """Get task dependencies."""
        task = db.query(Task).filter(Task.id == task_id).first()
        if not task:
            raise NotFound("Task not found")

        if not user.is_active:
            raise PermissionDenied("User is not active")

        dependencies = []
        if task.parent_task_id:
            dependencies.append({"id": task.parent_task_id, "type": "blocks"})

        return {
            "task_id": task_id,
            "dependencies": dependencies,
            "count": len(dependencies),
        }

    def remove_dependency(
        self, task_id: int, depends_on: int, user: User, db: Session
    ) -> bool:
        """Remove task dependency."""
        task = db.query(Task).filter(Task.id == task_id).first()
        if not task:
            raise NotFound("Task not found")

        if not user.is_active:
            raise PermissionDenied("User is not active")

        if task.parent_task_id != depends_on:
            raise BusinessLogicError("Dependency does not exist")

        task.parent_task_id = None
        task.updated_by = user.id
        task.updated_at = datetime.utcnow()

        db.commit()

        return True

    def bulk_update_status(
        self, bulk_data: BulkStatusUpdate, user: User, db: Session
    ) -> BulkUpdateResponse:
        """Update status for multiple tasks."""
        if not user.is_active:
            raise PermissionDenied("User is not active")

        updated_count = 0
        failed_count = 0
        errors = []

        for task_id in bulk_data.task_ids:
            try:
                task = db.query(Task).filter(Task.id == task_id).first()
                if task:
                    task.status = bulk_data.status.value
                    if bulk_data.status.value == "completed":
                        task.completed_at = datetime.utcnow()
                    task.updated_by = user.id
                    task.updated_at = datetime.utcnow()
                    updated_count += 1
                else:
                    failed_count += 1
                    errors.append({"task_id": task_id, "error": "Task not found"})
            except Exception as e:
                failed_count += 1
                errors.append({"task_id": task_id, "error": str(e)})

        db.commit()

        return BulkUpdateResponse(
            updated_count=updated_count,
            failed_count=failed_count,
            errors=errors if errors else None,
        )

    def search_tasks(
        self, query: str, user: User, db: Session, page: int = 1, page_size: int = 20
    ) -> TaskListResponse:
        """Search tasks by keyword."""
        from sqlalchemy import or_

        # Check search permissions
        if not user.is_active:
            raise PermissionDenied("User is not active")

        # Users can search tasks in organizations they belong to
        user_org_ids = [org.id for org in user.get_organizations()]
        if not user_org_ids and not user.is_superuser:
            raise PermissionDenied(
                "User must belong to at least one organization to search tasks"
            )

        # Search in title and description
        search_filter = or_(
            Task.title.ilike(f"%{query}%"), Task.description.ilike(f"%{query}%")
        )

        query_obj = (
            db.query(Task)
            .options(
                joinedload(Task.project),
                joinedload(Task.assignee),
                joinedload(Task.reporter),
            )
            .filter(search_filter, Task.is_deleted.is_(False))
        )

        # Count total
        total = query_obj.count()

        # Apply pagination
        offset = (page - 1) * page_size
        tasks = query_obj.offset(offset).limit(page_size).all()

        # Calculate total pages
        total_pages = (total + page_size - 1) // page_size if total > 0 else 0

        return TaskListResponse(
            items=[self._task_to_response(task) for task in tasks],
            total=total,
            page=page,
            page_size=page_size,
            total_pages=total_pages,
        )

    def _task_to_response(self, task: Task) -> TaskResponse:
        """Convert Task model to TaskResponse schema."""
        from app.schemas.task import (
            DepartmentBasic,
            ProjectInfo,
            TaskPriority,
            TaskStatus,
            UserInfo,
        )

        # Convert status string to enum
        status_map = {
            "not_started": TaskStatus.NOT_STARTED,
            "in_progress": TaskStatus.IN_PROGRESS,
            "completed": TaskStatus.COMPLETED,
            "on_hold": TaskStatus.ON_HOLD,
            "pending": TaskStatus.NOT_STARTED,  # Map pending to not_started
        }
        status = status_map.get(task.status, TaskStatus.NOT_STARTED)

        # Convert priority string to enum
        priority_map = {
            "high": TaskPriority.HIGH,
            "medium": TaskPriority.MEDIUM,
            "low": TaskPriority.LOW,
        }
        priority = priority_map.get(task.priority, TaskPriority.MEDIUM)

        # Build project info
        project_info = ProjectInfo(
            id=task.project.id if task.project else task.project_id,
            name=task.project.name if task.project else f"Project {task.project_id}",
        )

        # Build assignees list
        assignees = []
        if task.assignee:
            assignees.append(
                UserInfo(
                    id=task.assignee.id,
                    name=task.assignee.full_name,
                    email=task.assignee.email,
                )
            )

        # Build created_by info
        created_by = UserInfo(
            id=task.reporter.id if task.reporter else task.reporter_id,
            name=task.reporter.full_name if task.reporter else "Unknown",
            email=task.reporter.email if task.reporter else "unknown@example.com",
        )

        # Build department info if available
        department_info = None
        if task.department:
            department_info = DepartmentBasic(
                id=task.department.id,
                name=task.department.name,
                code=task.department.code,
            )

        return TaskResponse(
            id=task.id,
            title=task.title,
            description=task.description,
            project=project_info,
            parent_task_id=task.parent_task_id,
            status=status,
            priority=priority,
            due_date=task.due_date,
            estimated_hours=task.estimated_hours,
            actual_hours=task.actual_hours,
            assignees=assignees,
            tags=getattr(task, "tags", []) or [],
            created_at=task.created_at,
            updated_at=task.updated_at,
            created_by=created_by,
            # CRITICAL: Department integration fields
            department_id=task.department_id,
            department_visibility=task.department_visibility or "department_hierarchy",
            department=department_info,
        )

    # CRITICAL: Department Integration Methods for Phase 3

    def create_department_task(
        self, task_data: TaskCreate, user: User, db: Session, department_id: int
    ) -> TaskResponse:
        """Create a new task assigned to a department."""
        # Check if department exists
        department = db.query(Department).filter(Department.id == department_id).first()
        if not department:
            raise NotFound("Department not found")

        # Check if project exists and user has access
        project = db.query(Project).filter(Project.id == task_data.project_id).first()
        if not project:
            raise NotFound("Project not found")

        # Basic permission check - can be enhanced with department-specific permissions
        if not user.is_active:
            raise PermissionDenied("User is not active")

        # Create task with department assignment
        task = Task(
            title=task_data.title,
            description=task_data.description,
            status="not_started",
            priority=task_data.priority.value,
            project_id=task_data.project_id,
            assignee_id=task_data.assignee_ids[0] if task_data.assignee_ids else None,
            reporter_id=user.id,
            parent_task_id=task_data.parent_task_id,
            due_date=task_data.due_date,
            start_date=None,
            estimated_hours=task_data.estimated_hours,
            created_by=user.id,
            # CRITICAL: Department integration
            department_id=department_id,
            department_visibility="department_hierarchy",
        )

        db.add(task)
        db.commit()
        db.refresh(task)

        return self._task_to_response(task)

    def get_department_tasks(
        self,
        department_id: int,
        user: User,
        db: Session,
        include_subdepartments: bool = True,
        status_filter: str | None = None,
        page: int = 1,
        page_size: int = 20,
    ) -> TaskListResponse:
        """Get tasks for a department with hierarchical support."""
        # Check if department exists
        department = db.query(Department).filter(Department.id == department_id).first()
        if not department:
            raise NotFound("Department not found")

        # Basic permission check
        if not user.is_active:
            raise PermissionDenied("User is not active")

        # Build query for department tasks
        query = db.query(Task).options(
            joinedload(Task.project),
            joinedload(Task.assignee),
            joinedload(Task.reporter),
            joinedload(Task.department),
        )

        if include_subdepartments:
            # Get all subdepartments using materialized path
            subdept_query = db.query(Department).filter(
                Department.path.like(f"{department.path}%")
            )
            department_ids = [dept.id for dept in subdept_query.all()]
        else:
            department_ids = [department_id]

        # Filter by department IDs
        query = query.filter(Task.department_id.in_(department_ids))

        # Apply status filter if provided
        if status_filter:
            query = query.filter(Task.status == status_filter)

        # Only show active tasks
        query = query.filter(Task.is_deleted.is_(False))

        # Count total
        total = query.count()

        # Apply pagination
        offset = (page - 1) * page_size
        tasks = query.offset(offset).limit(page_size).all()

        # Calculate total pages
        total_pages = (total + page_size - 1) // page_size if total > 0 else 0

        return TaskListResponse(
            items=[self._task_to_response(task) for task in tasks],
            total=total,
            page=page,
            page_size=page_size,
            total_pages=total_pages,
        )

    def assign_task_to_department(
        self, task_id: int, department_id: int, user: User, db: Session
    ) -> TaskResponse:
        """Assign an existing task to a department."""
        # Get task
        task = db.query(Task).filter(Task.id == task_id).first()
        if not task:
            raise NotFound("Task not found")

        # Check if department exists
        department = db.query(Department).filter(Department.id == department_id).first()
        if not department:
            raise NotFound("Department not found")

        # Basic permission check
        if not user.is_active:
            raise PermissionDenied("User is not active")

        # Update task with department assignment
        task.department_id = department_id
        task.department_visibility = "department_hierarchy"
        task.updated_by = user.id
        task.updated_at = datetime.utcnow()

        db.commit()
        db.refresh(task)

        return self._task_to_response(task)

    def get_tasks_by_visibility(
        self,
        user: User,
        db: Session,
        visibility_scope: str = "department_hierarchy",
        page: int = 1,
        page_size: int = 20,
    ) -> TaskListResponse:
        """Get tasks based on visibility scope and user's department context."""
        if not user.is_active:
            raise PermissionDenied("User is not active")

        query = db.query(Task).options(
            joinedload(Task.project),
            joinedload(Task.assignee),
            joinedload(Task.reporter),
            joinedload(Task.department),
        )

        # Filter by visibility scope
        query = query.filter(Task.department_visibility == visibility_scope)

        # Only show active tasks
        query = query.filter(Task.is_deleted.is_(False))

        # Count total
        total = query.count()

        # Apply pagination
        offset = (page - 1) * page_size
        tasks = query.offset(offset).limit(page_size).all()

        # Calculate total pages
        total_pages = (total + page_size - 1) // page_size if total > 0 else 0

        return TaskListResponse(
            items=[self._task_to_response(task) for task in tasks],
            total=total,
            page=page,
            page_size=page_size,
            total_pages=total_pages,
        )<|MERGE_RESOLUTION|>--- conflicted
+++ resolved
@@ -1,11 +1,7 @@
 """Task management service."""
 
 from datetime import datetime
-<<<<<<< HEAD
-from typing import Any
-=======
 from typing import Any, Dict, Optional
->>>>>>> 4928ddd6
 
 from sqlalchemy.orm import Session, joinedload
 
